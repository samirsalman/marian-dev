# Building Marian on Windows


## Install prerequisites

At least one of the following SDK is required to build Marian on Windows:

   - [CUDA](https://developer.nvidia.com/cuda-downloads?target_os=Windows&target_arch=x86_64&target_version=10&target_type=exelocal),
     Base installer, CUDA 10.0+ is recommended, there might be issues with CUDA
     9.2, see below
   - [Intel MKL](https://software.intel.com/en-us/mkl)

CUDA is required for running Marian on GPU, and Intel MKL for CPU. If only one
of them is installed, a GPU-only or CPU-only version can be built.

---
## Check dependencies : `CheckOrInstallDeps.bat`

The script `CheckOrInstallDeps.bat` can be used to verify that all dependencies
are found on your system. If not, it will use the `vcpkg` library manager to
download and manage your dependencies for CMake, including the following
optional libraries needed only if you want to compile Marian server:

    - Boost (1.58-1.72), optional for marian-server (`COMPILE_SERVER=TRUE` in
      `CMakeSettings.json`)
    - OpenSSL, optional for marian-server

If you already have a working `vcpkg` installation, this script can use it. If
vcpkg is in your `PATH` environment variable, the script will find it and use
it automatically. Otherwise, you need to edit the script and set the
`VCPKG_ROOT` variable. Please see the script for more details.

---
## Build the project

There are 3 alternatives to build the project:
1. Use Visual Studio 2017+ built-in support for CMake
2. Create a Solution file for Visual Studio
3. Use a script (MSBuild)


### 1. Use VS2017+ with built-in support for CMake

VS2017 or newer now allows to develop projects built with CMake without the
need to generate VS projects and solutions. For more information, please read
[this article](https://blogs.msdn.microsoft.com/vcblog/2016/10/05/cmake-support-in-visual-studio/)
from the Visual C++ Team.

<<<<<<< HEAD
You just need to open the root folder of the git repository in VS (which contains the file
`CMakeSettings.json`):

- In an Explorer window, right-click then `Open in Visual Studio`
- In a VS2017 instance, `File > Open > Folder...`

You may need to edit the file `CMakeSettings.json` to set the environment variable for the
dependencies.

The developing experience is very similar that when using a solution file (Intellisense, build
project with `F7`, debug, set breakpoints and watch variables, ...), except that the project
configuration is done in 3 different files:

   - `CMakeList.txt`: this is the CMake source file from the original project.
     It is used to configure the build targets, add/remove files to compile and configure the
     compiler flags.

   - `CMakeSettings.json`: this file is required to enable CMake integration in VS2017.
     Use this file to configure the environment variables and the parameters passed to CMake to
     generate the project.

   - `.vs\launch.vs.json`: this is an optional user specific file and it is not commited in the Git
     repo. Use this file to configure the debugging targets. For example:

         {
             "version": "0.2.1",
             "defaults": {},
             "configurations": [
                 {
                 "type": "default",
                 "name": "Training Basics",
                 "project": "CMakeLists.txt",
                 "projectTarget": "marian.exe",
                 "currentDir": "D:\\Perso\\github\\marian\\marian-examples\\training-basics",
                 "args": [
                     "--devices 0",
                     "--type amun",
                     "--model model/model.npz",
                     "--train-sets data/corpus.bpe.ro data/corpus.bpe.en",
                     "--vocabs model/vocab.ro.yml model/vocab.en.yml",
                     "--dim-vocabs 66000 50000",
                     "--mini-batch-fit",
                     "-w 3000",
                     "--layer-normalization",
                     "--dropout-rnn 0.2",
                     "--dropout-src 0.1",
                     "--dropout-trg 0.1",
                     "--early-stopping 5",
                     "--valid-freq 100",
                     "--save-freq 10000",
                     "--disp-freq 100",
                     "--valid-from 500",
                     "--save-from 15000",
                     "--valid-metrics cross-entropy translation",
                     "--valid-sets data/newsdev2016.bpe.ro data/newsdev2016.bpe.en",
                     "--valid-script-path .\\scripts\\validate.bat",
                     "--log model/train.log",
                     "--valid-log model/valid.log",
                     "--overwrite",
                     "--keep-best",
                     "--seed 1111",
                     "--exponential-smoothing",
                     "--normalize 1",
                     "--beam-size 12",
                     "--quiet-translation"
                 ]
                 }
             ]
         }


### 2. Create solution and projects files for Visual Studio : `CreateVSProjects.bat`

If you have a previous version of Visual Studio, you will need to use CMake to generate the projects
files.
=======
1. Open the root folder of the git repository in VS (which contains the file
   `CMakeSettings.json`) using `Open local folder` on the welcome page or `File
   > Open > Folder...` in a VS instance.
2. Edit the file `CMakeSettings.json` to set the environment variable for the
   dependencies. Set `COMPILE_CUDA` or `COMPILE_CPU` to `FALSE` if you wish to
   compile a CPU-only or a GPU-only version respectively.
3. VS2017 should automatically detect `CMakeSettings.json` and generate CMake
   Cache.
4. Build the project with `F7`. If build is successful, the executables will be
   in the `build` folder.
>>>>>>> 961a7288


#### Development

The developing experience is very similar that when using a solution file
(Intellisense, build project with `F7`, debug, set breakpoints and watch
variables, ...), except that the project configuration is done in 3 different
files:

- `CMakeList.txt`: this is the CMake source file from the original project.
  It is used to configure the build targets, add/remove files to compile and configure the
  compiler flags.

- `CMakeSettings.json`: this file is required to enable CMake integration in VS2017.
  Use this file to configure the environment variables and the parameters passed to CMake to
  generate the project.

- `.vs\launch.vs.json`: this is an optional user specific file and it is not commited in the Git
  repo. Use this file to configure the debugging targets.


### 2. Create solution and projects files for Visual Studio : `CreateVSProjects.bat`

If you have a previous version of Visual Studio, you will need to use CMake to
generate the projects
files.

The provided script `CreateVSProjects.bat` runs the dependency checks then
invokes CMake with the right parameters to create the solutions for Visual
Studio.

Warning: the Visual Studio Solution file included in the `vs/` folder might not
work out of the box with your environment and require customization.


### 3. Use MSBuild : `BuildRelease.bat`

The last alternative is to use the script `BuildRelease.bat` that will:
- Check the dependencies.
- Create the VS project files.
- Invoke MSBuild on these projects to build the targets in Release.
<|MERGE_RESOLUTION|>--- conflicted
+++ resolved
@@ -1,177 +1,145 @@
-# Building Marian on Windows
-
-
-## Install prerequisites
-
-At least one of the following SDK is required to build Marian on Windows:
-
-   - [CUDA](https://developer.nvidia.com/cuda-downloads?target_os=Windows&target_arch=x86_64&target_version=10&target_type=exelocal),
-     Base installer, CUDA 10.0+ is recommended, there might be issues with CUDA
-     9.2, see below
-   - [Intel MKL](https://software.intel.com/en-us/mkl)
-
-CUDA is required for running Marian on GPU, and Intel MKL for CPU. If only one
-of them is installed, a GPU-only or CPU-only version can be built.
-
----
-## Check dependencies : `CheckOrInstallDeps.bat`
-
-The script `CheckOrInstallDeps.bat` can be used to verify that all dependencies
-are found on your system. If not, it will use the `vcpkg` library manager to
-download and manage your dependencies for CMake, including the following
-optional libraries needed only if you want to compile Marian server:
-
-    - Boost (1.58-1.72), optional for marian-server (`COMPILE_SERVER=TRUE` in
-      `CMakeSettings.json`)
-    - OpenSSL, optional for marian-server
-
-If you already have a working `vcpkg` installation, this script can use it. If
-vcpkg is in your `PATH` environment variable, the script will find it and use
-it automatically. Otherwise, you need to edit the script and set the
-`VCPKG_ROOT` variable. Please see the script for more details.
-
----
-## Build the project
-
-There are 3 alternatives to build the project:
-1. Use Visual Studio 2017+ built-in support for CMake
-2. Create a Solution file for Visual Studio
-3. Use a script (MSBuild)
-
-
-### 1. Use VS2017+ with built-in support for CMake
-
-VS2017 or newer now allows to develop projects built with CMake without the
-need to generate VS projects and solutions. For more information, please read
-[this article](https://blogs.msdn.microsoft.com/vcblog/2016/10/05/cmake-support-in-visual-studio/)
-from the Visual C++ Team.
-
-<<<<<<< HEAD
-You just need to open the root folder of the git repository in VS (which contains the file
-`CMakeSettings.json`):
-
-- In an Explorer window, right-click then `Open in Visual Studio`
-- In a VS2017 instance, `File > Open > Folder...`
-
-You may need to edit the file `CMakeSettings.json` to set the environment variable for the
-dependencies.
-
-The developing experience is very similar that when using a solution file (Intellisense, build
-project with `F7`, debug, set breakpoints and watch variables, ...), except that the project
-configuration is done in 3 different files:
-
-   - `CMakeList.txt`: this is the CMake source file from the original project.
-     It is used to configure the build targets, add/remove files to compile and configure the
-     compiler flags.
-
-   - `CMakeSettings.json`: this file is required to enable CMake integration in VS2017.
-     Use this file to configure the environment variables and the parameters passed to CMake to
-     generate the project.
-
-   - `.vs\launch.vs.json`: this is an optional user specific file and it is not commited in the Git
-     repo. Use this file to configure the debugging targets. For example:
-
-         {
-             "version": "0.2.1",
-             "defaults": {},
-             "configurations": [
-                 {
-                 "type": "default",
-                 "name": "Training Basics",
-                 "project": "CMakeLists.txt",
-                 "projectTarget": "marian.exe",
-                 "currentDir": "D:\\Perso\\github\\marian\\marian-examples\\training-basics",
-                 "args": [
-                     "--devices 0",
-                     "--type amun",
-                     "--model model/model.npz",
-                     "--train-sets data/corpus.bpe.ro data/corpus.bpe.en",
-                     "--vocabs model/vocab.ro.yml model/vocab.en.yml",
-                     "--dim-vocabs 66000 50000",
-                     "--mini-batch-fit",
-                     "-w 3000",
-                     "--layer-normalization",
-                     "--dropout-rnn 0.2",
-                     "--dropout-src 0.1",
-                     "--dropout-trg 0.1",
-                     "--early-stopping 5",
-                     "--valid-freq 100",
-                     "--save-freq 10000",
-                     "--disp-freq 100",
-                     "--valid-from 500",
-                     "--save-from 15000",
-                     "--valid-metrics cross-entropy translation",
-                     "--valid-sets data/newsdev2016.bpe.ro data/newsdev2016.bpe.en",
-                     "--valid-script-path .\\scripts\\validate.bat",
-                     "--log model/train.log",
-                     "--valid-log model/valid.log",
-                     "--overwrite",
-                     "--keep-best",
-                     "--seed 1111",
-                     "--exponential-smoothing",
-                     "--normalize 1",
-                     "--beam-size 12",
-                     "--quiet-translation"
-                 ]
-                 }
-             ]
-         }
-
-
-### 2. Create solution and projects files for Visual Studio : `CreateVSProjects.bat`
-
-If you have a previous version of Visual Studio, you will need to use CMake to generate the projects
-files.
-=======
-1. Open the root folder of the git repository in VS (which contains the file
-   `CMakeSettings.json`) using `Open local folder` on the welcome page or `File
-   > Open > Folder...` in a VS instance.
-2. Edit the file `CMakeSettings.json` to set the environment variable for the
-   dependencies. Set `COMPILE_CUDA` or `COMPILE_CPU` to `FALSE` if you wish to
-   compile a CPU-only or a GPU-only version respectively.
-3. VS2017 should automatically detect `CMakeSettings.json` and generate CMake
-   Cache.
-4. Build the project with `F7`. If build is successful, the executables will be
-   in the `build` folder.
->>>>>>> 961a7288
-
-
-#### Development
-
-The developing experience is very similar that when using a solution file
-(Intellisense, build project with `F7`, debug, set breakpoints and watch
-variables, ...), except that the project configuration is done in 3 different
-files:
-
-- `CMakeList.txt`: this is the CMake source file from the original project.
-  It is used to configure the build targets, add/remove files to compile and configure the
-  compiler flags.
-
-- `CMakeSettings.json`: this file is required to enable CMake integration in VS2017.
-  Use this file to configure the environment variables and the parameters passed to CMake to
-  generate the project.
-
-- `.vs\launch.vs.json`: this is an optional user specific file and it is not commited in the Git
-  repo. Use this file to configure the debugging targets.
-
-
-### 2. Create solution and projects files for Visual Studio : `CreateVSProjects.bat`
-
-If you have a previous version of Visual Studio, you will need to use CMake to
-generate the projects
-files.
-
-The provided script `CreateVSProjects.bat` runs the dependency checks then
-invokes CMake with the right parameters to create the solutions for Visual
-Studio.
-
-Warning: the Visual Studio Solution file included in the `vs/` folder might not
-work out of the box with your environment and require customization.
-
-
-### 3. Use MSBuild : `BuildRelease.bat`
-
-The last alternative is to use the script `BuildRelease.bat` that will:
-- Check the dependencies.
-- Create the VS project files.
-- Invoke MSBuild on these projects to build the targets in Release.
+# Building Marian on Windows
+
+
+## Install prerequisites
+
+At least one of the following SDK is required to build Marian on Windows:
+
+   - [CUDA](https://developer.nvidia.com/cuda-downloads?target_os=Windows&target_arch=x86_64&target_version=10&target_type=exelocal),
+     Base installer, CUDA 10.0+ is recommended, there might be issues with CUDA
+     9.2, see below
+   - [Intel MKL](https://software.intel.com/en-us/mkl)
+
+CUDA is required for running Marian on GPU, and Intel MKL for CPU. If only one
+of them is installed, a GPU-only or CPU-only version can be built.
+
+---
+## Check dependencies : `CheckOrInstallDeps.bat`
+
+The script `CheckOrInstallDeps.bat` can be used to verify that all dependencies
+are found on your system. If not, it will use the `vcpkg` library manager to
+download and manage your dependencies for CMake, including the following
+optional libraries needed only if you want to compile Marian server:
+
+    - Boost (1.58-1.72), optional for marian-server (`COMPILE_SERVER=TRUE` in
+      `CMakeSettings.json`)
+    - OpenSSL, optional for marian-server
+
+If you already have a working `vcpkg` installation, this script can use it. If
+vcpkg is in your `PATH` environment variable, the script will find it and use
+it automatically. Otherwise, you need to edit the script and set the
+`VCPKG_ROOT` variable. Please see the script for more details.
+
+---
+## Build the project
+
+There are 3 alternatives to build the project:
+1. Use Visual Studio 2017+ built-in support for CMake
+2. Create a Solution file for Visual Studio
+3. Use a script (MSBuild)
+
+
+### 1. Use VS2017+ with built-in support for CMake
+
+VS2017 or newer now allows to develop projects built with CMake without the
+need to generate VS projects and solutions. For more information, please read
+[this article](https://blogs.msdn.microsoft.com/vcblog/2016/10/05/cmake-support-in-visual-studio/)
+from the Visual C++ Team.
+
+1. Open the root folder of the git repository in VS (which contains the file
+   `CMakeSettings.json`) using `Open local folder` on the welcome page or `File
+   > Open > Folder...` in a VS instance.
+2. Edit the file `CMakeSettings.json` to set the environment variable for the
+   dependencies. Set `COMPILE_CUDA` or `COMPILE_CPU` to `FALSE` if you wish to
+   compile a CPU-only or a GPU-only version respectively.
+3. VS2017 should automatically detect `CMakeSettings.json` and generate CMake
+   Cache.
+4. Build the project with `F7`. If build is successful, the executables will be
+   in the `build` folder.
+
+
+#### Development
+
+The developing experience is very similar that when using a solution file
+(Intellisense, build project with `F7`, debug, set breakpoints and watch
+variables, ...), except that the project configuration is done in 3 different
+files:
+
+- `CMakeList.txt`: this is the CMake source file from the original project.
+  It is used to configure the build targets, add/remove files to compile and configure the
+  compiler flags.
+
+- `CMakeSettings.json`: this file is required to enable CMake integration in VS2017.
+  Use this file to configure the environment variables and the parameters passed to CMake to
+  generate the project.
+
+   - `.vs\launch.vs.json`: this is an optional user specific file and it is not commited in the Git
+     repo. Use this file to configure the debugging targets. For example:
+
+         {
+             "version": "0.2.1",
+             "defaults": {},
+             "configurations": [
+                 {
+                 "type": "default",
+                 "name": "Training Basics",
+                 "project": "CMakeLists.txt",
+                 "projectTarget": "marian.exe",
+                 "currentDir": "D:\\Perso\\github\\marian\\marian-examples\\training-basics",
+                 "args": [
+                     "--devices 0",
+                     "--type amun",
+                     "--model model/model.npz",
+                     "--train-sets data/corpus.bpe.ro data/corpus.bpe.en",
+                     "--vocabs model/vocab.ro.yml model/vocab.en.yml",
+                     "--dim-vocabs 66000 50000",
+                     "--mini-batch-fit",
+                     "-w 3000",
+                     "--layer-normalization",
+                     "--dropout-rnn 0.2",
+                     "--dropout-src 0.1",
+                     "--dropout-trg 0.1",
+                     "--early-stopping 5",
+                     "--valid-freq 100",
+                     "--save-freq 10000",
+                     "--disp-freq 100",
+                     "--valid-from 500",
+                     "--save-from 15000",
+                     "--valid-metrics cross-entropy translation",
+                     "--valid-sets data/newsdev2016.bpe.ro data/newsdev2016.bpe.en",
+                     "--valid-script-path .\\scripts\\validate.bat",
+                     "--log model/train.log",
+                     "--valid-log model/valid.log",
+                     "--overwrite",
+                     "--keep-best",
+                     "--seed 1111",
+                     "--exponential-smoothing",
+                     "--normalize 1",
+                     "--beam-size 12",
+                     "--quiet-translation"
+                 ]
+                 }
+             ]
+         }
+
+
+### 2. Create solution and projects files for Visual Studio : `CreateVSProjects.bat`
+
+If you have a previous version of Visual Studio, you will need to use CMake to
+generate the projects
+files.
+
+The provided script `CreateVSProjects.bat` runs the dependency checks then
+invokes CMake with the right parameters to create the solutions for Visual
+Studio.
+
+Warning: the Visual Studio Solution file included in the `vs/` folder might not
+work out of the box with your environment and require customization.
+
+
+### 3. Use MSBuild : `BuildRelease.bat`
+
+The last alternative is to use the script `BuildRelease.bat` that will:
+- Check the dependencies.
+- Create the VS project files.
+- Invoke MSBuild on these projects to build the targets in Release.