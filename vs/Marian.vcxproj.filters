--- conflicted
+++ resolved
@@ -1,1880 +1,1879 @@
-﻿<?xml version="1.0" encoding="utf-8"?>
-<Project ToolsVersion="4.0" xmlns="http://schemas.microsoft.com/developer/msbuild/2003">
-  <ItemGroup>
-    <ClCompile Include="..\src\common\utils.cpp">
-      <Filter>common</Filter>
-    </ClCompile>
-    <ClCompile Include="..\src\common\logging.cpp">
-      <Filter>common</Filter>
-    </ClCompile>
-    <ClCompile Include="..\src\common\config.cpp">
-      <Filter>common</Filter>
-    </ClCompile>
-    <ClCompile Include="..\src\common\config_parser.cpp">
-      <Filter>common</Filter>
-    </ClCompile>
-    <ClCompile Include="..\src\data\vocab.cpp">
-      <Filter>data</Filter>
-    </ClCompile>
-    <ClCompile Include="..\src\data\corpus_base.cpp">
-      <Filter>data</Filter>
-    </ClCompile>
-    <ClCompile Include="..\src\data\corpus.cpp">
-      <Filter>data</Filter>
-    </ClCompile>
-    <ClCompile Include="..\src\data\corpus_nbest.cpp">
-      <Filter>data</Filter>
-    </ClCompile>
-    <ClCompile Include="..\src\data\text_input.cpp">
-      <Filter>data</Filter>
-    </ClCompile>
-    <ClCompile Include="..\src\3rd_party\cnpy\cnpy.cpp">
-      <Filter>3rd_party\cnpy</Filter>
-    </ClCompile>
-    <ClCompile Include="..\src\tensors\backend.cpp">
-      <Filter>tensors</Filter>
-    </ClCompile>
-    <ClCompile Include="..\src\tensors\cpu\device.cpp">
-      <Filter>tensors\cpu</Filter>
-    </ClCompile>
-    <ClCompile Include="..\src\tensors\cpu\prod.cpp">
-      <Filter>tensors\cpu</Filter>
-    </ClCompile>
-    <ClCompile Include="..\src\tensors\cpu\tensor_operators.cpp">
-      <Filter>tensors\cpu</Filter>
-    </ClCompile>
-    <ClCompile Include="..\src\graph\expression_graph.cpp">
-      <Filter>graph</Filter>
-    </ClCompile>
-    <ClCompile Include="..\src\graph\expression_operators.cpp">
-      <Filter>graph</Filter>
-    </ClCompile>
-    <ClCompile Include="..\src\graph\node.cpp">
-      <Filter>graph</Filter>
-    </ClCompile>
-    <ClCompile Include="..\src\graph\node_operators.cpp">
-      <Filter>graph</Filter>
-    </ClCompile>
-    <ClCompile Include="..\src\graph\node_initializers.cpp">
-      <Filter>graph</Filter>
-    </ClCompile>
-    <ClCompile Include="..\src\rnn\cells.cpp">
-      <Filter>rnn</Filter>
-    </ClCompile>
-    <ClCompile Include="..\src\rnn\attention.cpp">
-      <Filter>rnn</Filter>
-    </ClCompile>
-    <ClCompile Include="..\src\optimizers\clippers.cpp">
-      <Filter>optimizers</Filter>
-    </ClCompile>
-    <ClCompile Include="..\src\optimizers\optimizers.cpp">
-      <Filter>optimizers</Filter>
-    </ClCompile>
-    <ClCompile Include="..\src\models\model_factory.cpp">
-      <Filter>models</Filter>
-    </ClCompile>
-    <ClCompile Include="..\src\models\encoder_decoder.cpp">
-      <Filter>models</Filter>
-    </ClCompile>
-    <ClCompile Include="..\src\translator\history.cpp">
-      <Filter>translator</Filter>
-    </ClCompile>
-    <ClCompile Include="..\src\translator\output_collector.cpp">
-      <Filter>translator</Filter>
-    </ClCompile>
-    <ClCompile Include="..\src\translator\nth_element.cpp">
-      <Filter>translator</Filter>
-    </ClCompile>
-    <ClCompile Include="..\src\translator\helpers.cpp">
-      <Filter>translator</Filter>
-    </ClCompile>
-    <ClCompile Include="..\src\translator\scorers.cpp">
-      <Filter>translator</Filter>
-    </ClCompile>
-    <ClCompile Include="..\src\training\graph_group_async.cpp">
-      <Filter>training</Filter>
-    </ClCompile>
-    <ClCompile Include="..\src\training\graph_group_async_drop.cpp">
-      <Filter>training</Filter>
-    </ClCompile>
-    <ClCompile Include="..\src\training\graph_group_sync.cpp">
-      <Filter>training</Filter>
-    </ClCompile>
-    <ClCompile Include="..\src\training\graph_group_singleton.cpp">
-      <Filter>training</Filter>
-    </ClCompile>
-    <ClCompile Include="..\src\training\graph_group_multinode.cpp">
-      <Filter>training</Filter>
-    </ClCompile>
-    <ClCompile Include="..\src\training\validator.cpp">
-      <Filter>training</Filter>
-    </ClCompile>
-    <ClCompile Include="..\src\3rd_party\yaml-cpp\convert.cpp">
-      <Filter>3rd_party\yaml-cpp</Filter>
-    </ClCompile>
-    <ClCompile Include="..\src\3rd_party\yaml-cpp\directives.cpp">
-      <Filter>3rd_party\yaml-cpp</Filter>
-    </ClCompile>
-    <ClCompile Include="..\src\3rd_party\yaml-cpp\emit.cpp">
-      <Filter>3rd_party\yaml-cpp</Filter>
-    </ClCompile>
-    <ClCompile Include="..\src\3rd_party\yaml-cpp\emitfromevents.cpp">
-      <Filter>3rd_party\yaml-cpp</Filter>
-    </ClCompile>
-    <ClCompile Include="..\src\3rd_party\yaml-cpp\emitter.cpp">
-      <Filter>3rd_party\yaml-cpp</Filter>
-    </ClCompile>
-    <ClCompile Include="..\src\3rd_party\yaml-cpp\emitterstate.cpp">
-      <Filter>3rd_party\yaml-cpp</Filter>
-    </ClCompile>
-    <ClCompile Include="..\src\3rd_party\yaml-cpp\emitterutils.cpp">
-      <Filter>3rd_party\yaml-cpp</Filter>
-    </ClCompile>
-    <ClCompile Include="..\src\3rd_party\yaml-cpp\exceptions.cpp">
-      <Filter>3rd_party\yaml-cpp</Filter>
-    </ClCompile>
-    <ClCompile Include="..\src\3rd_party\yaml-cpp\exp.cpp">
-      <Filter>3rd_party\yaml-cpp</Filter>
-    </ClCompile>
-    <ClCompile Include="..\src\3rd_party\yaml-cpp\memory.cpp">
-      <Filter>3rd_party\yaml-cpp</Filter>
-    </ClCompile>
-    <ClCompile Include="..\src\3rd_party\yaml-cpp\node_data.cpp">
-      <Filter>3rd_party\yaml-cpp</Filter>
-    </ClCompile>
-    <ClCompile Include="..\src\3rd_party\yaml-cpp\nodebuilder.cpp">
-      <Filter>3rd_party\yaml-cpp</Filter>
-    </ClCompile>
-    <ClCompile Include="..\src\3rd_party\yaml-cpp\nodeevents.cpp">
-      <Filter>3rd_party\yaml-cpp</Filter>
-    </ClCompile>
-    <ClCompile Include="..\src\3rd_party\yaml-cpp\null.cpp">
-      <Filter>3rd_party\yaml-cpp</Filter>
-    </ClCompile>
-    <ClCompile Include="..\src\3rd_party\yaml-cpp\ostream_wrapper.cpp">
-      <Filter>3rd_party\yaml-cpp</Filter>
-    </ClCompile>
-    <ClCompile Include="..\src\3rd_party\yaml-cpp\parse.cpp">
-      <Filter>3rd_party\yaml-cpp</Filter>
-    </ClCompile>
-    <ClCompile Include="..\src\3rd_party\yaml-cpp\parser.cpp">
-      <Filter>3rd_party\yaml-cpp</Filter>
-    </ClCompile>
-    <ClCompile Include="..\src\3rd_party\yaml-cpp\regex_yaml.cpp">
-      <Filter>3rd_party\yaml-cpp</Filter>
-    </ClCompile>
-    <ClCompile Include="..\src\3rd_party\yaml-cpp\scanner.cpp">
-      <Filter>3rd_party\yaml-cpp</Filter>
-    </ClCompile>
-    <ClCompile Include="..\src\3rd_party\yaml-cpp\scanscalar.cpp">
-      <Filter>3rd_party\yaml-cpp</Filter>
-    </ClCompile>
-    <ClCompile Include="..\src\3rd_party\yaml-cpp\scantag.cpp">
-      <Filter>3rd_party\yaml-cpp</Filter>
-    </ClCompile>
-    <ClCompile Include="..\src\3rd_party\yaml-cpp\scantoken.cpp">
-      <Filter>3rd_party\yaml-cpp</Filter>
-    </ClCompile>
-    <ClCompile Include="..\src\3rd_party\yaml-cpp\simplekey.cpp">
-      <Filter>3rd_party\yaml-cpp</Filter>
-    </ClCompile>
-    <ClCompile Include="..\src\3rd_party\yaml-cpp\singledocparser.cpp">
-      <Filter>3rd_party\yaml-cpp</Filter>
-    </ClCompile>
-    <ClCompile Include="..\src\3rd_party\yaml-cpp\stream.cpp">
-      <Filter>3rd_party\yaml-cpp</Filter>
-    </ClCompile>
-    <ClCompile Include="..\src\3rd_party\yaml-cpp\tag.cpp">
-      <Filter>3rd_party\yaml-cpp</Filter>
-    </ClCompile>
-    <ClCompile Include="..\src\3rd_party\yaml-cpp\contrib\graphbuilder.cpp">
-      <Filter>3rd_party\yaml-cpp\contrib</Filter>
-    </ClCompile>
-    <ClCompile Include="..\src\3rd_party\yaml-cpp\contrib\graphbuilderadapter.cpp">
-      <Filter>3rd_party\yaml-cpp\contrib</Filter>
-    </ClCompile>
-    <ClCompile Include="..\src\3rd_party\yaml-cpp\yaml-node.cpp">
-      <Filter>3rd_party\yaml-cpp</Filter>
-    </ClCompile>
-    <ClCompile Include="..\src\tensors\cpu\sharp\avx_gemm.cpp">
-      <Filter>tensors\cpu\sharp</Filter>
-    </ClCompile>
-    <ClCompile Include="..\src\tensors\cpu\sharp\sse_gemm.cpp">
-      <Filter>tensors\cpu\sharp</Filter>
-    </ClCompile>
-    <ClCompile Include="..\src\common\io.cpp">
-      <Filter>common</Filter>
-    </ClCompile>
-    <ClCompile Include="..\src\common\binary.cpp">
-      <Filter>common</Filter>
-    </ClCompile>
-    <ClCompile Include="..\src\data\alignment.cpp">
-      <Filter>data</Filter>
-    </ClCompile>
-    <ClCompile Include="..\src\layers\loss.cpp">
-      <Filter>layers</Filter>
-    </ClCompile>
-    <ClCompile Include="..\src\layers\weight.cpp">
-      <Filter>layers</Filter>
-    </ClCompile>
-    <ClCompile Include="..\src\training\communicator.cpp">
-      <Filter>training</Filter>
-    </ClCompile>
-    <ClCompile Include="..\src\translator\output_printer.cpp">
-      <Filter>translator</Filter>
-    </ClCompile>
-    <ClCompile Include="..\src\3rd_party\yaml-cpp\binary_renamed.cpp">
-      <Filter>3rd_party\yaml-cpp</Filter>
-    </ClCompile>
-    <ClCompile Include="..\src\training\graph_group_multinode_sync.cpp">
-      <Filter>training</Filter>
-    </ClCompile>
-    <ClCompile Include="..\src\command\marian_main.cpp">
-      <Filter>command</Filter>
-    </ClCompile>
-    <ClCompile Include="..\src\3rd_party\ExceptionWithCallStack.cpp">
-      <Filter>3rd_party</Filter>
-    </ClCompile>
-    <ClCompile Include="..\src\common\cli_wrapper.cpp">
-      <Filter>common</Filter>
-    </ClCompile>
-    <ClCompile Include="..\src\common\config_validator.cpp">
-      <Filter>common</Filter>
-    </ClCompile>
-    <ClCompile Include="..\src\microsoft\quicksand.cpp">
-      <Filter>microsoft</Filter>
-    </ClCompile>
-    <ClCompile Include="..\src\common\cli_helper.cpp">
-      <Filter>common</Filter>
-    </ClCompile>
-    <ClCompile Include="..\src\tensors\rand.cpp">
-      <Filter>tensors</Filter>
-    </ClCompile>
-    <ClCompile Include="..\src\data\default_vocab.cpp">
-      <Filter>data</Filter>
-    </ClCompile>
-    <ClCompile Include="..\src\data\sentencepiece_vocab.cpp">
-      <Filter>data</Filter>
-    </ClCompile>
-    <ClCompile Include="..\src\common\version.cpp">
-      <Filter>common</Filter>
-    </ClCompile>
-    <ClCompile Include="..\src\tensors\cpu\sharp\int_gemm.cpp">
-      <Filter>tensors\cpu\sharp</Filter>
-    </ClCompile>
-    <ClCompile Include="..\src\3rd_party\sentencepiece\src\bpe_model.cc">
-      <Filter>3rd_party\sentencepiece\src</Filter>
-    </ClCompile>
-    <ClCompile Include="..\src\3rd_party\sentencepiece\src\bpe_model_test.cc">
-      <Filter>3rd_party\sentencepiece\src</Filter>
-    </ClCompile>
-    <ClCompile Include="..\src\3rd_party\sentencepiece\src\bpe_model_trainer.cc">
-      <Filter>3rd_party\sentencepiece\src</Filter>
-    </ClCompile>
-    <ClCompile Include="..\src\3rd_party\sentencepiece\src\bpe_model_trainer_test.cc">
-      <Filter>3rd_party\sentencepiece\src</Filter>
-    </ClCompile>
-    <ClCompile Include="..\src\3rd_party\sentencepiece\src\builder.cc">
-      <Filter>3rd_party\sentencepiece\src</Filter>
-    </ClCompile>
-    <ClCompile Include="..\src\3rd_party\sentencepiece\src\builder_test.cc">
-      <Filter>3rd_party\sentencepiece\src</Filter>
-    </ClCompile>
-    <ClCompile Include="..\src\3rd_party\sentencepiece\src\char_model.cc">
-      <Filter>3rd_party\sentencepiece\src</Filter>
-    </ClCompile>
-    <ClCompile Include="..\src\3rd_party\sentencepiece\src\char_model_test.cc">
-      <Filter>3rd_party\sentencepiece\src</Filter>
-    </ClCompile>
-    <ClCompile Include="..\src\3rd_party\sentencepiece\src\char_model_trainer.cc">
-      <Filter>3rd_party\sentencepiece\src</Filter>
-    </ClCompile>
-    <ClCompile Include="..\src\3rd_party\sentencepiece\src\char_model_trainer_test.cc">
-      <Filter>3rd_party\sentencepiece\src</Filter>
-    </ClCompile>
-    <ClCompile Include="..\src\3rd_party\sentencepiece\src\compile_charsmap_main.cc">
-      <Filter>3rd_party\sentencepiece\src</Filter>
-    </ClCompile>
-    <ClCompile Include="..\src\3rd_party\sentencepiece\src\error.cc">
-      <Filter>3rd_party\sentencepiece\src</Filter>
-    </ClCompile>
-    <ClCompile Include="..\src\3rd_party\sentencepiece\src\filesystem.cc">
-      <Filter>3rd_party\sentencepiece\src</Filter>
-    </ClCompile>
-    <ClCompile Include="..\src\3rd_party\sentencepiece\src\filesystem_test.cc">
-      <Filter>3rd_party\sentencepiece\src</Filter>
-    </ClCompile>
-    <ClCompile Include="..\src\3rd_party\sentencepiece\src\flags.cc">
-      <Filter>3rd_party\sentencepiece\src</Filter>
-    </ClCompile>
-    <ClCompile Include="..\src\3rd_party\sentencepiece\src\flags_test.cc">
-      <Filter>3rd_party\sentencepiece\src</Filter>
-    </ClCompile>
-    <ClCompile Include="..\src\3rd_party\sentencepiece\src\freelist_test.cc">
-      <Filter>3rd_party\sentencepiece\src</Filter>
-    </ClCompile>
-    <ClCompile Include="..\src\3rd_party\sentencepiece\src\model_factory.cc">
-      <Filter>3rd_party\sentencepiece\src</Filter>
-    </ClCompile>
-    <ClCompile Include="..\src\3rd_party\sentencepiece\src\model_factory_test.cc">
-      <Filter>3rd_party\sentencepiece\src</Filter>
-    </ClCompile>
-    <ClCompile Include="..\src\3rd_party\sentencepiece\src\model_interface.cc">
-      <Filter>3rd_party\sentencepiece\src</Filter>
-    </ClCompile>
-    <ClCompile Include="..\src\3rd_party\sentencepiece\src\model_interface_test.cc">
-      <Filter>3rd_party\sentencepiece\src</Filter>
-    </ClCompile>
-    <ClCompile Include="..\src\3rd_party\sentencepiece\src\normalizer.cc">
-      <Filter>3rd_party\sentencepiece\src</Filter>
-    </ClCompile>
-    <ClCompile Include="..\src\3rd_party\sentencepiece\src\normalizer_test.cc">
-      <Filter>3rd_party\sentencepiece\src</Filter>
-    </ClCompile>
-    <ClCompile Include="..\src\3rd_party\sentencepiece\src\sentencepiece_processor.cc">
-      <Filter>3rd_party\sentencepiece\src</Filter>
-    </ClCompile>
-    <ClCompile Include="..\src\3rd_party\sentencepiece\src\sentencepiece_processor_test.cc">
-      <Filter>3rd_party\sentencepiece\src</Filter>
-    </ClCompile>
-    <ClCompile Include="..\src\3rd_party\sentencepiece\src\sentencepiece_trainer.cc">
-      <Filter>3rd_party\sentencepiece\src</Filter>
-    </ClCompile>
-    <ClCompile Include="..\src\3rd_party\sentencepiece\src\sentencepiece_trainer_test.cc">
-      <Filter>3rd_party\sentencepiece\src</Filter>
-    </ClCompile>
-    <ClCompile Include="..\src\3rd_party\sentencepiece\src\spm_decode_main.cc">
-      <Filter>3rd_party\sentencepiece\src</Filter>
-    </ClCompile>
-    <ClCompile Include="..\src\3rd_party\sentencepiece\src\spm_encode_main.cc">
-      <Filter>3rd_party\sentencepiece\src</Filter>
-    </ClCompile>
-    <ClCompile Include="..\src\3rd_party\sentencepiece\src\spm_export_vocab_main.cc">
-      <Filter>3rd_party\sentencepiece\src</Filter>
-    </ClCompile>
-    <ClCompile Include="..\src\3rd_party\sentencepiece\src\spm_normalize_main.cc">
-      <Filter>3rd_party\sentencepiece\src</Filter>
-    </ClCompile>
-    <ClCompile Include="..\src\3rd_party\sentencepiece\src\spm_train_main.cc">
-      <Filter>3rd_party\sentencepiece\src</Filter>
-    </ClCompile>
-    <ClCompile Include="..\src\3rd_party\sentencepiece\src\test_main.cc">
-      <Filter>3rd_party\sentencepiece\src</Filter>
-    </ClCompile>
-    <ClCompile Include="..\src\3rd_party\sentencepiece\src\testharness.cc">
-      <Filter>3rd_party\sentencepiece\src</Filter>
-    </ClCompile>
-    <ClCompile Include="..\src\3rd_party\sentencepiece\src\trainer_factory.cc">
-      <Filter>3rd_party\sentencepiece\src</Filter>
-    </ClCompile>
-    <ClCompile Include="..\src\3rd_party\sentencepiece\src\trainer_factory_test.cc">
-      <Filter>3rd_party\sentencepiece\src</Filter>
-    </ClCompile>
-    <ClCompile Include="..\src\3rd_party\sentencepiece\src\trainer_interface.cc">
-      <Filter>3rd_party\sentencepiece\src</Filter>
-    </ClCompile>
-    <ClCompile Include="..\src\3rd_party\sentencepiece\src\trainer_interface_test.cc">
-      <Filter>3rd_party\sentencepiece\src</Filter>
-    </ClCompile>
-    <ClCompile Include="..\src\3rd_party\sentencepiece\src\unicode_script.cc">
-      <Filter>3rd_party\sentencepiece\src</Filter>
-    </ClCompile>
-    <ClCompile Include="..\src\3rd_party\sentencepiece\src\unicode_script_test.cc">
-      <Filter>3rd_party\sentencepiece\src</Filter>
-    </ClCompile>
-    <ClCompile Include="..\src\3rd_party\sentencepiece\src\word_model_trainer_test.cc">
-      <Filter>3rd_party\sentencepiece\src</Filter>
-    </ClCompile>
-    <ClCompile Include="..\src\3rd_party\sentencepiece\src\unigram_model.cc">
-      <Filter>3rd_party\sentencepiece\src</Filter>
-    </ClCompile>
-    <ClCompile Include="..\src\3rd_party\sentencepiece\src\unigram_model_test.cc">
-      <Filter>3rd_party\sentencepiece\src</Filter>
-    </ClCompile>
-    <ClCompile Include="..\src\3rd_party\sentencepiece\src\unigram_model_trainer.cc">
-      <Filter>3rd_party\sentencepiece\src</Filter>
-    </ClCompile>
-    <ClCompile Include="..\src\3rd_party\sentencepiece\src\unigram_model_trainer_test.cc">
-      <Filter>3rd_party\sentencepiece\src</Filter>
-    </ClCompile>
-    <ClCompile Include="..\src\3rd_party\sentencepiece\src\util.cc">
-      <Filter>3rd_party\sentencepiece\src</Filter>
-    </ClCompile>
-    <ClCompile Include="..\src\3rd_party\sentencepiece\src\util_test.cc">
-      <Filter>3rd_party\sentencepiece\src</Filter>
-    </ClCompile>
-    <ClCompile Include="..\src\3rd_party\sentencepiece\src\word_model.cc">
-      <Filter>3rd_party\sentencepiece\src</Filter>
-    </ClCompile>
-    <ClCompile Include="..\src\3rd_party\sentencepiece\src\word_model_test.cc">
-      <Filter>3rd_party\sentencepiece\src</Filter>
-    </ClCompile>
-    <ClCompile Include="..\src\3rd_party\sentencepiece\src\word_model_trainer.cc">
-      <Filter>3rd_party\sentencepiece\src</Filter>
-    </ClCompile>
-    <ClCompile Include="..\src\rescorer\score_collector.cpp">
-      <Filter>rescorer</Filter>
-    </ClCompile>
-    <ClCompile Include="..\src\3rd_party\pathie-cpp\src\entry_iterator.cpp">
-      <Filter>3rd_party\pathie-cpp\src</Filter>
-    </ClCompile>
-    <ClCompile Include="..\src\3rd_party\pathie-cpp\src\errors.cpp">
-      <Filter>3rd_party\pathie-cpp\src</Filter>
-    </ClCompile>
-    <ClCompile Include="..\src\3rd_party\pathie-cpp\src\path.cpp">
-      <Filter>3rd_party\pathie-cpp\src</Filter>
-    </ClCompile>
-    <ClCompile Include="..\src\3rd_party\pathie-cpp\src\pathie.cpp">
-      <Filter>3rd_party\pathie-cpp\src</Filter>
-    </ClCompile>
-    <ClCompile Include="..\src\3rd_party\pathie-cpp\src\pathie_ifstream.cpp">
-      <Filter>3rd_party\pathie-cpp\src</Filter>
-    </ClCompile>
-    <ClCompile Include="..\src\3rd_party\pathie-cpp\src\pathie_ofstream.cpp">
-      <Filter>3rd_party\pathie-cpp\src</Filter>
-    </ClCompile>
-    <ClCompile Include="..\src\3rd_party\pathie-cpp\src\temp.cpp">
-      <Filter>3rd_party\pathie-cpp\src</Filter>
-    </ClCompile>
-    <ClCompile Include="..\src\tests\attention_tests.cpp">
-      <Filter>tests</Filter>
-    </ClCompile>
-    <ClCompile Include="..\src\tests\cli_test.cpp">
-      <Filter>tests</Filter>
-    </ClCompile>
-    <ClCompile Include="..\src\tests\dropout_test.cpp">
-      <Filter>tests</Filter>
-    </ClCompile>
-    <ClCompile Include="..\src\tests\graph_tests.cpp">
-      <Filter>tests</Filter>
-    </ClCompile>
-    <ClCompile Include="..\src\tests\logger_test.cpp">
-      <Filter>tests</Filter>
-    </ClCompile>
-    <ClCompile Include="..\src\tests\operator_tests.cpp">
-      <Filter>tests</Filter>
-    </ClCompile>
-    <ClCompile Include="..\src\tests\pooling_test.cpp">
-      <Filter>tests</Filter>
-    </ClCompile>
-    <ClCompile Include="..\src\tests\prod.cpp">
-      <Filter>tests</Filter>
-    </ClCompile>
-    <ClCompile Include="..\src\tests\rnn_tests.cpp">
-      <Filter>tests</Filter>
-    </ClCompile>
-    <ClCompile Include="..\src\tests\run_tests.cpp">
-      <Filter>tests</Filter>
-    </ClCompile>
-    <ClCompile Include="..\src\tests\sqlite_test.cpp">
-      <Filter>tests</Filter>
-    </ClCompile>
-    <ClCompile Include="..\src\examples\mnist\mnist_ffnn.cpp">
-      <Filter>examples\mnist</Filter>
-    </ClCompile>
-    <ClCompile Include="..\src\examples\iris\helper.cpp">
-      <Filter>examples\iris</Filter>
-    </ClCompile>
-    <ClCompile Include="..\src\examples\iris\iris.cpp">
-      <Filter>examples\iris</Filter>
-    </ClCompile>
-    <ClCompile Include="..\src\models\transformer_stub.cpp">
-      <Filter>models</Filter>
-    </ClCompile>
-  </ItemGroup>
-  <ItemGroup>
-    <ClInclude Include="..\src\marian.h" />
-    <ClInclude Include="..\src\3rd_party\catch.hpp">
-      <Filter>3rd_party</Filter>
-    </ClInclude>
-    <ClInclude Include="..\src\3rd_party\reduce_all.h">
-      <Filter>3rd_party</Filter>
-    </ClInclude>
-    <ClInclude Include="..\src\3rd_party\threadpool.h">
-      <Filter>3rd_party</Filter>
-    </ClInclude>
-    <ClInclude Include="..\src\3rd_party\cnpy\cnpy.h">
-      <Filter>3rd_party\cnpy</Filter>
-    </ClInclude>
-    <ClInclude Include="..\src\3rd_party\spdlog\async_logger.h">
-      <Filter>3rd_party\spdlog</Filter>
-    </ClInclude>
-    <ClInclude Include="..\src\3rd_party\spdlog\common.h">
-      <Filter>3rd_party\spdlog</Filter>
-    </ClInclude>
-    <ClInclude Include="..\src\3rd_party\spdlog\formatter.h">
-      <Filter>3rd_party\spdlog</Filter>
-    </ClInclude>
-    <ClInclude Include="..\src\3rd_party\spdlog\logger.h">
-      <Filter>3rd_party\spdlog</Filter>
-    </ClInclude>
-    <ClInclude Include="..\src\3rd_party\spdlog\spdlog.h">
-      <Filter>3rd_party\spdlog</Filter>
-    </ClInclude>
-    <ClInclude Include="..\src\3rd_party\spdlog\tweakme.h">
-      <Filter>3rd_party\spdlog</Filter>
-    </ClInclude>
-    <ClInclude Include="..\src\3rd_party\spdlog\bench\utils.h">
-      <Filter>3rd_party\spdlog\bench</Filter>
-    </ClInclude>
-    <ClInclude Include="..\src\3rd_party\spdlog\bench\latency\utils.h">
-      <Filter>3rd_party\spdlog\bench\latency</Filter>
-    </ClInclude>
-    <ClInclude Include="..\src\3rd_party\spdlog\details\async_logger_impl.h">
-      <Filter>3rd_party\spdlog\details</Filter>
-    </ClInclude>
-    <ClInclude Include="..\src\3rd_party\spdlog\details\async_log_helper.h">
-      <Filter>3rd_party\spdlog\details</Filter>
-    </ClInclude>
-    <ClInclude Include="..\src\3rd_party\spdlog\details\file_helper.h">
-      <Filter>3rd_party\spdlog\details</Filter>
-    </ClInclude>
-    <ClInclude Include="..\src\3rd_party\spdlog\details\format.h">
-      <Filter>3rd_party\spdlog\details</Filter>
-    </ClInclude>
-    <ClInclude Include="..\src\3rd_party\spdlog\details\line_logger_fwd.h">
-      <Filter>3rd_party\spdlog\details</Filter>
-    </ClInclude>
-    <ClInclude Include="..\src\3rd_party\spdlog\details\line_logger_impl.h">
-      <Filter>3rd_party\spdlog\details</Filter>
-    </ClInclude>
-    <ClInclude Include="..\src\3rd_party\spdlog\details\logger_impl.h">
-      <Filter>3rd_party\spdlog\details</Filter>
-    </ClInclude>
-    <ClInclude Include="..\src\3rd_party\spdlog\details\log_msg.h">
-      <Filter>3rd_party\spdlog\details</Filter>
-    </ClInclude>
-    <ClInclude Include="..\src\3rd_party\spdlog\details\mpmc_bounded_q.h">
-      <Filter>3rd_party\spdlog\details</Filter>
-    </ClInclude>
-    <ClInclude Include="..\src\3rd_party\spdlog\details\null_mutex.h">
-      <Filter>3rd_party\spdlog\details</Filter>
-    </ClInclude>
-    <ClInclude Include="..\src\3rd_party\spdlog\details\os.h">
-      <Filter>3rd_party\spdlog\details</Filter>
-    </ClInclude>
-    <ClInclude Include="..\src\3rd_party\spdlog\details\pattern_formatter_impl.h">
-      <Filter>3rd_party\spdlog\details</Filter>
-    </ClInclude>
-    <ClInclude Include="..\src\3rd_party\spdlog\details\registry.h">
-      <Filter>3rd_party\spdlog\details</Filter>
-    </ClInclude>
-    <ClInclude Include="..\src\3rd_party\spdlog\details\spdlog_impl.h">
-      <Filter>3rd_party\spdlog\details</Filter>
-    </ClInclude>
-    <ClInclude Include="..\src\3rd_party\spdlog\example\utils.h">
-      <Filter>3rd_party\spdlog\example</Filter>
-    </ClInclude>
-    <ClInclude Include="..\src\3rd_party\spdlog\include\spdlog\details\async_logger_impl.h">
-      <Filter>3rd_party\spdlog\include\spdlog\details</Filter>
-    </ClInclude>
-    <ClInclude Include="..\src\3rd_party\spdlog\include\spdlog\details\async_log_helper.h">
-      <Filter>3rd_party\spdlog\include\spdlog\details</Filter>
-    </ClInclude>
-    <ClInclude Include="..\src\3rd_party\spdlog\include\spdlog\details\file_helper.h">
-      <Filter>3rd_party\spdlog\include\spdlog\details</Filter>
-    </ClInclude>
-    <ClInclude Include="..\src\3rd_party\spdlog\include\spdlog\details\logger_impl.h">
-      <Filter>3rd_party\spdlog\include\spdlog\details</Filter>
-    </ClInclude>
-    <ClInclude Include="..\src\3rd_party\spdlog\include\spdlog\details\log_msg.h">
-      <Filter>3rd_party\spdlog\include\spdlog\details</Filter>
-    </ClInclude>
-    <ClInclude Include="..\src\3rd_party\spdlog\include\spdlog\details\mpmc_bounded_q.h">
-      <Filter>3rd_party\spdlog\include\spdlog\details</Filter>
-    </ClInclude>
-    <ClInclude Include="..\src\3rd_party\spdlog\include\spdlog\details\null_mutex.h">
-      <Filter>3rd_party\spdlog\include\spdlog\details</Filter>
-    </ClInclude>
-    <ClInclude Include="..\src\3rd_party\spdlog\include\spdlog\details\os.h">
-      <Filter>3rd_party\spdlog\include\spdlog\details</Filter>
-    </ClInclude>
-    <ClInclude Include="..\src\3rd_party\spdlog\include\spdlog\details\pattern_formatter_impl.h">
-      <Filter>3rd_party\spdlog\include\spdlog\details</Filter>
-    </ClInclude>
-    <ClInclude Include="..\src\3rd_party\spdlog\include\spdlog\details\registry.h">
-      <Filter>3rd_party\spdlog\include\spdlog\details</Filter>
-    </ClInclude>
-    <ClInclude Include="..\src\3rd_party\spdlog\include\spdlog\details\spdlog_impl.h">
-      <Filter>3rd_party\spdlog\include\spdlog\details</Filter>
-    </ClInclude>
-    <ClInclude Include="..\src\3rd_party\spdlog\include\spdlog\fmt\fmt.h">
-      <Filter>3rd_party\spdlog\include\spdlog\fmt</Filter>
-    </ClInclude>
-    <ClInclude Include="..\src\3rd_party\spdlog\include\spdlog\fmt\ostr.h">
-      <Filter>3rd_party\spdlog\include\spdlog\fmt</Filter>
-    </ClInclude>
-    <ClInclude Include="..\src\3rd_party\spdlog\include\spdlog\fmt\bundled\format.h">
-      <Filter>3rd_party\spdlog\include\spdlog\fmt\bundled</Filter>
-    </ClInclude>
-    <ClInclude Include="..\src\3rd_party\spdlog\include\spdlog\fmt\bundled\ostream.h">
-      <Filter>3rd_party\spdlog\include\spdlog\fmt\bundled</Filter>
-    </ClInclude>
-    <ClInclude Include="..\src\3rd_party\spdlog\include\spdlog\fmt\bundled\posix.h">
-      <Filter>3rd_party\spdlog\include\spdlog\fmt\bundled</Filter>
-    </ClInclude>
-    <ClInclude Include="..\src\3rd_party\spdlog\include\spdlog\fmt\bundled\time.h">
-      <Filter>3rd_party\spdlog\include\spdlog\fmt\bundled</Filter>
-    </ClInclude>
-    <ClInclude Include="..\src\3rd_party\spdlog\include\spdlog\sinks\android_sink.h">
-      <Filter>3rd_party\spdlog\include\spdlog\sinks</Filter>
-    </ClInclude>
-    <ClInclude Include="..\src\3rd_party\spdlog\include\spdlog\sinks\ansicolor_sink.h">
-      <Filter>3rd_party\spdlog\include\spdlog\sinks</Filter>
-    </ClInclude>
-    <ClInclude Include="..\src\3rd_party\spdlog\include\spdlog\sinks\base_sink.h">
-      <Filter>3rd_party\spdlog\include\spdlog\sinks</Filter>
-    </ClInclude>
-    <ClInclude Include="..\src\3rd_party\spdlog\include\spdlog\sinks\dist_sink.h">
-      <Filter>3rd_party\spdlog\include\spdlog\sinks</Filter>
-    </ClInclude>
-    <ClInclude Include="..\src\3rd_party\spdlog\include\spdlog\sinks\file_sinks.h">
-      <Filter>3rd_party\spdlog\include\spdlog\sinks</Filter>
-    </ClInclude>
-    <ClInclude Include="..\src\3rd_party\spdlog\include\spdlog\sinks\msvc_sink.h">
-      <Filter>3rd_party\spdlog\include\spdlog\sinks</Filter>
-    </ClInclude>
-    <ClInclude Include="..\src\3rd_party\spdlog\include\spdlog\sinks\null_sink.h">
-      <Filter>3rd_party\spdlog\include\spdlog\sinks</Filter>
-    </ClInclude>
-    <ClInclude Include="..\src\3rd_party\spdlog\include\spdlog\sinks\ostream_sink.h">
-      <Filter>3rd_party\spdlog\include\spdlog\sinks</Filter>
-    </ClInclude>
-    <ClInclude Include="..\src\3rd_party\spdlog\include\spdlog\sinks\sink.h">
-      <Filter>3rd_party\spdlog\include\spdlog\sinks</Filter>
-    </ClInclude>
-    <ClInclude Include="..\src\3rd_party\spdlog\include\spdlog\sinks\stdout_sinks.h">
-      <Filter>3rd_party\spdlog\include\spdlog\sinks</Filter>
-    </ClInclude>
-    <ClInclude Include="..\src\3rd_party\spdlog\include\spdlog\sinks\syslog_sink.h">
-      <Filter>3rd_party\spdlog\include\spdlog\sinks</Filter>
-    </ClInclude>
-    <ClInclude Include="..\src\3rd_party\spdlog\include\spdlog\sinks\wincolor_sink.h">
-      <Filter>3rd_party\spdlog\include\spdlog\sinks</Filter>
-    </ClInclude>
-    <ClInclude Include="..\src\3rd_party\spdlog\sinks\android_sink.h">
-      <Filter>3rd_party\spdlog\sinks</Filter>
-    </ClInclude>
-    <ClInclude Include="..\src\3rd_party\spdlog\sinks\ansicolor_sink.h">
-      <Filter>3rd_party\spdlog\sinks</Filter>
-    </ClInclude>
-    <ClInclude Include="..\src\3rd_party\spdlog\sinks\base_sink.h">
-      <Filter>3rd_party\spdlog\sinks</Filter>
-    </ClInclude>
-    <ClInclude Include="..\src\3rd_party\spdlog\sinks\dist_sink.h">
-      <Filter>3rd_party\spdlog\sinks</Filter>
-    </ClInclude>
-    <ClInclude Include="..\src\3rd_party\spdlog\sinks\file_sinks.h">
-      <Filter>3rd_party\spdlog\sinks</Filter>
-    </ClInclude>
-    <ClInclude Include="..\src\3rd_party\spdlog\sinks\msvc_sink.h">
-      <Filter>3rd_party\spdlog\sinks</Filter>
-    </ClInclude>
-    <ClInclude Include="..\src\3rd_party\spdlog\sinks\null_sink.h">
-      <Filter>3rd_party\spdlog\sinks</Filter>
-    </ClInclude>
-    <ClInclude Include="..\src\3rd_party\spdlog\sinks\ostream_sink.h">
-      <Filter>3rd_party\spdlog\sinks</Filter>
-    </ClInclude>
-    <ClInclude Include="..\src\3rd_party\spdlog\sinks\sink.h">
-      <Filter>3rd_party\spdlog\sinks</Filter>
-    </ClInclude>
-    <ClInclude Include="..\src\3rd_party\spdlog\sinks\stdout_sinks.h">
-      <Filter>3rd_party\spdlog\sinks</Filter>
-    </ClInclude>
-    <ClInclude Include="..\src\3rd_party\spdlog\sinks\syslog_sink.h">
-      <Filter>3rd_party\spdlog\sinks</Filter>
-    </ClInclude>
-    <ClInclude Include="..\src\3rd_party\spdlog\tests\catch.hpp">
-      <Filter>3rd_party\spdlog\tests</Filter>
-    </ClInclude>
-    <ClInclude Include="..\src\3rd_party\spdlog\tests\includes.h">
-      <Filter>3rd_party\spdlog\tests</Filter>
-    </ClInclude>
-    <ClInclude Include="..\src\3rd_party\spdlog\tests\utils.h">
-      <Filter>3rd_party\spdlog\tests</Filter>
-    </ClInclude>
-    <ClInclude Include="..\src\3rd_party\yaml-cpp\anchor.h">
-      <Filter>3rd_party\yaml-cpp</Filter>
-    </ClInclude>
-    <ClInclude Include="..\src\3rd_party\yaml-cpp\binary.h">
-      <Filter>3rd_party\yaml-cpp</Filter>
-    </ClInclude>
-    <ClInclude Include="..\src\3rd_party\yaml-cpp\collectionstack.h">
-      <Filter>3rd_party\yaml-cpp</Filter>
-    </ClInclude>
-    <ClInclude Include="..\src\3rd_party\yaml-cpp\directives.h">
-      <Filter>3rd_party\yaml-cpp</Filter>
-    </ClInclude>
-    <ClInclude Include="..\src\3rd_party\yaml-cpp\dll.h">
-      <Filter>3rd_party\yaml-cpp</Filter>
-    </ClInclude>
-    <ClInclude Include="..\src\3rd_party\yaml-cpp\emitfromevents.h">
-      <Filter>3rd_party\yaml-cpp</Filter>
-    </ClInclude>
-    <ClInclude Include="..\src\3rd_party\yaml-cpp\emitter.h">
-      <Filter>3rd_party\yaml-cpp</Filter>
-    </ClInclude>
-    <ClInclude Include="..\src\3rd_party\yaml-cpp\emitterdef.h">
-      <Filter>3rd_party\yaml-cpp</Filter>
-    </ClInclude>
-    <ClInclude Include="..\src\3rd_party\yaml-cpp\emittermanip.h">
-      <Filter>3rd_party\yaml-cpp</Filter>
-    </ClInclude>
-    <ClInclude Include="..\src\3rd_party\yaml-cpp\emitterstate.h">
-      <Filter>3rd_party\yaml-cpp</Filter>
-    </ClInclude>
-    <ClInclude Include="..\src\3rd_party\yaml-cpp\emitterstyle.h">
-      <Filter>3rd_party\yaml-cpp</Filter>
-    </ClInclude>
-    <ClInclude Include="..\src\3rd_party\yaml-cpp\emitterutils.h">
-      <Filter>3rd_party\yaml-cpp</Filter>
-    </ClInclude>
-    <ClInclude Include="..\src\3rd_party\yaml-cpp\eventhandler.h">
-      <Filter>3rd_party\yaml-cpp</Filter>
-    </ClInclude>
-    <ClInclude Include="..\src\3rd_party\yaml-cpp\exceptions.h">
-      <Filter>3rd_party\yaml-cpp</Filter>
-    </ClInclude>
-    <ClInclude Include="..\src\3rd_party\yaml-cpp\exp.h">
-      <Filter>3rd_party\yaml-cpp</Filter>
-    </ClInclude>
-    <ClInclude Include="..\src\3rd_party\yaml-cpp\indentation.h">
-      <Filter>3rd_party\yaml-cpp</Filter>
-    </ClInclude>
-    <ClInclude Include="..\src\3rd_party\yaml-cpp\mark.h">
-      <Filter>3rd_party\yaml-cpp</Filter>
-    </ClInclude>
-    <ClInclude Include="..\src\3rd_party\yaml-cpp\nodebuilder.h">
-      <Filter>3rd_party\yaml-cpp</Filter>
-    </ClInclude>
-    <ClInclude Include="..\src\3rd_party\yaml-cpp\nodeevents.h">
-      <Filter>3rd_party\yaml-cpp</Filter>
-    </ClInclude>
-    <ClInclude Include="..\src\3rd_party\yaml-cpp\noncopyable.h">
-      <Filter>3rd_party\yaml-cpp</Filter>
-    </ClInclude>
-    <ClInclude Include="..\src\3rd_party\yaml-cpp\null.h">
-      <Filter>3rd_party\yaml-cpp</Filter>
-    </ClInclude>
-    <ClInclude Include="..\src\3rd_party\yaml-cpp\ostream_wrapper.h">
-      <Filter>3rd_party\yaml-cpp</Filter>
-    </ClInclude>
-    <ClInclude Include="..\src\3rd_party\yaml-cpp\parser.h">
-      <Filter>3rd_party\yaml-cpp</Filter>
-    </ClInclude>
-    <ClInclude Include="..\src\3rd_party\yaml-cpp\ptr_vector.h">
-      <Filter>3rd_party\yaml-cpp</Filter>
-    </ClInclude>
-    <ClInclude Include="..\src\3rd_party\yaml-cpp\regeximpl.h">
-      <Filter>3rd_party\yaml-cpp</Filter>
-    </ClInclude>
-    <ClInclude Include="..\src\3rd_party\yaml-cpp\regex_yaml.h">
-      <Filter>3rd_party\yaml-cpp</Filter>
-    </ClInclude>
-    <ClInclude Include="..\src\3rd_party\yaml-cpp\scanner.h">
-      <Filter>3rd_party\yaml-cpp</Filter>
-    </ClInclude>
-    <ClInclude Include="..\src\3rd_party\yaml-cpp\scanscalar.h">
-      <Filter>3rd_party\yaml-cpp</Filter>
-    </ClInclude>
-    <ClInclude Include="..\src\3rd_party\yaml-cpp\scantag.h">
-      <Filter>3rd_party\yaml-cpp</Filter>
-    </ClInclude>
-    <ClInclude Include="..\src\3rd_party\yaml-cpp\setting.h">
-      <Filter>3rd_party\yaml-cpp</Filter>
-    </ClInclude>
-    <ClInclude Include="..\src\3rd_party\yaml-cpp\singledocparser.h">
-      <Filter>3rd_party\yaml-cpp</Filter>
-    </ClInclude>
-    <ClInclude Include="..\src\3rd_party\yaml-cpp\stlemitter.h">
-      <Filter>3rd_party\yaml-cpp</Filter>
-    </ClInclude>
-    <ClInclude Include="..\src\3rd_party\yaml-cpp\stream.h">
-      <Filter>3rd_party\yaml-cpp</Filter>
-    </ClInclude>
-    <ClInclude Include="..\src\3rd_party\yaml-cpp\streamcharsource.h">
-      <Filter>3rd_party\yaml-cpp</Filter>
-    </ClInclude>
-    <ClInclude Include="..\src\3rd_party\yaml-cpp\stringsource.h">
-      <Filter>3rd_party\yaml-cpp</Filter>
-    </ClInclude>
-    <ClInclude Include="..\src\3rd_party\yaml-cpp\tag.h">
-      <Filter>3rd_party\yaml-cpp</Filter>
-    </ClInclude>
-    <ClInclude Include="..\src\3rd_party\yaml-cpp\token.h">
-      <Filter>3rd_party\yaml-cpp</Filter>
-    </ClInclude>
-    <ClInclude Include="..\src\3rd_party\yaml-cpp\traits.h">
-      <Filter>3rd_party\yaml-cpp</Filter>
-    </ClInclude>
-    <ClInclude Include="..\src\3rd_party\yaml-cpp\yaml.h">
-      <Filter>3rd_party\yaml-cpp</Filter>
-    </ClInclude>
-    <ClInclude Include="..\src\3rd_party\yaml-cpp\contrib\anchordict.h">
-      <Filter>3rd_party\yaml-cpp\contrib</Filter>
-    </ClInclude>
-    <ClInclude Include="..\src\3rd_party\yaml-cpp\contrib\graphbuilder.h">
-      <Filter>3rd_party\yaml-cpp\contrib</Filter>
-    </ClInclude>
-    <ClInclude Include="..\src\3rd_party\yaml-cpp\contrib\graphbuilderadapter.h">
-      <Filter>3rd_party\yaml-cpp\contrib</Filter>
-    </ClInclude>
-    <ClInclude Include="..\src\3rd_party\yaml-cpp\node\convert.h">
-      <Filter>3rd_party\yaml-cpp\node</Filter>
-    </ClInclude>
-    <ClInclude Include="..\src\3rd_party\yaml-cpp\node\emit.h">
-      <Filter>3rd_party\yaml-cpp\node</Filter>
-    </ClInclude>
-    <ClInclude Include="..\src\3rd_party\yaml-cpp\node\impl.h">
-      <Filter>3rd_party\yaml-cpp\node</Filter>
-    </ClInclude>
-    <ClInclude Include="..\src\3rd_party\yaml-cpp\node\iterator.h">
-      <Filter>3rd_party\yaml-cpp\node</Filter>
-    </ClInclude>
-    <ClInclude Include="..\src\3rd_party\yaml-cpp\node\node.h">
-      <Filter>3rd_party\yaml-cpp\node</Filter>
-    </ClInclude>
-    <ClInclude Include="..\src\3rd_party\yaml-cpp\node\parse.h">
-      <Filter>3rd_party\yaml-cpp\node</Filter>
-    </ClInclude>
-    <ClInclude Include="..\src\3rd_party\yaml-cpp\node\ptr.h">
-      <Filter>3rd_party\yaml-cpp\node</Filter>
-    </ClInclude>
-    <ClInclude Include="..\src\3rd_party\yaml-cpp\node\type.h">
-      <Filter>3rd_party\yaml-cpp\node</Filter>
-    </ClInclude>
-    <ClInclude Include="..\src\3rd_party\yaml-cpp\node\detail\bool_type.h">
-      <Filter>3rd_party\yaml-cpp\node\detail</Filter>
-    </ClInclude>
-    <ClInclude Include="..\src\3rd_party\yaml-cpp\node\detail\impl.h">
-      <Filter>3rd_party\yaml-cpp\node\detail</Filter>
-    </ClInclude>
-    <ClInclude Include="..\src\3rd_party\yaml-cpp\node\detail\iterator.h">
-      <Filter>3rd_party\yaml-cpp\node\detail</Filter>
-    </ClInclude>
-    <ClInclude Include="..\src\3rd_party\yaml-cpp\node\detail\iterator_fwd.h">
-      <Filter>3rd_party\yaml-cpp\node\detail</Filter>
-    </ClInclude>
-    <ClInclude Include="..\src\3rd_party\yaml-cpp\node\detail\memory.h">
-      <Filter>3rd_party\yaml-cpp\node\detail</Filter>
-    </ClInclude>
-    <ClInclude Include="..\src\3rd_party\yaml-cpp\node\detail\node.h">
-      <Filter>3rd_party\yaml-cpp\node\detail</Filter>
-    </ClInclude>
-    <ClInclude Include="..\src\3rd_party\yaml-cpp\node\detail\node_data.h">
-      <Filter>3rd_party\yaml-cpp\node\detail</Filter>
-    </ClInclude>
-    <ClInclude Include="..\src\3rd_party\yaml-cpp\node\detail\node_iterator.h">
-      <Filter>3rd_party\yaml-cpp\node\detail</Filter>
-    </ClInclude>
-    <ClInclude Include="..\src\3rd_party\yaml-cpp\node\detail\node_ref.h">
-      <Filter>3rd_party\yaml-cpp\node\detail</Filter>
-    </ClInclude>
-    <ClInclude Include="..\src\common\compile_time_crc32.h">
-      <Filter>common</Filter>
-    </ClInclude>
-    <ClInclude Include="..\src\common\config.h">
-      <Filter>common</Filter>
-    </ClInclude>
-    <ClInclude Include="..\src\common\config_parser.h">
-      <Filter>common</Filter>
-    </ClInclude>
-    <ClInclude Include="..\src\common\definitions.h">
-      <Filter>common</Filter>
-    </ClInclude>
-    <ClInclude Include="..\src\common\file_stream.h">
-      <Filter>common</Filter>
-    </ClInclude>
-    <ClInclude Include="..\src\common\keywords.h">
-      <Filter>common</Filter>
-    </ClInclude>
-    <ClInclude Include="..\src\common\logging.h">
-      <Filter>common</Filter>
-    </ClInclude>
-    <ClInclude Include="..\src\common\options.h">
-      <Filter>common</Filter>
-    </ClInclude>
-    <ClInclude Include="..\src\common\regex.h">
-      <Filter>common</Filter>
-    </ClInclude>
-    <ClInclude Include="..\src\common\shape.h">
-      <Filter>common</Filter>
-    </ClInclude>
-    <ClInclude Include="..\src\common\utils.h">
-      <Filter>common</Filter>
-    </ClInclude>
-    <ClInclude Include="..\src\data\alignment.h">
-      <Filter>data</Filter>
-    </ClInclude>
-    <ClInclude Include="..\src\data\batch.h">
-      <Filter>data</Filter>
-    </ClInclude>
-    <ClInclude Include="..\src\data\batch_generator.h">
-      <Filter>data</Filter>
-    </ClInclude>
-    <ClInclude Include="..\src\data\batch_stats.h">
-      <Filter>data</Filter>
-    </ClInclude>
-    <ClInclude Include="..\src\data\corpus.h">
-      <Filter>data</Filter>
-    </ClInclude>
-    <ClInclude Include="..\src\data\corpus_base.h">
-      <Filter>data</Filter>
-    </ClInclude>
-    <ClInclude Include="..\src\data\corpus_nbest.h">
-      <Filter>data</Filter>
-    </ClInclude>
-    <ClInclude Include="..\src\data\dataset.h">
-      <Filter>data</Filter>
-    </ClInclude>
-    <ClInclude Include="..\src\data\npz_converter.h">
-      <Filter>data</Filter>
-    </ClInclude>
-    <ClInclude Include="..\src\data\rng_engine.h">
-      <Filter>data</Filter>
-    </ClInclude>
-    <ClInclude Include="..\src\data\shortlist.h">
-      <Filter>data</Filter>
-    </ClInclude>
-    <ClInclude Include="..\src\data\text_input.h">
-      <Filter>data</Filter>
-    </ClInclude>
-    <ClInclude Include="..\src\data\types.h">
-      <Filter>data</Filter>
-    </ClInclude>
-    <ClInclude Include="..\src\data\vocab.h">
-      <Filter>data</Filter>
-    </ClInclude>
-    <ClInclude Include="..\src\functional\array.h">
-      <Filter>functional</Filter>
-    </ClInclude>
-    <ClInclude Include="..\src\functional\defs.h">
-      <Filter>functional</Filter>
-    </ClInclude>
-    <ClInclude Include="..\src\functional\floats.h">
-      <Filter>functional</Filter>
-    </ClInclude>
-    <ClInclude Include="..\src\functional\functional.h">
-      <Filter>functional</Filter>
-    </ClInclude>
-    <ClInclude Include="..\src\functional\operands.h">
-      <Filter>functional</Filter>
-    </ClInclude>
-    <ClInclude Include="..\src\functional\predicates.h">
-      <Filter>functional</Filter>
-    </ClInclude>
-    <ClInclude Include="..\src\functional\shape.h">
-      <Filter>functional</Filter>
-    </ClInclude>
-    <ClInclude Include="..\src\functional\tensor.h">
-      <Filter>functional</Filter>
-    </ClInclude>
-    <ClInclude Include="..\src\functional\tmp.h">
-      <Filter>functional</Filter>
-    </ClInclude>
-    <ClInclude Include="..\src\graph\auto_tuner.h">
-      <Filter>graph</Filter>
-    </ClInclude>
-    <ClInclude Include="..\src\graph\chainable.h">
-      <Filter>graph</Filter>
-    </ClInclude>
-    <ClInclude Include="..\src\graph\expression_graph.h">
-      <Filter>graph</Filter>
-    </ClInclude>
-    <ClInclude Include="..\src\graph\expression_operators.h">
-      <Filter>graph</Filter>
-    </ClInclude>
-    <ClInclude Include="..\src\graph\node.h">
-      <Filter>graph</Filter>
-    </ClInclude>
-    <ClInclude Include="..\src\graph\node_initializers.h">
-      <Filter>graph</Filter>
-    </ClInclude>
-    <ClInclude Include="..\src\graph\node_operators.h">
-      <Filter>graph</Filter>
-    </ClInclude>
-    <ClInclude Include="..\src\graph\node_operators_binary.h">
-      <Filter>graph</Filter>
-    </ClInclude>
-    <ClInclude Include="..\src\graph\node_operators_unary.h">
-      <Filter>graph</Filter>
-    </ClInclude>
-    <ClInclude Include="..\src\graph\parameters.h">
-      <Filter>graph</Filter>
-    </ClInclude>
-    <ClInclude Include="..\src\layers\constructors.h">
-      <Filter>layers</Filter>
-    </ClInclude>
-    <ClInclude Include="..\src\layers\factory.h">
-      <Filter>layers</Filter>
-    </ClInclude>
-    <ClInclude Include="..\src\layers\generic.h">
-      <Filter>layers</Filter>
-    </ClInclude>
-    <ClInclude Include="..\src\layers\guided_alignment.h">
-      <Filter>layers</Filter>
-    </ClInclude>
-    <ClInclude Include="..\src\layers\word2vec_reader.h">
-      <Filter>layers</Filter>
-    </ClInclude>
-    <ClInclude Include="..\src\models\amun.h">
-      <Filter>models</Filter>
-    </ClInclude>
-    <ClInclude Include="..\src\models\char_s2s.h">
-      <Filter>models</Filter>
-    </ClInclude>
-    <ClInclude Include="..\src\models\costs.h">
-      <Filter>models</Filter>
-    </ClInclude>
-    <ClInclude Include="..\src\models\decoder.h">
-      <Filter>models</Filter>
-    </ClInclude>
-    <ClInclude Include="..\src\models\encoder.h">
-      <Filter>models</Filter>
-    </ClInclude>
-    <ClInclude Include="..\src\models\encoder_decoder.h">
-      <Filter>models</Filter>
-    </ClInclude>
-    <ClInclude Include="..\src\models\model_base.h">
-      <Filter>models</Filter>
-    </ClInclude>
-    <ClInclude Include="..\src\models\model_factory.h">
-      <Filter>models</Filter>
-    </ClInclude>
-    <ClInclude Include="..\src\models\model_task.h">
-      <Filter>models</Filter>
-    </ClInclude>
-    <ClInclude Include="..\src\models\nematus.h">
-      <Filter>models</Filter>
-    </ClInclude>
-    <ClInclude Include="..\src\models\s2s.h">
-      <Filter>models</Filter>
-    </ClInclude>
-    <ClInclude Include="..\src\models\states.h">
-      <Filter>models</Filter>
-    </ClInclude>
-    <ClInclude Include="..\src\models\experimental\lex_probs.h">
-      <Filter>models\experimental</Filter>
-    </ClInclude>
-    <ClInclude Include="..\src\optimizers\clippers.h">
-      <Filter>optimizers</Filter>
-    </ClInclude>
-    <ClInclude Include="..\src\optimizers\optimizers.h">
-      <Filter>optimizers</Filter>
-    </ClInclude>
-    <ClInclude Include="..\src\rescorer\rescorer.h">
-      <Filter>rescorer</Filter>
-    </ClInclude>
-    <ClInclude Include="..\src\rescorer\score_collector.h">
-      <Filter>rescorer</Filter>
-    </ClInclude>
-    <ClInclude Include="..\src\rnn\attention.h">
-      <Filter>rnn</Filter>
-    </ClInclude>
-    <ClInclude Include="..\src\rnn\attention_constructors.h">
-      <Filter>rnn</Filter>
-    </ClInclude>
-    <ClInclude Include="..\src\rnn\cells.h">
-      <Filter>rnn</Filter>
-    </ClInclude>
-    <ClInclude Include="..\src\rnn\constructors.h">
-      <Filter>rnn</Filter>
-    </ClInclude>
-    <ClInclude Include="..\src\rnn\rnn.h">
-      <Filter>rnn</Filter>
-    </ClInclude>
-    <ClInclude Include="..\src\rnn\types.h">
-      <Filter>rnn</Filter>
-    </ClInclude>
-    <ClInclude Include="..\src\tensors\allocator.h">
-      <Filter>tensors</Filter>
-    </ClInclude>
-    <ClInclude Include="..\src\tensors\backend.h">
-      <Filter>tensors</Filter>
-    </ClInclude>
-    <ClInclude Include="..\src\tensors\device.h">
-      <Filter>tensors</Filter>
-    </ClInclude>
-    <ClInclude Include="..\src\tensors\dispatch.h">
-      <Filter>tensors</Filter>
-    </ClInclude>
-    <ClInclude Include="..\src\tensors\memory_piece.h">
-      <Filter>tensors</Filter>
-    </ClInclude>
-    <ClInclude Include="..\src\tensors\tensor.h">
-      <Filter>tensors</Filter>
-    </ClInclude>
-    <ClInclude Include="..\src\tensors\tensor_allocator.h">
-      <Filter>tensors</Filter>
-    </ClInclude>
-    <ClInclude Include="..\src\tensors\tensor_operators.h">
-      <Filter>tensors</Filter>
-    </ClInclude>
-    <ClInclude Include="..\src\tensors\types.h">
-      <Filter>tensors</Filter>
-    </ClInclude>
-    <ClInclude Include="..\src\tensors\cpu\add.h">
-      <Filter>tensors\cpu</Filter>
-    </ClInclude>
-    <ClInclude Include="..\src\tensors\cpu\backend.h">
-      <Filter>tensors\cpu</Filter>
-    </ClInclude>
-    <ClInclude Include="..\src\tensors\cpu\element.h">
-      <Filter>tensors\cpu</Filter>
-    </ClInclude>
-    <ClInclude Include="..\src\tensors\cpu\int16.h">
-      <Filter>tensors\cpu</Filter>
-    </ClInclude>
-    <ClInclude Include="..\src\training\graph_group.h">
-      <Filter>training</Filter>
-    </ClInclude>
-    <ClInclude Include="..\src\training\graph_group_async.h">
-      <Filter>training</Filter>
-    </ClInclude>
-    <ClInclude Include="..\src\training\graph_group_async_drop.h">
-      <Filter>training</Filter>
-    </ClInclude>
-    <ClInclude Include="..\src\training\graph_group_multinode.h">
-      <Filter>training</Filter>
-    </ClInclude>
-    <ClInclude Include="..\src\training\graph_group_singleton.h">
-      <Filter>training</Filter>
-    </ClInclude>
-    <ClInclude Include="..\src\training\graph_group_sync.h">
-      <Filter>training</Filter>
-    </ClInclude>
-    <ClInclude Include="..\src\training\scheduler.h">
-      <Filter>training</Filter>
-    </ClInclude>
-    <ClInclude Include="..\src\training\training.h">
-      <Filter>training</Filter>
-    </ClInclude>
-    <ClInclude Include="..\src\training\training_state.h">
-      <Filter>training</Filter>
-    </ClInclude>
-    <ClInclude Include="..\src\training\validator.h">
-      <Filter>training</Filter>
-    </ClInclude>
-    <ClInclude Include="..\src\training\gradient_dropping\dropper.h">
-      <Filter>training\gradient_dropping</Filter>
-    </ClInclude>
-    <ClInclude Include="..\src\training\gradient_dropping\sparse_tensor.h">
-      <Filter>training\gradient_dropping</Filter>
-    </ClInclude>
-    <ClInclude Include="..\src\training\gradient_dropping\gpu\sparse_algorithm.h">
-      <Filter>training\gradient_dropping\gpu</Filter>
-    </ClInclude>
-    <ClInclude Include="..\src\translator\beam_search.h">
-      <Filter>translator</Filter>
-    </ClInclude>
-    <ClInclude Include="..\src\translator\helpers.h">
-      <Filter>translator</Filter>
-    </ClInclude>
-    <ClInclude Include="..\src\translator\history.h">
-      <Filter>translator</Filter>
-    </ClInclude>
-    <ClInclude Include="..\src\translator\hypothesis.h">
-      <Filter>translator</Filter>
-    </ClInclude>
-    <ClInclude Include="..\src\translator\nth_element.h">
-      <Filter>translator</Filter>
-    </ClInclude>
-    <ClInclude Include="..\src\translator\output_collector.h">
-      <Filter>translator</Filter>
-    </ClInclude>
-    <ClInclude Include="..\src\translator\printer.h">
-      <Filter>translator</Filter>
-    </ClInclude>
-    <ClInclude Include="..\src\translator\scorers.h">
-      <Filter>translator</Filter>
-    </ClInclude>
-    <ClInclude Include="..\src\translator\translator.h">
-      <Filter>translator</Filter>
-    </ClInclude>
-    <ClInclude Include="..\src\3rd_party\spdlog\include\spdlog\async_logger.h">
-      <Filter>3rd_party\spdlog\include\spdlog</Filter>
-    </ClInclude>
-    <ClInclude Include="..\src\3rd_party\spdlog\include\spdlog\common.h">
-      <Filter>3rd_party\spdlog\include\spdlog</Filter>
-    </ClInclude>
-    <ClInclude Include="..\src\3rd_party\spdlog\include\spdlog\formatter.h">
-      <Filter>3rd_party\spdlog\include\spdlog</Filter>
-    </ClInclude>
-    <ClInclude Include="..\src\3rd_party\spdlog\include\spdlog\logger.h">
-      <Filter>3rd_party\spdlog\include\spdlog</Filter>
-    </ClInclude>
-    <ClInclude Include="..\src\3rd_party\spdlog\include\spdlog\spdlog.h">
-      <Filter>3rd_party\spdlog\include\spdlog</Filter>
-    </ClInclude>
-    <ClInclude Include="..\src\3rd_party\spdlog\include\spdlog\tweakme.h">
-      <Filter>3rd_party\spdlog\include\spdlog</Filter>
-    </ClInclude>
-    <ClInclude Include="..\src\tensors\cpu\sharp\int_gemm.h">
-      <Filter>tensors\cpu\sharp</Filter>
-    </ClInclude>
-    <ClInclude Include="..\src\models\transformer_factory.h">
-      <Filter>models</Filter>
-    </ClInclude>
-    <ClInclude Include="..\src\command\marian_scorer.cpp">
-      <Filter>command</Filter>
-    </ClInclude>
-    <ClInclude Include="..\src\command\marian_decoder.cpp">
-      <Filter>command</Filter>
-    </ClInclude>
-    <ClInclude Include="..\src\common\io.h">
-      <Filter>common</Filter>
-    </ClInclude>
-    <ClInclude Include="..\src\common\io_item.h">
-      <Filter>common</Filter>
-    </ClInclude>
-    <ClInclude Include="..\src\common\binary.h">
-      <Filter>common</Filter>
-    </ClInclude>
-    <ClInclude Include="..\src\layers\loss.h">
-      <Filter>layers</Filter>
-    </ClInclude>
-    <ClInclude Include="..\src\layers\weight.h">
-      <Filter>layers</Filter>
-    </ClInclude>
-    <ClInclude Include="..\src\training\communicator.h">
-      <Filter>training</Filter>
-    </ClInclude>
-    <ClInclude Include="..\src\translator\output_printer.h">
-      <Filter>translator</Filter>
-    </ClInclude>
-    <ClInclude Include="..\src\training\graph_group_multinode_sync.h">
-      <Filter>training</Filter>
-    </ClInclude>
-    <ClInclude Include="..\src\command\marian_vocab.cpp">
-      <Filter>command</Filter>
-    </ClInclude>
-    <ClInclude Include="..\src\command\marian_decoder.cpp">
-      <Filter>command</Filter>
-    </ClInclude>
-    <ClInclude Include="..\src\3rd_party\ExceptionWithCallStack.h">
-      <Filter>3rd_party</Filter>
-    </ClInclude>
-    <ClInclude Include="..\src\common\timer.h">
-      <Filter>common</Filter>
-    </ClInclude>
-    <ClInclude Include="..\src\common\cli_helper.h">
-      <Filter>common</Filter>
-    </ClInclude>
-    <ClInclude Include="..\src\common\cli_wrapper.h">
-      <Filter>common</Filter>
-    </ClInclude>
-    <ClInclude Include="..\src\common\config_validator.h">
-      <Filter>common</Filter>
-    </ClInclude>
-    <ClInclude Include="..\src\common\filesystem.h">
-      <Filter>common</Filter>
-    </ClInclude>
-    <ClInclude Include="..\src\common\hash.h">
-      <Filter>common</Filter>
-    </ClInclude>
-    <ClInclude Include="..\src\common\types.h">
-      <Filter>common</Filter>
-    </ClInclude>
-    <ClInclude Include="..\src\microsoft\quicksand.h">
-      <Filter>microsoft</Filter>
-    </ClInclude>
-    <ClInclude Include="..\src\command\marian_conv.cpp">
-      <Filter>command</Filter>
-    </ClInclude>
-    <ClInclude Include="..\src\tensors\rand.h">
-      <Filter>tensors</Filter>
-    </ClInclude>
-    <ClInclude Include="..\src\common\project_version.h">
-      <Filter>common</Filter>
-    </ClInclude>
-    <ClInclude Include="..\src\common\version.h">
-      <Filter>common</Filter>
-    </ClInclude>
-    <ClInclude Include="..\src\tensors\gpu\add.h">
-      <Filter>tensors\gpu</Filter>
-    </ClInclude>
-    <ClInclude Include="..\src\tensors\gpu\algorithm.h">
-      <Filter>tensors\gpu</Filter>
-    </ClInclude>
-    <ClInclude Include="..\src\tensors\gpu\backend.h">
-      <Filter>tensors\gpu</Filter>
-    </ClInclude>
-    <ClInclude Include="..\src\tensors\gpu\cuda_helpers.h">
-      <Filter>tensors\gpu</Filter>
-    </ClInclude>
-    <ClInclude Include="..\src\tensors\gpu\cudnn_wrappers.h">
-      <Filter>tensors\gpu</Filter>
-    </ClInclude>
-    <ClInclude Include="..\src\tensors\gpu\element.h">
-      <Filter>tensors\gpu</Filter>
-    </ClInclude>
-    <ClInclude Include="..\src\tensors\gpu\prod.h">
-      <Filter>tensors\gpu</Filter>
-    </ClInclude>
-    <ClInclude Include="..\src\tensors\gpu\sparse.h">
-      <Filter>tensors\gpu</Filter>
-    </ClInclude>
-    <ClInclude Include="..\src\3rd_party\sentencepiece\src\bpe_model.h">
-      <Filter>3rd_party\sentencepiece\src</Filter>
-    </ClInclude>
-    <ClInclude Include="..\src\3rd_party\sentencepiece\src\bpe_model_trainer.h">
-      <Filter>3rd_party\sentencepiece\src</Filter>
-    </ClInclude>
-    <ClInclude Include="..\src\3rd_party\sentencepiece\src\builder.h">
-      <Filter>3rd_party\sentencepiece\src</Filter>
-    </ClInclude>
-    <ClInclude Include="..\src\3rd_party\sentencepiece\src\char_model.h">
-      <Filter>3rd_party\sentencepiece\src</Filter>
-    </ClInclude>
-    <ClInclude Include="..\src\3rd_party\sentencepiece\src\char_model_trainer.h">
-      <Filter>3rd_party\sentencepiece\src</Filter>
-    </ClInclude>
-    <ClInclude Include="..\src\3rd_party\sentencepiece\src\common.h">
-      <Filter>3rd_party\sentencepiece\src</Filter>
-    </ClInclude>
-    <ClInclude Include="..\src\3rd_party\sentencepiece\src\filesystem.h">
-      <Filter>3rd_party\sentencepiece\src</Filter>
-    </ClInclude>
-    <ClInclude Include="..\src\3rd_party\sentencepiece\src\flags.h">
-      <Filter>3rd_party\sentencepiece\src</Filter>
-    </ClInclude>
-    <ClInclude Include="..\src\3rd_party\sentencepiece\src\freelist.h">
-      <Filter>3rd_party\sentencepiece\src</Filter>
-    </ClInclude>
-    <ClInclude Include="..\src\3rd_party\sentencepiece\src\model_factory.h">
-      <Filter>3rd_party\sentencepiece\src</Filter>
-    </ClInclude>
-    <ClInclude Include="..\src\3rd_party\sentencepiece\src\model_interface.h">
-      <Filter>3rd_party\sentencepiece\src</Filter>
-    </ClInclude>
-    <ClInclude Include="..\src\3rd_party\sentencepiece\src\normalization_rule.h">
-      <Filter>3rd_party\sentencepiece\src</Filter>
-    </ClInclude>
-    <ClInclude Include="..\src\3rd_party\sentencepiece\src\normalizer.h">
-      <Filter>3rd_party\sentencepiece\src</Filter>
-    </ClInclude>
-    <ClInclude Include="..\src\3rd_party\sentencepiece\src\sentencepiece_processor.h">
-      <Filter>3rd_party\sentencepiece\src</Filter>
-    </ClInclude>
-    <ClInclude Include="..\src\3rd_party\sentencepiece\src\sentencepiece_trainer.h">
-      <Filter>3rd_party\sentencepiece\src</Filter>
-    </ClInclude>
-    <ClInclude Include="..\src\3rd_party\sentencepiece\src\testharness.h">
-      <Filter>3rd_party\sentencepiece\src</Filter>
-    </ClInclude>
-    <ClInclude Include="..\src\3rd_party\sentencepiece\src\trainer_factory.h">
-      <Filter>3rd_party\sentencepiece\src</Filter>
-    </ClInclude>
-    <ClInclude Include="..\src\3rd_party\sentencepiece\src\trainer_interface.h">
-      <Filter>3rd_party\sentencepiece\src</Filter>
-    </ClInclude>
-    <ClInclude Include="..\src\3rd_party\sentencepiece\src\unicode_script.h">
-      <Filter>3rd_party\sentencepiece\src</Filter>
-    </ClInclude>
-    <ClInclude Include="..\src\3rd_party\sentencepiece\src\unicode_script_map.h">
-      <Filter>3rd_party\sentencepiece\src</Filter>
-    </ClInclude>
-    <ClInclude Include="..\src\3rd_party\sentencepiece\src\unigram_model.h">
-      <Filter>3rd_party\sentencepiece\src</Filter>
-    </ClInclude>
-    <ClInclude Include="..\src\3rd_party\sentencepiece\src\unigram_model_trainer.h">
-      <Filter>3rd_party\sentencepiece\src</Filter>
-    </ClInclude>
-    <ClInclude Include="..\src\3rd_party\sentencepiece\src\util.h">
-      <Filter>3rd_party\sentencepiece\src</Filter>
-    </ClInclude>
-    <ClInclude Include="..\src\3rd_party\sentencepiece\src\word_model.h">
-      <Filter>3rd_party\sentencepiece\src</Filter>
-    </ClInclude>
-    <ClInclude Include="..\src\3rd_party\sentencepiece\src\word_model_trainer.h">
-      <Filter>3rd_party\sentencepiece\src</Filter>
-    </ClInclude>
-    <ClInclude Include="..\src\command\marian_train.cpp" />
-    <ClInclude Include="..\src\3rd_party\nccl\src\collectives\collectives.h">
-      <Filter>3rd_party\nccl\src\collectives</Filter>
-    </ClInclude>
-    <ClInclude Include="..\src\3rd_party\nccl\src\collectives\device\all_gather.h">
-      <Filter>3rd_party\nccl\src\collectives\device</Filter>
-    </ClInclude>
-    <ClInclude Include="..\src\3rd_party\nccl\src\collectives\device\all_reduce.h">
-      <Filter>3rd_party\nccl\src\collectives\device</Filter>
-    </ClInclude>
-    <ClInclude Include="..\src\3rd_party\nccl\src\collectives\device\broadcast.h">
-      <Filter>3rd_party\nccl\src\collectives\device</Filter>
-    </ClInclude>
-    <ClInclude Include="..\src\3rd_party\nccl\src\collectives\device\common.h">
-      <Filter>3rd_party\nccl\src\collectives\device</Filter>
-    </ClInclude>
-    <ClInclude Include="..\src\3rd_party\nccl\src\collectives\device\common_kernel.h">
-      <Filter>3rd_party\nccl\src\collectives\device</Filter>
-    </ClInclude>
-    <ClInclude Include="..\src\3rd_party\nccl\src\collectives\device\ll_kernel.h">
-      <Filter>3rd_party\nccl\src\collectives\device</Filter>
-    </ClInclude>
-    <ClInclude Include="..\src\3rd_party\nccl\src\collectives\device\primitives.h">
-      <Filter>3rd_party\nccl\src\collectives\device</Filter>
-    </ClInclude>
-    <ClInclude Include="..\src\3rd_party\nccl\src\collectives\device\reduce.h">
-      <Filter>3rd_party\nccl\src\collectives\device</Filter>
-    </ClInclude>
-    <ClInclude Include="..\src\3rd_party\nccl\src\collectives\device\reduce_kernel.h">
-      <Filter>3rd_party\nccl\src\collectives\device</Filter>
-    </ClInclude>
-    <ClInclude Include="..\src\3rd_party\nccl\src\collectives\device\reduce_scatter.h">
-      <Filter>3rd_party\nccl\src\collectives\device</Filter>
-    </ClInclude>
-    <ClInclude Include="..\src\3rd_party\nccl\src\include\bootstrap.h">
-      <Filter>3rd_party\nccl\src\include</Filter>
-    </ClInclude>
-    <ClInclude Include="..\src\3rd_party\nccl\src\include\common_coll.h">
-      <Filter>3rd_party\nccl\src\include</Filter>
-    </ClInclude>
-    <ClInclude Include="..\src\3rd_party\nccl\src\include\core.h">
-      <Filter>3rd_party\nccl\src\include</Filter>
-    </ClInclude>
-    <ClInclude Include="..\src\3rd_party\nccl\src\include\debug.h">
-      <Filter>3rd_party\nccl\src\include</Filter>
-    </ClInclude>
-    <ClInclude Include="..\src\3rd_party\nccl\src\include\enqueue.h">
-      <Filter>3rd_party\nccl\src\include</Filter>
-    </ClInclude>
-    <ClInclude Include="..\src\3rd_party\nccl\src\include\group.h">
-      <Filter>3rd_party\nccl\src\include</Filter>
-    </ClInclude>
-    <ClInclude Include="..\src\3rd_party\nccl\src\include\ibvwrap.h">
-      <Filter>3rd_party\nccl\src\include</Filter>
-    </ClInclude>
-    <ClInclude Include="..\src\3rd_party\nccl\src\include\nccl_net.h">
-      <Filter>3rd_party\nccl\src\include</Filter>
-    </ClInclude>
-    <ClInclude Include="..\src\3rd_party\nccl\src\include\net.h">
-      <Filter>3rd_party\nccl\src\include</Filter>
-    </ClInclude>
-    <ClInclude Include="..\src\3rd_party\nccl\src\include\nvlink.h">
-      <Filter>3rd_party\nccl\src\include</Filter>
-    </ClInclude>
-    <ClInclude Include="..\src\3rd_party\nccl\src\include\nvmlwrap.h">
-      <Filter>3rd_party\nccl\src\include</Filter>
-    </ClInclude>
-    <ClInclude Include="..\src\3rd_party\nccl\src\include\param.h">
-      <Filter>3rd_party\nccl\src\include</Filter>
-    </ClInclude>
-    <ClInclude Include="..\src\3rd_party\nccl\src\include\ring.h">
-      <Filter>3rd_party\nccl\src\include</Filter>
-    </ClInclude>
-    <ClInclude Include="..\src\3rd_party\nccl\src\include\rings.h">
-      <Filter>3rd_party\nccl\src\include</Filter>
-    </ClInclude>
-    <ClInclude Include="..\src\3rd_party\nccl\src\include\shm.h">
-      <Filter>3rd_party\nccl\src\include</Filter>
-    </ClInclude>
-    <ClInclude Include="..\src\3rd_party\nccl\src\include\socket.h">
-      <Filter>3rd_party\nccl\src\include</Filter>
-    </ClInclude>
-    <ClInclude Include="..\src\3rd_party\nccl\src\include\topo.h">
-      <Filter>3rd_party\nccl\src\include</Filter>
-    </ClInclude>
-    <ClInclude Include="..\src\3rd_party\nccl\src\include\transport.h">
-      <Filter>3rd_party\nccl\src\include</Filter>
-    </ClInclude>
-    <ClInclude Include="..\src\3rd_party\nccl\src\include\utils.h">
-      <Filter>3rd_party\nccl\src\include</Filter>
-    </ClInclude>
-    <ClInclude Include="..\src\3rd_party\pathie-cpp\include\entry_iterator.hpp">
-      <Filter>3rd_party\pathie-cpp\include</Filter>
-    </ClInclude>
-    <ClInclude Include="..\src\3rd_party\pathie-cpp\include\errors.hpp">
-      <Filter>3rd_party\pathie-cpp\include</Filter>
-    </ClInclude>
-    <ClInclude Include="..\src\3rd_party\pathie-cpp\include\path.hpp">
-      <Filter>3rd_party\pathie-cpp\include</Filter>
-    </ClInclude>
-    <ClInclude Include="..\src\3rd_party\pathie-cpp\include\pathie.hpp">
-      <Filter>3rd_party\pathie-cpp\include</Filter>
-    </ClInclude>
-    <ClInclude Include="..\src\3rd_party\pathie-cpp\include\pathie_ifstream.hpp">
-      <Filter>3rd_party\pathie-cpp\include</Filter>
-    </ClInclude>
-    <ClInclude Include="..\src\3rd_party\pathie-cpp\include\pathie_ofstream.hpp">
-      <Filter>3rd_party\pathie-cpp\include</Filter>
-    </ClInclude>
-    <ClInclude Include="..\src\3rd_party\pathie-cpp\include\temp.hpp">
-      <Filter>3rd_party\pathie-cpp\include</Filter>
-    </ClInclude>
-    <ClInclude Include="..\src\examples\mnist\dataset.h">
-      <Filter>examples\mnist</Filter>
-    </ClInclude>
-    <ClInclude Include="..\src\examples\mnist\model.h">
-      <Filter>examples\mnist</Filter>
-    </ClInclude>
-    <ClInclude Include="..\src\examples\mnist\model_lenet.h">
-      <Filter>examples\mnist</Filter>
-    </ClInclude>
-    <ClInclude Include="..\src\examples\mnist\training.h">
-      <Filter>examples\mnist</Filter>
-    </ClInclude>
-    <ClInclude Include="..\src\examples\mnist\validator.h">
-      <Filter>examples\mnist</Filter>
-    </ClInclude>
-    <ClInclude Include="..\src\models\bert.h">
-      <Filter>models</Filter>
-    </ClInclude>
-<<<<<<< HEAD
-    <ClInclude Include="..\src\models\classifier.h">
-      <Filter>models</Filter>
-    </ClInclude>
-    <ClInclude Include="..\src\models\encoder_classifier.h">
-=======
-    <ClInclude Include="..\src\models\transformer.h">
->>>>>>> 842e378c
-      <Filter>models</Filter>
-    </ClInclude>
-  </ItemGroup>
-  <ItemGroup>
-    <Filter Include="3rd_party">
-      <UniqueIdentifier>{880c8f51-3306-4d80-a682-7242341b0002}</UniqueIdentifier>
-    </Filter>
-    <Filter Include="3rd_party\cnpy">
-      <UniqueIdentifier>{880c8f51-3306-4d80-a682-7242341b0005}</UniqueIdentifier>
-    </Filter>
-    <Filter Include="3rd_party\spdlog">
-      <UniqueIdentifier>{880c8f51-3306-4d80-a682-7242341b0008}</UniqueIdentifier>
-    </Filter>
-    <Filter Include="3rd_party\spdlog\bench">
-      <UniqueIdentifier>{880c8f51-3306-4d80-a682-7242341b0011}</UniqueIdentifier>
-    </Filter>
-    <Filter Include="3rd_party\spdlog\bench\latency">
-      <UniqueIdentifier>{880c8f51-3306-4d80-a682-7242341b0014}</UniqueIdentifier>
-    </Filter>
-    <Filter Include="3rd_party\spdlog\details">
-      <UniqueIdentifier>{880c8f51-3306-4d80-a682-7242341b0017}</UniqueIdentifier>
-    </Filter>
-    <Filter Include="3rd_party\spdlog\example">
-      <UniqueIdentifier>{880c8f51-3306-4d80-a682-7242341b0020}</UniqueIdentifier>
-    </Filter>
-    <Filter Include="3rd_party\spdlog\include\spdlog\details">
-      <UniqueIdentifier>{880c8f51-3306-4d80-a682-7242341b0026}</UniqueIdentifier>
-    </Filter>
-    <Filter Include="3rd_party\spdlog\include\spdlog\fmt">
-      <UniqueIdentifier>{880c8f51-3306-4d80-a682-7242341b0029}</UniqueIdentifier>
-    </Filter>
-    <Filter Include="3rd_party\spdlog\include\spdlog\fmt\bundled">
-      <UniqueIdentifier>{880c8f51-3306-4d80-a682-7242341b0032}</UniqueIdentifier>
-    </Filter>
-    <Filter Include="3rd_party\spdlog\include\spdlog\sinks">
-      <UniqueIdentifier>{880c8f51-3306-4d80-a682-7242341b0035}</UniqueIdentifier>
-    </Filter>
-    <Filter Include="3rd_party\spdlog\sinks">
-      <UniqueIdentifier>{880c8f51-3306-4d80-a682-7242341b0038}</UniqueIdentifier>
-    </Filter>
-    <Filter Include="3rd_party\spdlog\tests">
-      <UniqueIdentifier>{880c8f51-3306-4d80-a682-7242341b0041}</UniqueIdentifier>
-    </Filter>
-    <Filter Include="3rd_party\yaml-cpp">
-      <UniqueIdentifier>{880c8f51-3306-4d80-a682-7242341b0047}</UniqueIdentifier>
-    </Filter>
-    <Filter Include="3rd_party\yaml-cpp\contrib">
-      <UniqueIdentifier>{880c8f51-3306-4d80-a682-7242341b0050}</UniqueIdentifier>
-    </Filter>
-    <Filter Include="3rd_party\yaml-cpp\node">
-      <UniqueIdentifier>{880c8f51-3306-4d80-a682-7242341b0053}</UniqueIdentifier>
-    </Filter>
-    <Filter Include="3rd_party\yaml-cpp\node\detail">
-      <UniqueIdentifier>{880c8f51-3306-4d80-a682-7242341b0056}</UniqueIdentifier>
-    </Filter>
-    <Filter Include="common">
-      <UniqueIdentifier>{880c8f51-3306-4d80-a682-7242341b0059}</UniqueIdentifier>
-    </Filter>
-    <Filter Include="data">
-      <UniqueIdentifier>{880c8f51-3306-4d80-a682-7242341b0062}</UniqueIdentifier>
-    </Filter>
-    <Filter Include="functional">
-      <UniqueIdentifier>{880c8f51-3306-4d80-a682-7242341b0065}</UniqueIdentifier>
-    </Filter>
-    <Filter Include="graph">
-      <UniqueIdentifier>{880c8f51-3306-4d80-a682-7242341b0068}</UniqueIdentifier>
-    </Filter>
-    <Filter Include="layers">
-      <UniqueIdentifier>{880c8f51-3306-4d80-a682-7242341b0071}</UniqueIdentifier>
-    </Filter>
-    <Filter Include="models">
-      <UniqueIdentifier>{880c8f51-3306-4d80-a682-7242341b0074}</UniqueIdentifier>
-    </Filter>
-    <Filter Include="models\experimental">
-      <UniqueIdentifier>{880c8f51-3306-4d80-a682-7242341b0077}</UniqueIdentifier>
-    </Filter>
-    <Filter Include="optimizers">
-      <UniqueIdentifier>{880c8f51-3306-4d80-a682-7242341b0080}</UniqueIdentifier>
-    </Filter>
-    <Filter Include="rescorer">
-      <UniqueIdentifier>{880c8f51-3306-4d80-a682-7242341b0083}</UniqueIdentifier>
-    </Filter>
-    <Filter Include="rnn">
-      <UniqueIdentifier>{880c8f51-3306-4d80-a682-7242341b0086}</UniqueIdentifier>
-    </Filter>
-    <Filter Include="tensors">
-      <UniqueIdentifier>{880c8f51-3306-4d80-a682-7242341b0089}</UniqueIdentifier>
-    </Filter>
-    <Filter Include="tensors\cpu">
-      <UniqueIdentifier>{880c8f51-3306-4d80-a682-7242341b0092}</UniqueIdentifier>
-    </Filter>
-    <Filter Include="tensors\cpu\sharp">
-      <UniqueIdentifier>{880c8f51-3306-4d80-a682-7242341b0095}</UniqueIdentifier>
-    </Filter>
-    <Filter Include="training">
-      <UniqueIdentifier>{880c8f51-3306-4d80-a682-7242341b0098}</UniqueIdentifier>
-    </Filter>
-    <Filter Include="training\gradient_dropping">
-      <UniqueIdentifier>{880c8f51-3306-4d80-a682-7242341b0101}</UniqueIdentifier>
-    </Filter>
-    <Filter Include="training\gradient_dropping\gpu">
-      <UniqueIdentifier>{880c8f51-3306-4d80-a682-7242341b0104}</UniqueIdentifier>
-    </Filter>
-    <Filter Include="translator">
-      <UniqueIdentifier>{880c8f51-3306-4d80-a682-7242341b0107}</UniqueIdentifier>
-    </Filter>
-    <Filter Include="3rd_party\spdlog\include">
-      <UniqueIdentifier>{4da6ada2-69cc-46db-9afe-085b0e24b943}</UniqueIdentifier>
-    </Filter>
-    <Filter Include="3rd_party\spdlog\include\spdlog">
-      <UniqueIdentifier>{c54af311-d7f5-4559-a8be-8c768a9f0ddf}</UniqueIdentifier>
-    </Filter>
-    <Filter Include="command">
-      <UniqueIdentifier>{c6b3323a-0df3-4129-9a66-e93cea668604}</UniqueIdentifier>
-    </Filter>
-    <Filter Include="microsoft">
-      <UniqueIdentifier>{bf291eae-3de9-4294-b5aa-07ab631951e1}</UniqueIdentifier>
-    </Filter>
-    <Filter Include="examples">
-      <UniqueIdentifier>{3dbe1ce2-4645-42d0-99b1-0989e42cd7df}</UniqueIdentifier>
-    </Filter>
-    <Filter Include="examples\iris">
-      <UniqueIdentifier>{c1ebcdfa-3994-4430-aad0-0d9d54cf10e3}</UniqueIdentifier>
-    </Filter>
-    <Filter Include="examples\mnist">
-      <UniqueIdentifier>{55dd3952-a6fd-41d8-b99c-306b9e6c348d}</UniqueIdentifier>
-    </Filter>
-    <Filter Include="tensors\gpu">
-      <UniqueIdentifier>{812ce3ca-6b91-4881-8ef6-692ebe7b0cce}</UniqueIdentifier>
-    </Filter>
-    <Filter Include="3rd_party\sentencepiece">
-      <UniqueIdentifier>{32fc95ea-1fd8-4900-890b-982491feb6d4}</UniqueIdentifier>
-    </Filter>
-    <Filter Include="3rd_party\sentencepiece\src">
-      <UniqueIdentifier>{638bf0e1-4f83-4b37-9077-2be549d75909}</UniqueIdentifier>
-    </Filter>
-    <Filter Include="3rd_party\nccl">
-      <UniqueIdentifier>{0ba105eb-79fb-4e2a-8940-f1ecebbcd4fe}</UniqueIdentifier>
-    </Filter>
-    <Filter Include="3rd_party\nccl\src">
-      <UniqueIdentifier>{fbc17f5e-3f10-44a9-b3ad-66ce12573174}</UniqueIdentifier>
-    </Filter>
-    <Filter Include="3rd_party\nccl\src\collectives">
-      <UniqueIdentifier>{c6036c35-5848-4fd5-b1a0-59e2042cbb69}</UniqueIdentifier>
-    </Filter>
-    <Filter Include="3rd_party\nccl\src\misc">
-      <UniqueIdentifier>{7b9a131d-9e0a-4c28-8a51-08232ff2e35e}</UniqueIdentifier>
-    </Filter>
-    <Filter Include="3rd_party\nccl\src\transport">
-      <UniqueIdentifier>{0bd9cca8-660b-46f6-aac6-691fb50245f0}</UniqueIdentifier>
-    </Filter>
-    <Filter Include="3rd_party\nccl\src\include">
-      <UniqueIdentifier>{2beba56f-5dda-4994-bef0-16170b6552b4}</UniqueIdentifier>
-    </Filter>
-    <Filter Include="3rd_party\nccl\src\collectives\device">
-      <UniqueIdentifier>{ac585624-4e66-42cd-8e4e-62cb90029610}</UniqueIdentifier>
-    </Filter>
-    <Filter Include="3rd_party\pathie-cpp">
-      <UniqueIdentifier>{825beb7c-2997-408b-af81-34ab5f14593a}</UniqueIdentifier>
-    </Filter>
-    <Filter Include="3rd_party\pathie-cpp\include">
-      <UniqueIdentifier>{db1dd5a2-f331-495d-9e3b-6dc1c01528ab}</UniqueIdentifier>
-    </Filter>
-    <Filter Include="3rd_party\pathie-cpp\src">
-      <UniqueIdentifier>{5d5ee615-192f-4b7f-bdfd-fb8316ceabc8}</UniqueIdentifier>
-    </Filter>
-    <Filter Include="tests">
-      <UniqueIdentifier>{a86d650a-2268-43d9-9d74-cb17cd6b534b}</UniqueIdentifier>
-    </Filter>
-  </ItemGroup>
-  <ItemGroup>
-    <None Include=".editorConfig" />
-    <None Include="..\src\training\communicator_nccl.h">
-      <Filter>training</Filter>
-    </None>
-    <None Include="..\src\tensors\gpu\add.cu">
-      <Filter>tensors\gpu</Filter>
-    </None>
-    <None Include="..\src\tensors\gpu\add.inc">
-      <Filter>tensors\gpu</Filter>
-    </None>
-    <None Include="..\src\tensors\gpu\algorithm.cu">
-      <Filter>tensors\gpu</Filter>
-    </None>
-    <None Include="..\src\tensors\gpu\cudnn_wrappers.cu">
-      <Filter>tensors\gpu</Filter>
-    </None>
-    <None Include="..\src\tensors\gpu\device.cu">
-      <Filter>tensors\gpu</Filter>
-    </None>
-    <None Include="..\src\tensors\gpu\element.cu">
-      <Filter>tensors\gpu</Filter>
-    </None>
-    <None Include="..\src\tensors\gpu\element.inc">
-      <Filter>tensors\gpu</Filter>
-    </None>
-    <None Include="..\src\tensors\gpu\sparse.cu">
-      <Filter>tensors\gpu</Filter>
-    </None>
-    <None Include="..\src\tensors\gpu\tensor_operators.cu">
-      <Filter>tensors\gpu</Filter>
-    </None>
-    <None Include="..\src\3rd_party\sentencepiece\src\sentencepiece.proto">
-      <Filter>3rd_party\sentencepiece\src</Filter>
-    </None>
-    <None Include="..\src\3rd_party\sentencepiece\src\sentencepiece_model.proto">
-      <Filter>3rd_party\sentencepiece\src</Filter>
-    </None>
-    <None Include="..\src\3rd_party\nccl\src\bootstrap.cu">
-      <Filter>3rd_party\nccl\src</Filter>
-    </None>
-    <None Include="..\src\3rd_party\nccl\src\init.cu">
-      <Filter>3rd_party\nccl\src</Filter>
-    </None>
-    <None Include="..\src\3rd_party\nccl\src\Makefile">
-      <Filter>3rd_party\nccl\src</Filter>
-    </None>
-    <None Include="..\src\3rd_party\nccl\src\nccl.h.in">
-      <Filter>3rd_party\nccl\src</Filter>
-    </None>
-    <None Include="..\src\3rd_party\nccl\src\ring.cu">
-      <Filter>3rd_party\nccl\src</Filter>
-    </None>
-    <None Include="..\src\3rd_party\nccl\src\transport.cu">
-      <Filter>3rd_party\nccl\src</Filter>
-    </None>
-    <None Include="..\src\3rd_party\nccl\src\collectives\all_gather.cu">
-      <Filter>3rd_party\nccl\src\collectives</Filter>
-    </None>
-    <None Include="..\src\3rd_party\nccl\src\collectives\all_reduce.cu">
-      <Filter>3rd_party\nccl\src\collectives</Filter>
-    </None>
-    <None Include="..\src\3rd_party\nccl\src\collectives\broadcast.cu">
-      <Filter>3rd_party\nccl\src\collectives</Filter>
-    </None>
-    <None Include="..\src\3rd_party\nccl\src\collectives\reduce.cu">
-      <Filter>3rd_party\nccl\src\collectives</Filter>
-    </None>
-    <None Include="..\src\3rd_party\nccl\src\collectives\reduce_scatter.cu">
-      <Filter>3rd_party\nccl\src\collectives</Filter>
-    </None>
-    <None Include="..\src\3rd_party\nccl\src\collectives\device\all_gather.cu">
-      <Filter>3rd_party\nccl\src\collectives\device</Filter>
-    </None>
-    <None Include="..\src\3rd_party\nccl\src\collectives\device\all_reduce.cu">
-      <Filter>3rd_party\nccl\src\collectives\device</Filter>
-    </None>
-    <None Include="..\src\3rd_party\nccl\src\collectives\device\broadcast.cu">
-      <Filter>3rd_party\nccl\src\collectives\device</Filter>
-    </None>
-    <None Include="..\src\3rd_party\nccl\src\collectives\device\functions.cu">
-      <Filter>3rd_party\nccl\src\collectives\device</Filter>
-    </None>
-    <None Include="..\src\3rd_party\nccl\src\collectives\device\Makefile">
-      <Filter>3rd_party\nccl\src\collectives\device</Filter>
-    </None>
-    <None Include="..\src\3rd_party\nccl\src\collectives\device\reduce.cu">
-      <Filter>3rd_party\nccl\src\collectives\device</Filter>
-    </None>
-    <None Include="..\src\3rd_party\nccl\src\collectives\device\reduce_scatter.cu">
-      <Filter>3rd_party\nccl\src\collectives\device</Filter>
-    </None>
-    <None Include="..\src\3rd_party\nccl\src\misc\enqueue.cu">
-      <Filter>3rd_party\nccl\src\misc</Filter>
-    </None>
-    <None Include="..\src\3rd_party\nccl\src\misc\group.cu">
-      <Filter>3rd_party\nccl\src\misc</Filter>
-    </None>
-    <None Include="..\src\3rd_party\nccl\src\misc\ibvwrap.cu">
-      <Filter>3rd_party\nccl\src\misc</Filter>
-    </None>
-    <None Include="..\src\3rd_party\nccl\src\misc\nvmlwrap.cu">
-      <Filter>3rd_party\nccl\src\misc</Filter>
-    </None>
-    <None Include="..\src\3rd_party\nccl\src\misc\rings.cu">
-      <Filter>3rd_party\nccl\src\misc</Filter>
-    </None>
-    <None Include="..\src\3rd_party\nccl\src\misc\utils.cu">
-      <Filter>3rd_party\nccl\src\misc</Filter>
-    </None>
-    <None Include="..\src\3rd_party\nccl\src\transport\net.cu">
-      <Filter>3rd_party\nccl\src\transport</Filter>
-    </None>
-    <None Include="..\src\3rd_party\nccl\src\transport\net_ib.cu">
-      <Filter>3rd_party\nccl\src\transport</Filter>
-    </None>
-    <None Include="..\src\3rd_party\nccl\src\transport\net_socket.cu">
-      <Filter>3rd_party\nccl\src\transport</Filter>
-    </None>
-    <None Include="..\src\3rd_party\nccl\src\transport\p2p.cu">
-      <Filter>3rd_party\nccl\src\transport</Filter>
-    </None>
-    <None Include="..\src\3rd_party\nccl\src\transport\shm.cu">
-      <Filter>3rd_party\nccl\src\transport</Filter>
-    </None>
-    <None Include="..\src\3rd_party\pathie-cpp\CHANGELOG">
-      <Filter>3rd_party\pathie-cpp</Filter>
-    </None>
-    <None Include="..\src\3rd_party\pathie-cpp\LICENSE">
-      <Filter>3rd_party\pathie-cpp</Filter>
-    </None>
-    <None Include="..\src\3rd_party\pathie-cpp\README.md">
-      <Filter>3rd_party\pathie-cpp</Filter>
-    </None>
-    <None Include="..\src\tests\conv_char_test.cu">
-      <Filter>tests</Filter>
-    </None>
-    <None Include="..\src\tests\conv_test.cu">
-      <Filter>tests</Filter>
-    </None>
-    <None Include="..\src\tests\README.md">
-      <Filter>tests</Filter>
-    </None>
-    <None Include="..\src\tests\tensor_test.cu">
-      <Filter>tests</Filter>
-    </None>
-    <None Include="..\src\examples\mnist\download.sh">
-      <Filter>examples\mnist</Filter>
-    </None>
-    <None Include="..\src\examples\iris\iris.data">
-      <Filter>examples\iris</Filter>
-    </None>
-    <None Include="..\src\examples\cmake_install.cmake">
-      <Filter>examples</Filter>
-    </None>
-    <None Include="..\src\examples\Makefile">
-      <Filter>examples</Filter>
-    </None>
-    <None Include="..\src\examples\README.md">
-      <Filter>examples</Filter>
-    </None>
-    <None Include="..\src\tensors\gpu\prod.cpp">
-      <Filter>tensors\gpu</Filter>
-    </None>
-  </ItemGroup>
-  <ItemGroup>
-    <Text Include="..\src\3rd_party\sentencepiece\src\CMakeLists.txt">
-      <Filter>3rd_party\sentencepiece\src</Filter>
-    </Text>
-    <Text Include="..\src\3rd_party\pathie-cpp\CMakeLists.txt">
-      <Filter>3rd_party\pathie-cpp</Filter>
-    </Text>
-    <Text Include="..\src\tests\CMakeLists.txt">
-      <Filter>tests</Filter>
-    </Text>
-    <Text Include="..\src\examples\CMakeLists.txt">
-      <Filter>examples</Filter>
-    </Text>
-  </ItemGroup>
+﻿<?xml version="1.0" encoding="utf-8"?>
+<Project ToolsVersion="4.0" xmlns="http://schemas.microsoft.com/developer/msbuild/2003">
+  <ItemGroup>
+    <ClCompile Include="..\src\common\utils.cpp">
+      <Filter>common</Filter>
+    </ClCompile>
+    <ClCompile Include="..\src\common\logging.cpp">
+      <Filter>common</Filter>
+    </ClCompile>
+    <ClCompile Include="..\src\common\config.cpp">
+      <Filter>common</Filter>
+    </ClCompile>
+    <ClCompile Include="..\src\common\config_parser.cpp">
+      <Filter>common</Filter>
+    </ClCompile>
+    <ClCompile Include="..\src\data\vocab.cpp">
+      <Filter>data</Filter>
+    </ClCompile>
+    <ClCompile Include="..\src\data\corpus_base.cpp">
+      <Filter>data</Filter>
+    </ClCompile>
+    <ClCompile Include="..\src\data\corpus.cpp">
+      <Filter>data</Filter>
+    </ClCompile>
+    <ClCompile Include="..\src\data\corpus_nbest.cpp">
+      <Filter>data</Filter>
+    </ClCompile>
+    <ClCompile Include="..\src\data\text_input.cpp">
+      <Filter>data</Filter>
+    </ClCompile>
+    <ClCompile Include="..\src\3rd_party\cnpy\cnpy.cpp">
+      <Filter>3rd_party\cnpy</Filter>
+    </ClCompile>
+    <ClCompile Include="..\src\tensors\backend.cpp">
+      <Filter>tensors</Filter>
+    </ClCompile>
+    <ClCompile Include="..\src\tensors\cpu\device.cpp">
+      <Filter>tensors\cpu</Filter>
+    </ClCompile>
+    <ClCompile Include="..\src\tensors\cpu\prod.cpp">
+      <Filter>tensors\cpu</Filter>
+    </ClCompile>
+    <ClCompile Include="..\src\tensors\cpu\tensor_operators.cpp">
+      <Filter>tensors\cpu</Filter>
+    </ClCompile>
+    <ClCompile Include="..\src\graph\expression_graph.cpp">
+      <Filter>graph</Filter>
+    </ClCompile>
+    <ClCompile Include="..\src\graph\expression_operators.cpp">
+      <Filter>graph</Filter>
+    </ClCompile>
+    <ClCompile Include="..\src\graph\node.cpp">
+      <Filter>graph</Filter>
+    </ClCompile>
+    <ClCompile Include="..\src\graph\node_operators.cpp">
+      <Filter>graph</Filter>
+    </ClCompile>
+    <ClCompile Include="..\src\graph\node_initializers.cpp">
+      <Filter>graph</Filter>
+    </ClCompile>
+    <ClCompile Include="..\src\rnn\cells.cpp">
+      <Filter>rnn</Filter>
+    </ClCompile>
+    <ClCompile Include="..\src\rnn\attention.cpp">
+      <Filter>rnn</Filter>
+    </ClCompile>
+    <ClCompile Include="..\src\optimizers\clippers.cpp">
+      <Filter>optimizers</Filter>
+    </ClCompile>
+    <ClCompile Include="..\src\optimizers\optimizers.cpp">
+      <Filter>optimizers</Filter>
+    </ClCompile>
+    <ClCompile Include="..\src\models\model_factory.cpp">
+      <Filter>models</Filter>
+    </ClCompile>
+    <ClCompile Include="..\src\models\encoder_decoder.cpp">
+      <Filter>models</Filter>
+    </ClCompile>
+    <ClCompile Include="..\src\translator\history.cpp">
+      <Filter>translator</Filter>
+    </ClCompile>
+    <ClCompile Include="..\src\translator\output_collector.cpp">
+      <Filter>translator</Filter>
+    </ClCompile>
+    <ClCompile Include="..\src\translator\nth_element.cpp">
+      <Filter>translator</Filter>
+    </ClCompile>
+    <ClCompile Include="..\src\translator\helpers.cpp">
+      <Filter>translator</Filter>
+    </ClCompile>
+    <ClCompile Include="..\src\translator\scorers.cpp">
+      <Filter>translator</Filter>
+    </ClCompile>
+    <ClCompile Include="..\src\training\graph_group_async.cpp">
+      <Filter>training</Filter>
+    </ClCompile>
+    <ClCompile Include="..\src\training\graph_group_async_drop.cpp">
+      <Filter>training</Filter>
+    </ClCompile>
+    <ClCompile Include="..\src\training\graph_group_sync.cpp">
+      <Filter>training</Filter>
+    </ClCompile>
+    <ClCompile Include="..\src\training\graph_group_singleton.cpp">
+      <Filter>training</Filter>
+    </ClCompile>
+    <ClCompile Include="..\src\training\graph_group_multinode.cpp">
+      <Filter>training</Filter>
+    </ClCompile>
+    <ClCompile Include="..\src\training\validator.cpp">
+      <Filter>training</Filter>
+    </ClCompile>
+    <ClCompile Include="..\src\3rd_party\yaml-cpp\convert.cpp">
+      <Filter>3rd_party\yaml-cpp</Filter>
+    </ClCompile>
+    <ClCompile Include="..\src\3rd_party\yaml-cpp\directives.cpp">
+      <Filter>3rd_party\yaml-cpp</Filter>
+    </ClCompile>
+    <ClCompile Include="..\src\3rd_party\yaml-cpp\emit.cpp">
+      <Filter>3rd_party\yaml-cpp</Filter>
+    </ClCompile>
+    <ClCompile Include="..\src\3rd_party\yaml-cpp\emitfromevents.cpp">
+      <Filter>3rd_party\yaml-cpp</Filter>
+    </ClCompile>
+    <ClCompile Include="..\src\3rd_party\yaml-cpp\emitter.cpp">
+      <Filter>3rd_party\yaml-cpp</Filter>
+    </ClCompile>
+    <ClCompile Include="..\src\3rd_party\yaml-cpp\emitterstate.cpp">
+      <Filter>3rd_party\yaml-cpp</Filter>
+    </ClCompile>
+    <ClCompile Include="..\src\3rd_party\yaml-cpp\emitterutils.cpp">
+      <Filter>3rd_party\yaml-cpp</Filter>
+    </ClCompile>
+    <ClCompile Include="..\src\3rd_party\yaml-cpp\exceptions.cpp">
+      <Filter>3rd_party\yaml-cpp</Filter>
+    </ClCompile>
+    <ClCompile Include="..\src\3rd_party\yaml-cpp\exp.cpp">
+      <Filter>3rd_party\yaml-cpp</Filter>
+    </ClCompile>
+    <ClCompile Include="..\src\3rd_party\yaml-cpp\memory.cpp">
+      <Filter>3rd_party\yaml-cpp</Filter>
+    </ClCompile>
+    <ClCompile Include="..\src\3rd_party\yaml-cpp\node_data.cpp">
+      <Filter>3rd_party\yaml-cpp</Filter>
+    </ClCompile>
+    <ClCompile Include="..\src\3rd_party\yaml-cpp\nodebuilder.cpp">
+      <Filter>3rd_party\yaml-cpp</Filter>
+    </ClCompile>
+    <ClCompile Include="..\src\3rd_party\yaml-cpp\nodeevents.cpp">
+      <Filter>3rd_party\yaml-cpp</Filter>
+    </ClCompile>
+    <ClCompile Include="..\src\3rd_party\yaml-cpp\null.cpp">
+      <Filter>3rd_party\yaml-cpp</Filter>
+    </ClCompile>
+    <ClCompile Include="..\src\3rd_party\yaml-cpp\ostream_wrapper.cpp">
+      <Filter>3rd_party\yaml-cpp</Filter>
+    </ClCompile>
+    <ClCompile Include="..\src\3rd_party\yaml-cpp\parse.cpp">
+      <Filter>3rd_party\yaml-cpp</Filter>
+    </ClCompile>
+    <ClCompile Include="..\src\3rd_party\yaml-cpp\parser.cpp">
+      <Filter>3rd_party\yaml-cpp</Filter>
+    </ClCompile>
+    <ClCompile Include="..\src\3rd_party\yaml-cpp\regex_yaml.cpp">
+      <Filter>3rd_party\yaml-cpp</Filter>
+    </ClCompile>
+    <ClCompile Include="..\src\3rd_party\yaml-cpp\scanner.cpp">
+      <Filter>3rd_party\yaml-cpp</Filter>
+    </ClCompile>
+    <ClCompile Include="..\src\3rd_party\yaml-cpp\scanscalar.cpp">
+      <Filter>3rd_party\yaml-cpp</Filter>
+    </ClCompile>
+    <ClCompile Include="..\src\3rd_party\yaml-cpp\scantag.cpp">
+      <Filter>3rd_party\yaml-cpp</Filter>
+    </ClCompile>
+    <ClCompile Include="..\src\3rd_party\yaml-cpp\scantoken.cpp">
+      <Filter>3rd_party\yaml-cpp</Filter>
+    </ClCompile>
+    <ClCompile Include="..\src\3rd_party\yaml-cpp\simplekey.cpp">
+      <Filter>3rd_party\yaml-cpp</Filter>
+    </ClCompile>
+    <ClCompile Include="..\src\3rd_party\yaml-cpp\singledocparser.cpp">
+      <Filter>3rd_party\yaml-cpp</Filter>
+    </ClCompile>
+    <ClCompile Include="..\src\3rd_party\yaml-cpp\stream.cpp">
+      <Filter>3rd_party\yaml-cpp</Filter>
+    </ClCompile>
+    <ClCompile Include="..\src\3rd_party\yaml-cpp\tag.cpp">
+      <Filter>3rd_party\yaml-cpp</Filter>
+    </ClCompile>
+    <ClCompile Include="..\src\3rd_party\yaml-cpp\contrib\graphbuilder.cpp">
+      <Filter>3rd_party\yaml-cpp\contrib</Filter>
+    </ClCompile>
+    <ClCompile Include="..\src\3rd_party\yaml-cpp\contrib\graphbuilderadapter.cpp">
+      <Filter>3rd_party\yaml-cpp\contrib</Filter>
+    </ClCompile>
+    <ClCompile Include="..\src\3rd_party\yaml-cpp\yaml-node.cpp">
+      <Filter>3rd_party\yaml-cpp</Filter>
+    </ClCompile>
+    <ClCompile Include="..\src\tensors\cpu\sharp\avx_gemm.cpp">
+      <Filter>tensors\cpu\sharp</Filter>
+    </ClCompile>
+    <ClCompile Include="..\src\tensors\cpu\sharp\sse_gemm.cpp">
+      <Filter>tensors\cpu\sharp</Filter>
+    </ClCompile>
+    <ClCompile Include="..\src\common\io.cpp">
+      <Filter>common</Filter>
+    </ClCompile>
+    <ClCompile Include="..\src\common\binary.cpp">
+      <Filter>common</Filter>
+    </ClCompile>
+    <ClCompile Include="..\src\data\alignment.cpp">
+      <Filter>data</Filter>
+    </ClCompile>
+    <ClCompile Include="..\src\layers\loss.cpp">
+      <Filter>layers</Filter>
+    </ClCompile>
+    <ClCompile Include="..\src\layers\weight.cpp">
+      <Filter>layers</Filter>
+    </ClCompile>
+    <ClCompile Include="..\src\training\communicator.cpp">
+      <Filter>training</Filter>
+    </ClCompile>
+    <ClCompile Include="..\src\translator\output_printer.cpp">
+      <Filter>translator</Filter>
+    </ClCompile>
+    <ClCompile Include="..\src\3rd_party\yaml-cpp\binary_renamed.cpp">
+      <Filter>3rd_party\yaml-cpp</Filter>
+    </ClCompile>
+    <ClCompile Include="..\src\training\graph_group_multinode_sync.cpp">
+      <Filter>training</Filter>
+    </ClCompile>
+    <ClCompile Include="..\src\command\marian_main.cpp">
+      <Filter>command</Filter>
+    </ClCompile>
+    <ClCompile Include="..\src\3rd_party\ExceptionWithCallStack.cpp">
+      <Filter>3rd_party</Filter>
+    </ClCompile>
+    <ClCompile Include="..\src\common\cli_wrapper.cpp">
+      <Filter>common</Filter>
+    </ClCompile>
+    <ClCompile Include="..\src\common\config_validator.cpp">
+      <Filter>common</Filter>
+    </ClCompile>
+    <ClCompile Include="..\src\microsoft\quicksand.cpp">
+      <Filter>microsoft</Filter>
+    </ClCompile>
+    <ClCompile Include="..\src\common\cli_helper.cpp">
+      <Filter>common</Filter>
+    </ClCompile>
+    <ClCompile Include="..\src\tensors\rand.cpp">
+      <Filter>tensors</Filter>
+    </ClCompile>
+    <ClCompile Include="..\src\data\default_vocab.cpp">
+      <Filter>data</Filter>
+    </ClCompile>
+    <ClCompile Include="..\src\data\sentencepiece_vocab.cpp">
+      <Filter>data</Filter>
+    </ClCompile>
+    <ClCompile Include="..\src\common\version.cpp">
+      <Filter>common</Filter>
+    </ClCompile>
+    <ClCompile Include="..\src\tensors\cpu\sharp\int_gemm.cpp">
+      <Filter>tensors\cpu\sharp</Filter>
+    </ClCompile>
+    <ClCompile Include="..\src\3rd_party\sentencepiece\src\bpe_model.cc">
+      <Filter>3rd_party\sentencepiece\src</Filter>
+    </ClCompile>
+    <ClCompile Include="..\src\3rd_party\sentencepiece\src\bpe_model_test.cc">
+      <Filter>3rd_party\sentencepiece\src</Filter>
+    </ClCompile>
+    <ClCompile Include="..\src\3rd_party\sentencepiece\src\bpe_model_trainer.cc">
+      <Filter>3rd_party\sentencepiece\src</Filter>
+    </ClCompile>
+    <ClCompile Include="..\src\3rd_party\sentencepiece\src\bpe_model_trainer_test.cc">
+      <Filter>3rd_party\sentencepiece\src</Filter>
+    </ClCompile>
+    <ClCompile Include="..\src\3rd_party\sentencepiece\src\builder.cc">
+      <Filter>3rd_party\sentencepiece\src</Filter>
+    </ClCompile>
+    <ClCompile Include="..\src\3rd_party\sentencepiece\src\builder_test.cc">
+      <Filter>3rd_party\sentencepiece\src</Filter>
+    </ClCompile>
+    <ClCompile Include="..\src\3rd_party\sentencepiece\src\char_model.cc">
+      <Filter>3rd_party\sentencepiece\src</Filter>
+    </ClCompile>
+    <ClCompile Include="..\src\3rd_party\sentencepiece\src\char_model_test.cc">
+      <Filter>3rd_party\sentencepiece\src</Filter>
+    </ClCompile>
+    <ClCompile Include="..\src\3rd_party\sentencepiece\src\char_model_trainer.cc">
+      <Filter>3rd_party\sentencepiece\src</Filter>
+    </ClCompile>
+    <ClCompile Include="..\src\3rd_party\sentencepiece\src\char_model_trainer_test.cc">
+      <Filter>3rd_party\sentencepiece\src</Filter>
+    </ClCompile>
+    <ClCompile Include="..\src\3rd_party\sentencepiece\src\compile_charsmap_main.cc">
+      <Filter>3rd_party\sentencepiece\src</Filter>
+    </ClCompile>
+    <ClCompile Include="..\src\3rd_party\sentencepiece\src\error.cc">
+      <Filter>3rd_party\sentencepiece\src</Filter>
+    </ClCompile>
+    <ClCompile Include="..\src\3rd_party\sentencepiece\src\filesystem.cc">
+      <Filter>3rd_party\sentencepiece\src</Filter>
+    </ClCompile>
+    <ClCompile Include="..\src\3rd_party\sentencepiece\src\filesystem_test.cc">
+      <Filter>3rd_party\sentencepiece\src</Filter>
+    </ClCompile>
+    <ClCompile Include="..\src\3rd_party\sentencepiece\src\flags.cc">
+      <Filter>3rd_party\sentencepiece\src</Filter>
+    </ClCompile>
+    <ClCompile Include="..\src\3rd_party\sentencepiece\src\flags_test.cc">
+      <Filter>3rd_party\sentencepiece\src</Filter>
+    </ClCompile>
+    <ClCompile Include="..\src\3rd_party\sentencepiece\src\freelist_test.cc">
+      <Filter>3rd_party\sentencepiece\src</Filter>
+    </ClCompile>
+    <ClCompile Include="..\src\3rd_party\sentencepiece\src\model_factory.cc">
+      <Filter>3rd_party\sentencepiece\src</Filter>
+    </ClCompile>
+    <ClCompile Include="..\src\3rd_party\sentencepiece\src\model_factory_test.cc">
+      <Filter>3rd_party\sentencepiece\src</Filter>
+    </ClCompile>
+    <ClCompile Include="..\src\3rd_party\sentencepiece\src\model_interface.cc">
+      <Filter>3rd_party\sentencepiece\src</Filter>
+    </ClCompile>
+    <ClCompile Include="..\src\3rd_party\sentencepiece\src\model_interface_test.cc">
+      <Filter>3rd_party\sentencepiece\src</Filter>
+    </ClCompile>
+    <ClCompile Include="..\src\3rd_party\sentencepiece\src\normalizer.cc">
+      <Filter>3rd_party\sentencepiece\src</Filter>
+    </ClCompile>
+    <ClCompile Include="..\src\3rd_party\sentencepiece\src\normalizer_test.cc">
+      <Filter>3rd_party\sentencepiece\src</Filter>
+    </ClCompile>
+    <ClCompile Include="..\src\3rd_party\sentencepiece\src\sentencepiece_processor.cc">
+      <Filter>3rd_party\sentencepiece\src</Filter>
+    </ClCompile>
+    <ClCompile Include="..\src\3rd_party\sentencepiece\src\sentencepiece_processor_test.cc">
+      <Filter>3rd_party\sentencepiece\src</Filter>
+    </ClCompile>
+    <ClCompile Include="..\src\3rd_party\sentencepiece\src\sentencepiece_trainer.cc">
+      <Filter>3rd_party\sentencepiece\src</Filter>
+    </ClCompile>
+    <ClCompile Include="..\src\3rd_party\sentencepiece\src\sentencepiece_trainer_test.cc">
+      <Filter>3rd_party\sentencepiece\src</Filter>
+    </ClCompile>
+    <ClCompile Include="..\src\3rd_party\sentencepiece\src\spm_decode_main.cc">
+      <Filter>3rd_party\sentencepiece\src</Filter>
+    </ClCompile>
+    <ClCompile Include="..\src\3rd_party\sentencepiece\src\spm_encode_main.cc">
+      <Filter>3rd_party\sentencepiece\src</Filter>
+    </ClCompile>
+    <ClCompile Include="..\src\3rd_party\sentencepiece\src\spm_export_vocab_main.cc">
+      <Filter>3rd_party\sentencepiece\src</Filter>
+    </ClCompile>
+    <ClCompile Include="..\src\3rd_party\sentencepiece\src\spm_normalize_main.cc">
+      <Filter>3rd_party\sentencepiece\src</Filter>
+    </ClCompile>
+    <ClCompile Include="..\src\3rd_party\sentencepiece\src\spm_train_main.cc">
+      <Filter>3rd_party\sentencepiece\src</Filter>
+    </ClCompile>
+    <ClCompile Include="..\src\3rd_party\sentencepiece\src\test_main.cc">
+      <Filter>3rd_party\sentencepiece\src</Filter>
+    </ClCompile>
+    <ClCompile Include="..\src\3rd_party\sentencepiece\src\testharness.cc">
+      <Filter>3rd_party\sentencepiece\src</Filter>
+    </ClCompile>
+    <ClCompile Include="..\src\3rd_party\sentencepiece\src\trainer_factory.cc">
+      <Filter>3rd_party\sentencepiece\src</Filter>
+    </ClCompile>
+    <ClCompile Include="..\src\3rd_party\sentencepiece\src\trainer_factory_test.cc">
+      <Filter>3rd_party\sentencepiece\src</Filter>
+    </ClCompile>
+    <ClCompile Include="..\src\3rd_party\sentencepiece\src\trainer_interface.cc">
+      <Filter>3rd_party\sentencepiece\src</Filter>
+    </ClCompile>
+    <ClCompile Include="..\src\3rd_party\sentencepiece\src\trainer_interface_test.cc">
+      <Filter>3rd_party\sentencepiece\src</Filter>
+    </ClCompile>
+    <ClCompile Include="..\src\3rd_party\sentencepiece\src\unicode_script.cc">
+      <Filter>3rd_party\sentencepiece\src</Filter>
+    </ClCompile>
+    <ClCompile Include="..\src\3rd_party\sentencepiece\src\unicode_script_test.cc">
+      <Filter>3rd_party\sentencepiece\src</Filter>
+    </ClCompile>
+    <ClCompile Include="..\src\3rd_party\sentencepiece\src\word_model_trainer_test.cc">
+      <Filter>3rd_party\sentencepiece\src</Filter>
+    </ClCompile>
+    <ClCompile Include="..\src\3rd_party\sentencepiece\src\unigram_model.cc">
+      <Filter>3rd_party\sentencepiece\src</Filter>
+    </ClCompile>
+    <ClCompile Include="..\src\3rd_party\sentencepiece\src\unigram_model_test.cc">
+      <Filter>3rd_party\sentencepiece\src</Filter>
+    </ClCompile>
+    <ClCompile Include="..\src\3rd_party\sentencepiece\src\unigram_model_trainer.cc">
+      <Filter>3rd_party\sentencepiece\src</Filter>
+    </ClCompile>
+    <ClCompile Include="..\src\3rd_party\sentencepiece\src\unigram_model_trainer_test.cc">
+      <Filter>3rd_party\sentencepiece\src</Filter>
+    </ClCompile>
+    <ClCompile Include="..\src\3rd_party\sentencepiece\src\util.cc">
+      <Filter>3rd_party\sentencepiece\src</Filter>
+    </ClCompile>
+    <ClCompile Include="..\src\3rd_party\sentencepiece\src\util_test.cc">
+      <Filter>3rd_party\sentencepiece\src</Filter>
+    </ClCompile>
+    <ClCompile Include="..\src\3rd_party\sentencepiece\src\word_model.cc">
+      <Filter>3rd_party\sentencepiece\src</Filter>
+    </ClCompile>
+    <ClCompile Include="..\src\3rd_party\sentencepiece\src\word_model_test.cc">
+      <Filter>3rd_party\sentencepiece\src</Filter>
+    </ClCompile>
+    <ClCompile Include="..\src\3rd_party\sentencepiece\src\word_model_trainer.cc">
+      <Filter>3rd_party\sentencepiece\src</Filter>
+    </ClCompile>
+    <ClCompile Include="..\src\rescorer\score_collector.cpp">
+      <Filter>rescorer</Filter>
+    </ClCompile>
+    <ClCompile Include="..\src\3rd_party\pathie-cpp\src\entry_iterator.cpp">
+      <Filter>3rd_party\pathie-cpp\src</Filter>
+    </ClCompile>
+    <ClCompile Include="..\src\3rd_party\pathie-cpp\src\errors.cpp">
+      <Filter>3rd_party\pathie-cpp\src</Filter>
+    </ClCompile>
+    <ClCompile Include="..\src\3rd_party\pathie-cpp\src\path.cpp">
+      <Filter>3rd_party\pathie-cpp\src</Filter>
+    </ClCompile>
+    <ClCompile Include="..\src\3rd_party\pathie-cpp\src\pathie.cpp">
+      <Filter>3rd_party\pathie-cpp\src</Filter>
+    </ClCompile>
+    <ClCompile Include="..\src\3rd_party\pathie-cpp\src\pathie_ifstream.cpp">
+      <Filter>3rd_party\pathie-cpp\src</Filter>
+    </ClCompile>
+    <ClCompile Include="..\src\3rd_party\pathie-cpp\src\pathie_ofstream.cpp">
+      <Filter>3rd_party\pathie-cpp\src</Filter>
+    </ClCompile>
+    <ClCompile Include="..\src\3rd_party\pathie-cpp\src\temp.cpp">
+      <Filter>3rd_party\pathie-cpp\src</Filter>
+    </ClCompile>
+    <ClCompile Include="..\src\tests\attention_tests.cpp">
+      <Filter>tests</Filter>
+    </ClCompile>
+    <ClCompile Include="..\src\tests\cli_test.cpp">
+      <Filter>tests</Filter>
+    </ClCompile>
+    <ClCompile Include="..\src\tests\dropout_test.cpp">
+      <Filter>tests</Filter>
+    </ClCompile>
+    <ClCompile Include="..\src\tests\graph_tests.cpp">
+      <Filter>tests</Filter>
+    </ClCompile>
+    <ClCompile Include="..\src\tests\logger_test.cpp">
+      <Filter>tests</Filter>
+    </ClCompile>
+    <ClCompile Include="..\src\tests\operator_tests.cpp">
+      <Filter>tests</Filter>
+    </ClCompile>
+    <ClCompile Include="..\src\tests\pooling_test.cpp">
+      <Filter>tests</Filter>
+    </ClCompile>
+    <ClCompile Include="..\src\tests\prod.cpp">
+      <Filter>tests</Filter>
+    </ClCompile>
+    <ClCompile Include="..\src\tests\rnn_tests.cpp">
+      <Filter>tests</Filter>
+    </ClCompile>
+    <ClCompile Include="..\src\tests\run_tests.cpp">
+      <Filter>tests</Filter>
+    </ClCompile>
+    <ClCompile Include="..\src\tests\sqlite_test.cpp">
+      <Filter>tests</Filter>
+    </ClCompile>
+    <ClCompile Include="..\src\examples\mnist\mnist_ffnn.cpp">
+      <Filter>examples\mnist</Filter>
+    </ClCompile>
+    <ClCompile Include="..\src\examples\iris\helper.cpp">
+      <Filter>examples\iris</Filter>
+    </ClCompile>
+    <ClCompile Include="..\src\examples\iris\iris.cpp">
+      <Filter>examples\iris</Filter>
+    </ClCompile>
+    <ClCompile Include="..\src\models\transformer_stub.cpp">
+      <Filter>models</Filter>
+    </ClCompile>
+  </ItemGroup>
+  <ItemGroup>
+    <ClInclude Include="..\src\marian.h" />
+    <ClInclude Include="..\src\3rd_party\catch.hpp">
+      <Filter>3rd_party</Filter>
+    </ClInclude>
+    <ClInclude Include="..\src\3rd_party\reduce_all.h">
+      <Filter>3rd_party</Filter>
+    </ClInclude>
+    <ClInclude Include="..\src\3rd_party\threadpool.h">
+      <Filter>3rd_party</Filter>
+    </ClInclude>
+    <ClInclude Include="..\src\3rd_party\cnpy\cnpy.h">
+      <Filter>3rd_party\cnpy</Filter>
+    </ClInclude>
+    <ClInclude Include="..\src\3rd_party\spdlog\async_logger.h">
+      <Filter>3rd_party\spdlog</Filter>
+    </ClInclude>
+    <ClInclude Include="..\src\3rd_party\spdlog\common.h">
+      <Filter>3rd_party\spdlog</Filter>
+    </ClInclude>
+    <ClInclude Include="..\src\3rd_party\spdlog\formatter.h">
+      <Filter>3rd_party\spdlog</Filter>
+    </ClInclude>
+    <ClInclude Include="..\src\3rd_party\spdlog\logger.h">
+      <Filter>3rd_party\spdlog</Filter>
+    </ClInclude>
+    <ClInclude Include="..\src\3rd_party\spdlog\spdlog.h">
+      <Filter>3rd_party\spdlog</Filter>
+    </ClInclude>
+    <ClInclude Include="..\src\3rd_party\spdlog\tweakme.h">
+      <Filter>3rd_party\spdlog</Filter>
+    </ClInclude>
+    <ClInclude Include="..\src\3rd_party\spdlog\bench\utils.h">
+      <Filter>3rd_party\spdlog\bench</Filter>
+    </ClInclude>
+    <ClInclude Include="..\src\3rd_party\spdlog\bench\latency\utils.h">
+      <Filter>3rd_party\spdlog\bench\latency</Filter>
+    </ClInclude>
+    <ClInclude Include="..\src\3rd_party\spdlog\details\async_logger_impl.h">
+      <Filter>3rd_party\spdlog\details</Filter>
+    </ClInclude>
+    <ClInclude Include="..\src\3rd_party\spdlog\details\async_log_helper.h">
+      <Filter>3rd_party\spdlog\details</Filter>
+    </ClInclude>
+    <ClInclude Include="..\src\3rd_party\spdlog\details\file_helper.h">
+      <Filter>3rd_party\spdlog\details</Filter>
+    </ClInclude>
+    <ClInclude Include="..\src\3rd_party\spdlog\details\format.h">
+      <Filter>3rd_party\spdlog\details</Filter>
+    </ClInclude>
+    <ClInclude Include="..\src\3rd_party\spdlog\details\line_logger_fwd.h">
+      <Filter>3rd_party\spdlog\details</Filter>
+    </ClInclude>
+    <ClInclude Include="..\src\3rd_party\spdlog\details\line_logger_impl.h">
+      <Filter>3rd_party\spdlog\details</Filter>
+    </ClInclude>
+    <ClInclude Include="..\src\3rd_party\spdlog\details\logger_impl.h">
+      <Filter>3rd_party\spdlog\details</Filter>
+    </ClInclude>
+    <ClInclude Include="..\src\3rd_party\spdlog\details\log_msg.h">
+      <Filter>3rd_party\spdlog\details</Filter>
+    </ClInclude>
+    <ClInclude Include="..\src\3rd_party\spdlog\details\mpmc_bounded_q.h">
+      <Filter>3rd_party\spdlog\details</Filter>
+    </ClInclude>
+    <ClInclude Include="..\src\3rd_party\spdlog\details\null_mutex.h">
+      <Filter>3rd_party\spdlog\details</Filter>
+    </ClInclude>
+    <ClInclude Include="..\src\3rd_party\spdlog\details\os.h">
+      <Filter>3rd_party\spdlog\details</Filter>
+    </ClInclude>
+    <ClInclude Include="..\src\3rd_party\spdlog\details\pattern_formatter_impl.h">
+      <Filter>3rd_party\spdlog\details</Filter>
+    </ClInclude>
+    <ClInclude Include="..\src\3rd_party\spdlog\details\registry.h">
+      <Filter>3rd_party\spdlog\details</Filter>
+    </ClInclude>
+    <ClInclude Include="..\src\3rd_party\spdlog\details\spdlog_impl.h">
+      <Filter>3rd_party\spdlog\details</Filter>
+    </ClInclude>
+    <ClInclude Include="..\src\3rd_party\spdlog\example\utils.h">
+      <Filter>3rd_party\spdlog\example</Filter>
+    </ClInclude>
+    <ClInclude Include="..\src\3rd_party\spdlog\include\spdlog\details\async_logger_impl.h">
+      <Filter>3rd_party\spdlog\include\spdlog\details</Filter>
+    </ClInclude>
+    <ClInclude Include="..\src\3rd_party\spdlog\include\spdlog\details\async_log_helper.h">
+      <Filter>3rd_party\spdlog\include\spdlog\details</Filter>
+    </ClInclude>
+    <ClInclude Include="..\src\3rd_party\spdlog\include\spdlog\details\file_helper.h">
+      <Filter>3rd_party\spdlog\include\spdlog\details</Filter>
+    </ClInclude>
+    <ClInclude Include="..\src\3rd_party\spdlog\include\spdlog\details\logger_impl.h">
+      <Filter>3rd_party\spdlog\include\spdlog\details</Filter>
+    </ClInclude>
+    <ClInclude Include="..\src\3rd_party\spdlog\include\spdlog\details\log_msg.h">
+      <Filter>3rd_party\spdlog\include\spdlog\details</Filter>
+    </ClInclude>
+    <ClInclude Include="..\src\3rd_party\spdlog\include\spdlog\details\mpmc_bounded_q.h">
+      <Filter>3rd_party\spdlog\include\spdlog\details</Filter>
+    </ClInclude>
+    <ClInclude Include="..\src\3rd_party\spdlog\include\spdlog\details\null_mutex.h">
+      <Filter>3rd_party\spdlog\include\spdlog\details</Filter>
+    </ClInclude>
+    <ClInclude Include="..\src\3rd_party\spdlog\include\spdlog\details\os.h">
+      <Filter>3rd_party\spdlog\include\spdlog\details</Filter>
+    </ClInclude>
+    <ClInclude Include="..\src\3rd_party\spdlog\include\spdlog\details\pattern_formatter_impl.h">
+      <Filter>3rd_party\spdlog\include\spdlog\details</Filter>
+    </ClInclude>
+    <ClInclude Include="..\src\3rd_party\spdlog\include\spdlog\details\registry.h">
+      <Filter>3rd_party\spdlog\include\spdlog\details</Filter>
+    </ClInclude>
+    <ClInclude Include="..\src\3rd_party\spdlog\include\spdlog\details\spdlog_impl.h">
+      <Filter>3rd_party\spdlog\include\spdlog\details</Filter>
+    </ClInclude>
+    <ClInclude Include="..\src\3rd_party\spdlog\include\spdlog\fmt\fmt.h">
+      <Filter>3rd_party\spdlog\include\spdlog\fmt</Filter>
+    </ClInclude>
+    <ClInclude Include="..\src\3rd_party\spdlog\include\spdlog\fmt\ostr.h">
+      <Filter>3rd_party\spdlog\include\spdlog\fmt</Filter>
+    </ClInclude>
+    <ClInclude Include="..\src\3rd_party\spdlog\include\spdlog\fmt\bundled\format.h">
+      <Filter>3rd_party\spdlog\include\spdlog\fmt\bundled</Filter>
+    </ClInclude>
+    <ClInclude Include="..\src\3rd_party\spdlog\include\spdlog\fmt\bundled\ostream.h">
+      <Filter>3rd_party\spdlog\include\spdlog\fmt\bundled</Filter>
+    </ClInclude>
+    <ClInclude Include="..\src\3rd_party\spdlog\include\spdlog\fmt\bundled\posix.h">
+      <Filter>3rd_party\spdlog\include\spdlog\fmt\bundled</Filter>
+    </ClInclude>
+    <ClInclude Include="..\src\3rd_party\spdlog\include\spdlog\fmt\bundled\time.h">
+      <Filter>3rd_party\spdlog\include\spdlog\fmt\bundled</Filter>
+    </ClInclude>
+    <ClInclude Include="..\src\3rd_party\spdlog\include\spdlog\sinks\android_sink.h">
+      <Filter>3rd_party\spdlog\include\spdlog\sinks</Filter>
+    </ClInclude>
+    <ClInclude Include="..\src\3rd_party\spdlog\include\spdlog\sinks\ansicolor_sink.h">
+      <Filter>3rd_party\spdlog\include\spdlog\sinks</Filter>
+    </ClInclude>
+    <ClInclude Include="..\src\3rd_party\spdlog\include\spdlog\sinks\base_sink.h">
+      <Filter>3rd_party\spdlog\include\spdlog\sinks</Filter>
+    </ClInclude>
+    <ClInclude Include="..\src\3rd_party\spdlog\include\spdlog\sinks\dist_sink.h">
+      <Filter>3rd_party\spdlog\include\spdlog\sinks</Filter>
+    </ClInclude>
+    <ClInclude Include="..\src\3rd_party\spdlog\include\spdlog\sinks\file_sinks.h">
+      <Filter>3rd_party\spdlog\include\spdlog\sinks</Filter>
+    </ClInclude>
+    <ClInclude Include="..\src\3rd_party\spdlog\include\spdlog\sinks\msvc_sink.h">
+      <Filter>3rd_party\spdlog\include\spdlog\sinks</Filter>
+    </ClInclude>
+    <ClInclude Include="..\src\3rd_party\spdlog\include\spdlog\sinks\null_sink.h">
+      <Filter>3rd_party\spdlog\include\spdlog\sinks</Filter>
+    </ClInclude>
+    <ClInclude Include="..\src\3rd_party\spdlog\include\spdlog\sinks\ostream_sink.h">
+      <Filter>3rd_party\spdlog\include\spdlog\sinks</Filter>
+    </ClInclude>
+    <ClInclude Include="..\src\3rd_party\spdlog\include\spdlog\sinks\sink.h">
+      <Filter>3rd_party\spdlog\include\spdlog\sinks</Filter>
+    </ClInclude>
+    <ClInclude Include="..\src\3rd_party\spdlog\include\spdlog\sinks\stdout_sinks.h">
+      <Filter>3rd_party\spdlog\include\spdlog\sinks</Filter>
+    </ClInclude>
+    <ClInclude Include="..\src\3rd_party\spdlog\include\spdlog\sinks\syslog_sink.h">
+      <Filter>3rd_party\spdlog\include\spdlog\sinks</Filter>
+    </ClInclude>
+    <ClInclude Include="..\src\3rd_party\spdlog\include\spdlog\sinks\wincolor_sink.h">
+      <Filter>3rd_party\spdlog\include\spdlog\sinks</Filter>
+    </ClInclude>
+    <ClInclude Include="..\src\3rd_party\spdlog\sinks\android_sink.h">
+      <Filter>3rd_party\spdlog\sinks</Filter>
+    </ClInclude>
+    <ClInclude Include="..\src\3rd_party\spdlog\sinks\ansicolor_sink.h">
+      <Filter>3rd_party\spdlog\sinks</Filter>
+    </ClInclude>
+    <ClInclude Include="..\src\3rd_party\spdlog\sinks\base_sink.h">
+      <Filter>3rd_party\spdlog\sinks</Filter>
+    </ClInclude>
+    <ClInclude Include="..\src\3rd_party\spdlog\sinks\dist_sink.h">
+      <Filter>3rd_party\spdlog\sinks</Filter>
+    </ClInclude>
+    <ClInclude Include="..\src\3rd_party\spdlog\sinks\file_sinks.h">
+      <Filter>3rd_party\spdlog\sinks</Filter>
+    </ClInclude>
+    <ClInclude Include="..\src\3rd_party\spdlog\sinks\msvc_sink.h">
+      <Filter>3rd_party\spdlog\sinks</Filter>
+    </ClInclude>
+    <ClInclude Include="..\src\3rd_party\spdlog\sinks\null_sink.h">
+      <Filter>3rd_party\spdlog\sinks</Filter>
+    </ClInclude>
+    <ClInclude Include="..\src\3rd_party\spdlog\sinks\ostream_sink.h">
+      <Filter>3rd_party\spdlog\sinks</Filter>
+    </ClInclude>
+    <ClInclude Include="..\src\3rd_party\spdlog\sinks\sink.h">
+      <Filter>3rd_party\spdlog\sinks</Filter>
+    </ClInclude>
+    <ClInclude Include="..\src\3rd_party\spdlog\sinks\stdout_sinks.h">
+      <Filter>3rd_party\spdlog\sinks</Filter>
+    </ClInclude>
+    <ClInclude Include="..\src\3rd_party\spdlog\sinks\syslog_sink.h">
+      <Filter>3rd_party\spdlog\sinks</Filter>
+    </ClInclude>
+    <ClInclude Include="..\src\3rd_party\spdlog\tests\catch.hpp">
+      <Filter>3rd_party\spdlog\tests</Filter>
+    </ClInclude>
+    <ClInclude Include="..\src\3rd_party\spdlog\tests\includes.h">
+      <Filter>3rd_party\spdlog\tests</Filter>
+    </ClInclude>
+    <ClInclude Include="..\src\3rd_party\spdlog\tests\utils.h">
+      <Filter>3rd_party\spdlog\tests</Filter>
+    </ClInclude>
+    <ClInclude Include="..\src\3rd_party\yaml-cpp\anchor.h">
+      <Filter>3rd_party\yaml-cpp</Filter>
+    </ClInclude>
+    <ClInclude Include="..\src\3rd_party\yaml-cpp\binary.h">
+      <Filter>3rd_party\yaml-cpp</Filter>
+    </ClInclude>
+    <ClInclude Include="..\src\3rd_party\yaml-cpp\collectionstack.h">
+      <Filter>3rd_party\yaml-cpp</Filter>
+    </ClInclude>
+    <ClInclude Include="..\src\3rd_party\yaml-cpp\directives.h">
+      <Filter>3rd_party\yaml-cpp</Filter>
+    </ClInclude>
+    <ClInclude Include="..\src\3rd_party\yaml-cpp\dll.h">
+      <Filter>3rd_party\yaml-cpp</Filter>
+    </ClInclude>
+    <ClInclude Include="..\src\3rd_party\yaml-cpp\emitfromevents.h">
+      <Filter>3rd_party\yaml-cpp</Filter>
+    </ClInclude>
+    <ClInclude Include="..\src\3rd_party\yaml-cpp\emitter.h">
+      <Filter>3rd_party\yaml-cpp</Filter>
+    </ClInclude>
+    <ClInclude Include="..\src\3rd_party\yaml-cpp\emitterdef.h">
+      <Filter>3rd_party\yaml-cpp</Filter>
+    </ClInclude>
+    <ClInclude Include="..\src\3rd_party\yaml-cpp\emittermanip.h">
+      <Filter>3rd_party\yaml-cpp</Filter>
+    </ClInclude>
+    <ClInclude Include="..\src\3rd_party\yaml-cpp\emitterstate.h">
+      <Filter>3rd_party\yaml-cpp</Filter>
+    </ClInclude>
+    <ClInclude Include="..\src\3rd_party\yaml-cpp\emitterstyle.h">
+      <Filter>3rd_party\yaml-cpp</Filter>
+    </ClInclude>
+    <ClInclude Include="..\src\3rd_party\yaml-cpp\emitterutils.h">
+      <Filter>3rd_party\yaml-cpp</Filter>
+    </ClInclude>
+    <ClInclude Include="..\src\3rd_party\yaml-cpp\eventhandler.h">
+      <Filter>3rd_party\yaml-cpp</Filter>
+    </ClInclude>
+    <ClInclude Include="..\src\3rd_party\yaml-cpp\exceptions.h">
+      <Filter>3rd_party\yaml-cpp</Filter>
+    </ClInclude>
+    <ClInclude Include="..\src\3rd_party\yaml-cpp\exp.h">
+      <Filter>3rd_party\yaml-cpp</Filter>
+    </ClInclude>
+    <ClInclude Include="..\src\3rd_party\yaml-cpp\indentation.h">
+      <Filter>3rd_party\yaml-cpp</Filter>
+    </ClInclude>
+    <ClInclude Include="..\src\3rd_party\yaml-cpp\mark.h">
+      <Filter>3rd_party\yaml-cpp</Filter>
+    </ClInclude>
+    <ClInclude Include="..\src\3rd_party\yaml-cpp\nodebuilder.h">
+      <Filter>3rd_party\yaml-cpp</Filter>
+    </ClInclude>
+    <ClInclude Include="..\src\3rd_party\yaml-cpp\nodeevents.h">
+      <Filter>3rd_party\yaml-cpp</Filter>
+    </ClInclude>
+    <ClInclude Include="..\src\3rd_party\yaml-cpp\noncopyable.h">
+      <Filter>3rd_party\yaml-cpp</Filter>
+    </ClInclude>
+    <ClInclude Include="..\src\3rd_party\yaml-cpp\null.h">
+      <Filter>3rd_party\yaml-cpp</Filter>
+    </ClInclude>
+    <ClInclude Include="..\src\3rd_party\yaml-cpp\ostream_wrapper.h">
+      <Filter>3rd_party\yaml-cpp</Filter>
+    </ClInclude>
+    <ClInclude Include="..\src\3rd_party\yaml-cpp\parser.h">
+      <Filter>3rd_party\yaml-cpp</Filter>
+    </ClInclude>
+    <ClInclude Include="..\src\3rd_party\yaml-cpp\ptr_vector.h">
+      <Filter>3rd_party\yaml-cpp</Filter>
+    </ClInclude>
+    <ClInclude Include="..\src\3rd_party\yaml-cpp\regeximpl.h">
+      <Filter>3rd_party\yaml-cpp</Filter>
+    </ClInclude>
+    <ClInclude Include="..\src\3rd_party\yaml-cpp\regex_yaml.h">
+      <Filter>3rd_party\yaml-cpp</Filter>
+    </ClInclude>
+    <ClInclude Include="..\src\3rd_party\yaml-cpp\scanner.h">
+      <Filter>3rd_party\yaml-cpp</Filter>
+    </ClInclude>
+    <ClInclude Include="..\src\3rd_party\yaml-cpp\scanscalar.h">
+      <Filter>3rd_party\yaml-cpp</Filter>
+    </ClInclude>
+    <ClInclude Include="..\src\3rd_party\yaml-cpp\scantag.h">
+      <Filter>3rd_party\yaml-cpp</Filter>
+    </ClInclude>
+    <ClInclude Include="..\src\3rd_party\yaml-cpp\setting.h">
+      <Filter>3rd_party\yaml-cpp</Filter>
+    </ClInclude>
+    <ClInclude Include="..\src\3rd_party\yaml-cpp\singledocparser.h">
+      <Filter>3rd_party\yaml-cpp</Filter>
+    </ClInclude>
+    <ClInclude Include="..\src\3rd_party\yaml-cpp\stlemitter.h">
+      <Filter>3rd_party\yaml-cpp</Filter>
+    </ClInclude>
+    <ClInclude Include="..\src\3rd_party\yaml-cpp\stream.h">
+      <Filter>3rd_party\yaml-cpp</Filter>
+    </ClInclude>
+    <ClInclude Include="..\src\3rd_party\yaml-cpp\streamcharsource.h">
+      <Filter>3rd_party\yaml-cpp</Filter>
+    </ClInclude>
+    <ClInclude Include="..\src\3rd_party\yaml-cpp\stringsource.h">
+      <Filter>3rd_party\yaml-cpp</Filter>
+    </ClInclude>
+    <ClInclude Include="..\src\3rd_party\yaml-cpp\tag.h">
+      <Filter>3rd_party\yaml-cpp</Filter>
+    </ClInclude>
+    <ClInclude Include="..\src\3rd_party\yaml-cpp\token.h">
+      <Filter>3rd_party\yaml-cpp</Filter>
+    </ClInclude>
+    <ClInclude Include="..\src\3rd_party\yaml-cpp\traits.h">
+      <Filter>3rd_party\yaml-cpp</Filter>
+    </ClInclude>
+    <ClInclude Include="..\src\3rd_party\yaml-cpp\yaml.h">
+      <Filter>3rd_party\yaml-cpp</Filter>
+    </ClInclude>
+    <ClInclude Include="..\src\3rd_party\yaml-cpp\contrib\anchordict.h">
+      <Filter>3rd_party\yaml-cpp\contrib</Filter>
+    </ClInclude>
+    <ClInclude Include="..\src\3rd_party\yaml-cpp\contrib\graphbuilder.h">
+      <Filter>3rd_party\yaml-cpp\contrib</Filter>
+    </ClInclude>
+    <ClInclude Include="..\src\3rd_party\yaml-cpp\contrib\graphbuilderadapter.h">
+      <Filter>3rd_party\yaml-cpp\contrib</Filter>
+    </ClInclude>
+    <ClInclude Include="..\src\3rd_party\yaml-cpp\node\convert.h">
+      <Filter>3rd_party\yaml-cpp\node</Filter>
+    </ClInclude>
+    <ClInclude Include="..\src\3rd_party\yaml-cpp\node\emit.h">
+      <Filter>3rd_party\yaml-cpp\node</Filter>
+    </ClInclude>
+    <ClInclude Include="..\src\3rd_party\yaml-cpp\node\impl.h">
+      <Filter>3rd_party\yaml-cpp\node</Filter>
+    </ClInclude>
+    <ClInclude Include="..\src\3rd_party\yaml-cpp\node\iterator.h">
+      <Filter>3rd_party\yaml-cpp\node</Filter>
+    </ClInclude>
+    <ClInclude Include="..\src\3rd_party\yaml-cpp\node\node.h">
+      <Filter>3rd_party\yaml-cpp\node</Filter>
+    </ClInclude>
+    <ClInclude Include="..\src\3rd_party\yaml-cpp\node\parse.h">
+      <Filter>3rd_party\yaml-cpp\node</Filter>
+    </ClInclude>
+    <ClInclude Include="..\src\3rd_party\yaml-cpp\node\ptr.h">
+      <Filter>3rd_party\yaml-cpp\node</Filter>
+    </ClInclude>
+    <ClInclude Include="..\src\3rd_party\yaml-cpp\node\type.h">
+      <Filter>3rd_party\yaml-cpp\node</Filter>
+    </ClInclude>
+    <ClInclude Include="..\src\3rd_party\yaml-cpp\node\detail\bool_type.h">
+      <Filter>3rd_party\yaml-cpp\node\detail</Filter>
+    </ClInclude>
+    <ClInclude Include="..\src\3rd_party\yaml-cpp\node\detail\impl.h">
+      <Filter>3rd_party\yaml-cpp\node\detail</Filter>
+    </ClInclude>
+    <ClInclude Include="..\src\3rd_party\yaml-cpp\node\detail\iterator.h">
+      <Filter>3rd_party\yaml-cpp\node\detail</Filter>
+    </ClInclude>
+    <ClInclude Include="..\src\3rd_party\yaml-cpp\node\detail\iterator_fwd.h">
+      <Filter>3rd_party\yaml-cpp\node\detail</Filter>
+    </ClInclude>
+    <ClInclude Include="..\src\3rd_party\yaml-cpp\node\detail\memory.h">
+      <Filter>3rd_party\yaml-cpp\node\detail</Filter>
+    </ClInclude>
+    <ClInclude Include="..\src\3rd_party\yaml-cpp\node\detail\node.h">
+      <Filter>3rd_party\yaml-cpp\node\detail</Filter>
+    </ClInclude>
+    <ClInclude Include="..\src\3rd_party\yaml-cpp\node\detail\node_data.h">
+      <Filter>3rd_party\yaml-cpp\node\detail</Filter>
+    </ClInclude>
+    <ClInclude Include="..\src\3rd_party\yaml-cpp\node\detail\node_iterator.h">
+      <Filter>3rd_party\yaml-cpp\node\detail</Filter>
+    </ClInclude>
+    <ClInclude Include="..\src\3rd_party\yaml-cpp\node\detail\node_ref.h">
+      <Filter>3rd_party\yaml-cpp\node\detail</Filter>
+    </ClInclude>
+    <ClInclude Include="..\src\common\compile_time_crc32.h">
+      <Filter>common</Filter>
+    </ClInclude>
+    <ClInclude Include="..\src\common\config.h">
+      <Filter>common</Filter>
+    </ClInclude>
+    <ClInclude Include="..\src\common\config_parser.h">
+      <Filter>common</Filter>
+    </ClInclude>
+    <ClInclude Include="..\src\common\definitions.h">
+      <Filter>common</Filter>
+    </ClInclude>
+    <ClInclude Include="..\src\common\file_stream.h">
+      <Filter>common</Filter>
+    </ClInclude>
+    <ClInclude Include="..\src\common\keywords.h">
+      <Filter>common</Filter>
+    </ClInclude>
+    <ClInclude Include="..\src\common\logging.h">
+      <Filter>common</Filter>
+    </ClInclude>
+    <ClInclude Include="..\src\common\options.h">
+      <Filter>common</Filter>
+    </ClInclude>
+    <ClInclude Include="..\src\common\regex.h">
+      <Filter>common</Filter>
+    </ClInclude>
+    <ClInclude Include="..\src\common\shape.h">
+      <Filter>common</Filter>
+    </ClInclude>
+    <ClInclude Include="..\src\common\utils.h">
+      <Filter>common</Filter>
+    </ClInclude>
+    <ClInclude Include="..\src\data\alignment.h">
+      <Filter>data</Filter>
+    </ClInclude>
+    <ClInclude Include="..\src\data\batch.h">
+      <Filter>data</Filter>
+    </ClInclude>
+    <ClInclude Include="..\src\data\batch_generator.h">
+      <Filter>data</Filter>
+    </ClInclude>
+    <ClInclude Include="..\src\data\batch_stats.h">
+      <Filter>data</Filter>
+    </ClInclude>
+    <ClInclude Include="..\src\data\corpus.h">
+      <Filter>data</Filter>
+    </ClInclude>
+    <ClInclude Include="..\src\data\corpus_base.h">
+      <Filter>data</Filter>
+    </ClInclude>
+    <ClInclude Include="..\src\data\corpus_nbest.h">
+      <Filter>data</Filter>
+    </ClInclude>
+    <ClInclude Include="..\src\data\dataset.h">
+      <Filter>data</Filter>
+    </ClInclude>
+    <ClInclude Include="..\src\data\npz_converter.h">
+      <Filter>data</Filter>
+    </ClInclude>
+    <ClInclude Include="..\src\data\rng_engine.h">
+      <Filter>data</Filter>
+    </ClInclude>
+    <ClInclude Include="..\src\data\shortlist.h">
+      <Filter>data</Filter>
+    </ClInclude>
+    <ClInclude Include="..\src\data\text_input.h">
+      <Filter>data</Filter>
+    </ClInclude>
+    <ClInclude Include="..\src\data\types.h">
+      <Filter>data</Filter>
+    </ClInclude>
+    <ClInclude Include="..\src\data\vocab.h">
+      <Filter>data</Filter>
+    </ClInclude>
+    <ClInclude Include="..\src\functional\array.h">
+      <Filter>functional</Filter>
+    </ClInclude>
+    <ClInclude Include="..\src\functional\defs.h">
+      <Filter>functional</Filter>
+    </ClInclude>
+    <ClInclude Include="..\src\functional\floats.h">
+      <Filter>functional</Filter>
+    </ClInclude>
+    <ClInclude Include="..\src\functional\functional.h">
+      <Filter>functional</Filter>
+    </ClInclude>
+    <ClInclude Include="..\src\functional\operands.h">
+      <Filter>functional</Filter>
+    </ClInclude>
+    <ClInclude Include="..\src\functional\predicates.h">
+      <Filter>functional</Filter>
+    </ClInclude>
+    <ClInclude Include="..\src\functional\shape.h">
+      <Filter>functional</Filter>
+    </ClInclude>
+    <ClInclude Include="..\src\functional\tensor.h">
+      <Filter>functional</Filter>
+    </ClInclude>
+    <ClInclude Include="..\src\functional\tmp.h">
+      <Filter>functional</Filter>
+    </ClInclude>
+    <ClInclude Include="..\src\graph\auto_tuner.h">
+      <Filter>graph</Filter>
+    </ClInclude>
+    <ClInclude Include="..\src\graph\chainable.h">
+      <Filter>graph</Filter>
+    </ClInclude>
+    <ClInclude Include="..\src\graph\expression_graph.h">
+      <Filter>graph</Filter>
+    </ClInclude>
+    <ClInclude Include="..\src\graph\expression_operators.h">
+      <Filter>graph</Filter>
+    </ClInclude>
+    <ClInclude Include="..\src\graph\node.h">
+      <Filter>graph</Filter>
+    </ClInclude>
+    <ClInclude Include="..\src\graph\node_initializers.h">
+      <Filter>graph</Filter>
+    </ClInclude>
+    <ClInclude Include="..\src\graph\node_operators.h">
+      <Filter>graph</Filter>
+    </ClInclude>
+    <ClInclude Include="..\src\graph\node_operators_binary.h">
+      <Filter>graph</Filter>
+    </ClInclude>
+    <ClInclude Include="..\src\graph\node_operators_unary.h">
+      <Filter>graph</Filter>
+    </ClInclude>
+    <ClInclude Include="..\src\graph\parameters.h">
+      <Filter>graph</Filter>
+    </ClInclude>
+    <ClInclude Include="..\src\layers\constructors.h">
+      <Filter>layers</Filter>
+    </ClInclude>
+    <ClInclude Include="..\src\layers\factory.h">
+      <Filter>layers</Filter>
+    </ClInclude>
+    <ClInclude Include="..\src\layers\generic.h">
+      <Filter>layers</Filter>
+    </ClInclude>
+    <ClInclude Include="..\src\layers\guided_alignment.h">
+      <Filter>layers</Filter>
+    </ClInclude>
+    <ClInclude Include="..\src\layers\word2vec_reader.h">
+      <Filter>layers</Filter>
+    </ClInclude>
+    <ClInclude Include="..\src\models\amun.h">
+      <Filter>models</Filter>
+    </ClInclude>
+    <ClInclude Include="..\src\models\char_s2s.h">
+      <Filter>models</Filter>
+    </ClInclude>
+    <ClInclude Include="..\src\models\costs.h">
+      <Filter>models</Filter>
+    </ClInclude>
+    <ClInclude Include="..\src\models\decoder.h">
+      <Filter>models</Filter>
+    </ClInclude>
+    <ClInclude Include="..\src\models\encoder.h">
+      <Filter>models</Filter>
+    </ClInclude>
+    <ClInclude Include="..\src\models\encoder_decoder.h">
+      <Filter>models</Filter>
+    </ClInclude>
+    <ClInclude Include="..\src\models\model_base.h">
+      <Filter>models</Filter>
+    </ClInclude>
+    <ClInclude Include="..\src\models\model_factory.h">
+      <Filter>models</Filter>
+    </ClInclude>
+    <ClInclude Include="..\src\models\model_task.h">
+      <Filter>models</Filter>
+    </ClInclude>
+    <ClInclude Include="..\src\models\nematus.h">
+      <Filter>models</Filter>
+    </ClInclude>
+    <ClInclude Include="..\src\models\s2s.h">
+      <Filter>models</Filter>
+    </ClInclude>
+    <ClInclude Include="..\src\models\states.h">
+      <Filter>models</Filter>
+    </ClInclude>
+    <ClInclude Include="..\src\models\experimental\lex_probs.h">
+      <Filter>models\experimental</Filter>
+    </ClInclude>
+    <ClInclude Include="..\src\optimizers\clippers.h">
+      <Filter>optimizers</Filter>
+    </ClInclude>
+    <ClInclude Include="..\src\optimizers\optimizers.h">
+      <Filter>optimizers</Filter>
+    </ClInclude>
+    <ClInclude Include="..\src\rescorer\rescorer.h">
+      <Filter>rescorer</Filter>
+    </ClInclude>
+    <ClInclude Include="..\src\rescorer\score_collector.h">
+      <Filter>rescorer</Filter>
+    </ClInclude>
+    <ClInclude Include="..\src\rnn\attention.h">
+      <Filter>rnn</Filter>
+    </ClInclude>
+    <ClInclude Include="..\src\rnn\attention_constructors.h">
+      <Filter>rnn</Filter>
+    </ClInclude>
+    <ClInclude Include="..\src\rnn\cells.h">
+      <Filter>rnn</Filter>
+    </ClInclude>
+    <ClInclude Include="..\src\rnn\constructors.h">
+      <Filter>rnn</Filter>
+    </ClInclude>
+    <ClInclude Include="..\src\rnn\rnn.h">
+      <Filter>rnn</Filter>
+    </ClInclude>
+    <ClInclude Include="..\src\rnn\types.h">
+      <Filter>rnn</Filter>
+    </ClInclude>
+    <ClInclude Include="..\src\tensors\allocator.h">
+      <Filter>tensors</Filter>
+    </ClInclude>
+    <ClInclude Include="..\src\tensors\backend.h">
+      <Filter>tensors</Filter>
+    </ClInclude>
+    <ClInclude Include="..\src\tensors\device.h">
+      <Filter>tensors</Filter>
+    </ClInclude>
+    <ClInclude Include="..\src\tensors\dispatch.h">
+      <Filter>tensors</Filter>
+    </ClInclude>
+    <ClInclude Include="..\src\tensors\memory_piece.h">
+      <Filter>tensors</Filter>
+    </ClInclude>
+    <ClInclude Include="..\src\tensors\tensor.h">
+      <Filter>tensors</Filter>
+    </ClInclude>
+    <ClInclude Include="..\src\tensors\tensor_allocator.h">
+      <Filter>tensors</Filter>
+    </ClInclude>
+    <ClInclude Include="..\src\tensors\tensor_operators.h">
+      <Filter>tensors</Filter>
+    </ClInclude>
+    <ClInclude Include="..\src\tensors\types.h">
+      <Filter>tensors</Filter>
+    </ClInclude>
+    <ClInclude Include="..\src\tensors\cpu\add.h">
+      <Filter>tensors\cpu</Filter>
+    </ClInclude>
+    <ClInclude Include="..\src\tensors\cpu\backend.h">
+      <Filter>tensors\cpu</Filter>
+    </ClInclude>
+    <ClInclude Include="..\src\tensors\cpu\element.h">
+      <Filter>tensors\cpu</Filter>
+    </ClInclude>
+    <ClInclude Include="..\src\tensors\cpu\int16.h">
+      <Filter>tensors\cpu</Filter>
+    </ClInclude>
+    <ClInclude Include="..\src\training\graph_group.h">
+      <Filter>training</Filter>
+    </ClInclude>
+    <ClInclude Include="..\src\training\graph_group_async.h">
+      <Filter>training</Filter>
+    </ClInclude>
+    <ClInclude Include="..\src\training\graph_group_async_drop.h">
+      <Filter>training</Filter>
+    </ClInclude>
+    <ClInclude Include="..\src\training\graph_group_multinode.h">
+      <Filter>training</Filter>
+    </ClInclude>
+    <ClInclude Include="..\src\training\graph_group_singleton.h">
+      <Filter>training</Filter>
+    </ClInclude>
+    <ClInclude Include="..\src\training\graph_group_sync.h">
+      <Filter>training</Filter>
+    </ClInclude>
+    <ClInclude Include="..\src\training\scheduler.h">
+      <Filter>training</Filter>
+    </ClInclude>
+    <ClInclude Include="..\src\training\training.h">
+      <Filter>training</Filter>
+    </ClInclude>
+    <ClInclude Include="..\src\training\training_state.h">
+      <Filter>training</Filter>
+    </ClInclude>
+    <ClInclude Include="..\src\training\validator.h">
+      <Filter>training</Filter>
+    </ClInclude>
+    <ClInclude Include="..\src\training\gradient_dropping\dropper.h">
+      <Filter>training\gradient_dropping</Filter>
+    </ClInclude>
+    <ClInclude Include="..\src\training\gradient_dropping\sparse_tensor.h">
+      <Filter>training\gradient_dropping</Filter>
+    </ClInclude>
+    <ClInclude Include="..\src\training\gradient_dropping\gpu\sparse_algorithm.h">
+      <Filter>training\gradient_dropping\gpu</Filter>
+    </ClInclude>
+    <ClInclude Include="..\src\translator\beam_search.h">
+      <Filter>translator</Filter>
+    </ClInclude>
+    <ClInclude Include="..\src\translator\helpers.h">
+      <Filter>translator</Filter>
+    </ClInclude>
+    <ClInclude Include="..\src\translator\history.h">
+      <Filter>translator</Filter>
+    </ClInclude>
+    <ClInclude Include="..\src\translator\hypothesis.h">
+      <Filter>translator</Filter>
+    </ClInclude>
+    <ClInclude Include="..\src\translator\nth_element.h">
+      <Filter>translator</Filter>
+    </ClInclude>
+    <ClInclude Include="..\src\translator\output_collector.h">
+      <Filter>translator</Filter>
+    </ClInclude>
+    <ClInclude Include="..\src\translator\printer.h">
+      <Filter>translator</Filter>
+    </ClInclude>
+    <ClInclude Include="..\src\translator\scorers.h">
+      <Filter>translator</Filter>
+    </ClInclude>
+    <ClInclude Include="..\src\translator\translator.h">
+      <Filter>translator</Filter>
+    </ClInclude>
+    <ClInclude Include="..\src\3rd_party\spdlog\include\spdlog\async_logger.h">
+      <Filter>3rd_party\spdlog\include\spdlog</Filter>
+    </ClInclude>
+    <ClInclude Include="..\src\3rd_party\spdlog\include\spdlog\common.h">
+      <Filter>3rd_party\spdlog\include\spdlog</Filter>
+    </ClInclude>
+    <ClInclude Include="..\src\3rd_party\spdlog\include\spdlog\formatter.h">
+      <Filter>3rd_party\spdlog\include\spdlog</Filter>
+    </ClInclude>
+    <ClInclude Include="..\src\3rd_party\spdlog\include\spdlog\logger.h">
+      <Filter>3rd_party\spdlog\include\spdlog</Filter>
+    </ClInclude>
+    <ClInclude Include="..\src\3rd_party\spdlog\include\spdlog\spdlog.h">
+      <Filter>3rd_party\spdlog\include\spdlog</Filter>
+    </ClInclude>
+    <ClInclude Include="..\src\3rd_party\spdlog\include\spdlog\tweakme.h">
+      <Filter>3rd_party\spdlog\include\spdlog</Filter>
+    </ClInclude>
+    <ClInclude Include="..\src\tensors\cpu\sharp\int_gemm.h">
+      <Filter>tensors\cpu\sharp</Filter>
+    </ClInclude>
+    <ClInclude Include="..\src\models\transformer_factory.h">
+      <Filter>models</Filter>
+    </ClInclude>
+    <ClInclude Include="..\src\command\marian_scorer.cpp">
+      <Filter>command</Filter>
+    </ClInclude>
+    <ClInclude Include="..\src\command\marian_decoder.cpp">
+      <Filter>command</Filter>
+    </ClInclude>
+    <ClInclude Include="..\src\common\io.h">
+      <Filter>common</Filter>
+    </ClInclude>
+    <ClInclude Include="..\src\common\io_item.h">
+      <Filter>common</Filter>
+    </ClInclude>
+    <ClInclude Include="..\src\common\binary.h">
+      <Filter>common</Filter>
+    </ClInclude>
+    <ClInclude Include="..\src\layers\loss.h">
+      <Filter>layers</Filter>
+    </ClInclude>
+    <ClInclude Include="..\src\layers\weight.h">
+      <Filter>layers</Filter>
+    </ClInclude>
+    <ClInclude Include="..\src\training\communicator.h">
+      <Filter>training</Filter>
+    </ClInclude>
+    <ClInclude Include="..\src\translator\output_printer.h">
+      <Filter>translator</Filter>
+    </ClInclude>
+    <ClInclude Include="..\src\training\graph_group_multinode_sync.h">
+      <Filter>training</Filter>
+    </ClInclude>
+    <ClInclude Include="..\src\command\marian_vocab.cpp">
+      <Filter>command</Filter>
+    </ClInclude>
+    <ClInclude Include="..\src\command\marian_decoder.cpp">
+      <Filter>command</Filter>
+    </ClInclude>
+    <ClInclude Include="..\src\3rd_party\ExceptionWithCallStack.h">
+      <Filter>3rd_party</Filter>
+    </ClInclude>
+    <ClInclude Include="..\src\common\timer.h">
+      <Filter>common</Filter>
+    </ClInclude>
+    <ClInclude Include="..\src\common\cli_helper.h">
+      <Filter>common</Filter>
+    </ClInclude>
+    <ClInclude Include="..\src\common\cli_wrapper.h">
+      <Filter>common</Filter>
+    </ClInclude>
+    <ClInclude Include="..\src\common\config_validator.h">
+      <Filter>common</Filter>
+    </ClInclude>
+    <ClInclude Include="..\src\common\filesystem.h">
+      <Filter>common</Filter>
+    </ClInclude>
+    <ClInclude Include="..\src\common\hash.h">
+      <Filter>common</Filter>
+    </ClInclude>
+    <ClInclude Include="..\src\common\types.h">
+      <Filter>common</Filter>
+    </ClInclude>
+    <ClInclude Include="..\src\microsoft\quicksand.h">
+      <Filter>microsoft</Filter>
+    </ClInclude>
+    <ClInclude Include="..\src\command\marian_conv.cpp">
+      <Filter>command</Filter>
+    </ClInclude>
+    <ClInclude Include="..\src\tensors\rand.h">
+      <Filter>tensors</Filter>
+    </ClInclude>
+    <ClInclude Include="..\src\common\project_version.h">
+      <Filter>common</Filter>
+    </ClInclude>
+    <ClInclude Include="..\src\common\version.h">
+      <Filter>common</Filter>
+    </ClInclude>
+    <ClInclude Include="..\src\tensors\gpu\add.h">
+      <Filter>tensors\gpu</Filter>
+    </ClInclude>
+    <ClInclude Include="..\src\tensors\gpu\algorithm.h">
+      <Filter>tensors\gpu</Filter>
+    </ClInclude>
+    <ClInclude Include="..\src\tensors\gpu\backend.h">
+      <Filter>tensors\gpu</Filter>
+    </ClInclude>
+    <ClInclude Include="..\src\tensors\gpu\cuda_helpers.h">
+      <Filter>tensors\gpu</Filter>
+    </ClInclude>
+    <ClInclude Include="..\src\tensors\gpu\cudnn_wrappers.h">
+      <Filter>tensors\gpu</Filter>
+    </ClInclude>
+    <ClInclude Include="..\src\tensors\gpu\element.h">
+      <Filter>tensors\gpu</Filter>
+    </ClInclude>
+    <ClInclude Include="..\src\tensors\gpu\prod.h">
+      <Filter>tensors\gpu</Filter>
+    </ClInclude>
+    <ClInclude Include="..\src\tensors\gpu\sparse.h">
+      <Filter>tensors\gpu</Filter>
+    </ClInclude>
+    <ClInclude Include="..\src\3rd_party\sentencepiece\src\bpe_model.h">
+      <Filter>3rd_party\sentencepiece\src</Filter>
+    </ClInclude>
+    <ClInclude Include="..\src\3rd_party\sentencepiece\src\bpe_model_trainer.h">
+      <Filter>3rd_party\sentencepiece\src</Filter>
+    </ClInclude>
+    <ClInclude Include="..\src\3rd_party\sentencepiece\src\builder.h">
+      <Filter>3rd_party\sentencepiece\src</Filter>
+    </ClInclude>
+    <ClInclude Include="..\src\3rd_party\sentencepiece\src\char_model.h">
+      <Filter>3rd_party\sentencepiece\src</Filter>
+    </ClInclude>
+    <ClInclude Include="..\src\3rd_party\sentencepiece\src\char_model_trainer.h">
+      <Filter>3rd_party\sentencepiece\src</Filter>
+    </ClInclude>
+    <ClInclude Include="..\src\3rd_party\sentencepiece\src\common.h">
+      <Filter>3rd_party\sentencepiece\src</Filter>
+    </ClInclude>
+    <ClInclude Include="..\src\3rd_party\sentencepiece\src\filesystem.h">
+      <Filter>3rd_party\sentencepiece\src</Filter>
+    </ClInclude>
+    <ClInclude Include="..\src\3rd_party\sentencepiece\src\flags.h">
+      <Filter>3rd_party\sentencepiece\src</Filter>
+    </ClInclude>
+    <ClInclude Include="..\src\3rd_party\sentencepiece\src\freelist.h">
+      <Filter>3rd_party\sentencepiece\src</Filter>
+    </ClInclude>
+    <ClInclude Include="..\src\3rd_party\sentencepiece\src\model_factory.h">
+      <Filter>3rd_party\sentencepiece\src</Filter>
+    </ClInclude>
+    <ClInclude Include="..\src\3rd_party\sentencepiece\src\model_interface.h">
+      <Filter>3rd_party\sentencepiece\src</Filter>
+    </ClInclude>
+    <ClInclude Include="..\src\3rd_party\sentencepiece\src\normalization_rule.h">
+      <Filter>3rd_party\sentencepiece\src</Filter>
+    </ClInclude>
+    <ClInclude Include="..\src\3rd_party\sentencepiece\src\normalizer.h">
+      <Filter>3rd_party\sentencepiece\src</Filter>
+    </ClInclude>
+    <ClInclude Include="..\src\3rd_party\sentencepiece\src\sentencepiece_processor.h">
+      <Filter>3rd_party\sentencepiece\src</Filter>
+    </ClInclude>
+    <ClInclude Include="..\src\3rd_party\sentencepiece\src\sentencepiece_trainer.h">
+      <Filter>3rd_party\sentencepiece\src</Filter>
+    </ClInclude>
+    <ClInclude Include="..\src\3rd_party\sentencepiece\src\testharness.h">
+      <Filter>3rd_party\sentencepiece\src</Filter>
+    </ClInclude>
+    <ClInclude Include="..\src\3rd_party\sentencepiece\src\trainer_factory.h">
+      <Filter>3rd_party\sentencepiece\src</Filter>
+    </ClInclude>
+    <ClInclude Include="..\src\3rd_party\sentencepiece\src\trainer_interface.h">
+      <Filter>3rd_party\sentencepiece\src</Filter>
+    </ClInclude>
+    <ClInclude Include="..\src\3rd_party\sentencepiece\src\unicode_script.h">
+      <Filter>3rd_party\sentencepiece\src</Filter>
+    </ClInclude>
+    <ClInclude Include="..\src\3rd_party\sentencepiece\src\unicode_script_map.h">
+      <Filter>3rd_party\sentencepiece\src</Filter>
+    </ClInclude>
+    <ClInclude Include="..\src\3rd_party\sentencepiece\src\unigram_model.h">
+      <Filter>3rd_party\sentencepiece\src</Filter>
+    </ClInclude>
+    <ClInclude Include="..\src\3rd_party\sentencepiece\src\unigram_model_trainer.h">
+      <Filter>3rd_party\sentencepiece\src</Filter>
+    </ClInclude>
+    <ClInclude Include="..\src\3rd_party\sentencepiece\src\util.h">
+      <Filter>3rd_party\sentencepiece\src</Filter>
+    </ClInclude>
+    <ClInclude Include="..\src\3rd_party\sentencepiece\src\word_model.h">
+      <Filter>3rd_party\sentencepiece\src</Filter>
+    </ClInclude>
+    <ClInclude Include="..\src\3rd_party\sentencepiece\src\word_model_trainer.h">
+      <Filter>3rd_party\sentencepiece\src</Filter>
+    </ClInclude>
+    <ClInclude Include="..\src\command\marian_train.cpp" />
+    <ClInclude Include="..\src\3rd_party\nccl\src\collectives\collectives.h">
+      <Filter>3rd_party\nccl\src\collectives</Filter>
+    </ClInclude>
+    <ClInclude Include="..\src\3rd_party\nccl\src\collectives\device\all_gather.h">
+      <Filter>3rd_party\nccl\src\collectives\device</Filter>
+    </ClInclude>
+    <ClInclude Include="..\src\3rd_party\nccl\src\collectives\device\all_reduce.h">
+      <Filter>3rd_party\nccl\src\collectives\device</Filter>
+    </ClInclude>
+    <ClInclude Include="..\src\3rd_party\nccl\src\collectives\device\broadcast.h">
+      <Filter>3rd_party\nccl\src\collectives\device</Filter>
+    </ClInclude>
+    <ClInclude Include="..\src\3rd_party\nccl\src\collectives\device\common.h">
+      <Filter>3rd_party\nccl\src\collectives\device</Filter>
+    </ClInclude>
+    <ClInclude Include="..\src\3rd_party\nccl\src\collectives\device\common_kernel.h">
+      <Filter>3rd_party\nccl\src\collectives\device</Filter>
+    </ClInclude>
+    <ClInclude Include="..\src\3rd_party\nccl\src\collectives\device\ll_kernel.h">
+      <Filter>3rd_party\nccl\src\collectives\device</Filter>
+    </ClInclude>
+    <ClInclude Include="..\src\3rd_party\nccl\src\collectives\device\primitives.h">
+      <Filter>3rd_party\nccl\src\collectives\device</Filter>
+    </ClInclude>
+    <ClInclude Include="..\src\3rd_party\nccl\src\collectives\device\reduce.h">
+      <Filter>3rd_party\nccl\src\collectives\device</Filter>
+    </ClInclude>
+    <ClInclude Include="..\src\3rd_party\nccl\src\collectives\device\reduce_kernel.h">
+      <Filter>3rd_party\nccl\src\collectives\device</Filter>
+    </ClInclude>
+    <ClInclude Include="..\src\3rd_party\nccl\src\collectives\device\reduce_scatter.h">
+      <Filter>3rd_party\nccl\src\collectives\device</Filter>
+    </ClInclude>
+    <ClInclude Include="..\src\3rd_party\nccl\src\include\bootstrap.h">
+      <Filter>3rd_party\nccl\src\include</Filter>
+    </ClInclude>
+    <ClInclude Include="..\src\3rd_party\nccl\src\include\common_coll.h">
+      <Filter>3rd_party\nccl\src\include</Filter>
+    </ClInclude>
+    <ClInclude Include="..\src\3rd_party\nccl\src\include\core.h">
+      <Filter>3rd_party\nccl\src\include</Filter>
+    </ClInclude>
+    <ClInclude Include="..\src\3rd_party\nccl\src\include\debug.h">
+      <Filter>3rd_party\nccl\src\include</Filter>
+    </ClInclude>
+    <ClInclude Include="..\src\3rd_party\nccl\src\include\enqueue.h">
+      <Filter>3rd_party\nccl\src\include</Filter>
+    </ClInclude>
+    <ClInclude Include="..\src\3rd_party\nccl\src\include\group.h">
+      <Filter>3rd_party\nccl\src\include</Filter>
+    </ClInclude>
+    <ClInclude Include="..\src\3rd_party\nccl\src\include\ibvwrap.h">
+      <Filter>3rd_party\nccl\src\include</Filter>
+    </ClInclude>
+    <ClInclude Include="..\src\3rd_party\nccl\src\include\nccl_net.h">
+      <Filter>3rd_party\nccl\src\include</Filter>
+    </ClInclude>
+    <ClInclude Include="..\src\3rd_party\nccl\src\include\net.h">
+      <Filter>3rd_party\nccl\src\include</Filter>
+    </ClInclude>
+    <ClInclude Include="..\src\3rd_party\nccl\src\include\nvlink.h">
+      <Filter>3rd_party\nccl\src\include</Filter>
+    </ClInclude>
+    <ClInclude Include="..\src\3rd_party\nccl\src\include\nvmlwrap.h">
+      <Filter>3rd_party\nccl\src\include</Filter>
+    </ClInclude>
+    <ClInclude Include="..\src\3rd_party\nccl\src\include\param.h">
+      <Filter>3rd_party\nccl\src\include</Filter>
+    </ClInclude>
+    <ClInclude Include="..\src\3rd_party\nccl\src\include\ring.h">
+      <Filter>3rd_party\nccl\src\include</Filter>
+    </ClInclude>
+    <ClInclude Include="..\src\3rd_party\nccl\src\include\rings.h">
+      <Filter>3rd_party\nccl\src\include</Filter>
+    </ClInclude>
+    <ClInclude Include="..\src\3rd_party\nccl\src\include\shm.h">
+      <Filter>3rd_party\nccl\src\include</Filter>
+    </ClInclude>
+    <ClInclude Include="..\src\3rd_party\nccl\src\include\socket.h">
+      <Filter>3rd_party\nccl\src\include</Filter>
+    </ClInclude>
+    <ClInclude Include="..\src\3rd_party\nccl\src\include\topo.h">
+      <Filter>3rd_party\nccl\src\include</Filter>
+    </ClInclude>
+    <ClInclude Include="..\src\3rd_party\nccl\src\include\transport.h">
+      <Filter>3rd_party\nccl\src\include</Filter>
+    </ClInclude>
+    <ClInclude Include="..\src\3rd_party\nccl\src\include\utils.h">
+      <Filter>3rd_party\nccl\src\include</Filter>
+    </ClInclude>
+    <ClInclude Include="..\src\3rd_party\pathie-cpp\include\entry_iterator.hpp">
+      <Filter>3rd_party\pathie-cpp\include</Filter>
+    </ClInclude>
+    <ClInclude Include="..\src\3rd_party\pathie-cpp\include\errors.hpp">
+      <Filter>3rd_party\pathie-cpp\include</Filter>
+    </ClInclude>
+    <ClInclude Include="..\src\3rd_party\pathie-cpp\include\path.hpp">
+      <Filter>3rd_party\pathie-cpp\include</Filter>
+    </ClInclude>
+    <ClInclude Include="..\src\3rd_party\pathie-cpp\include\pathie.hpp">
+      <Filter>3rd_party\pathie-cpp\include</Filter>
+    </ClInclude>
+    <ClInclude Include="..\src\3rd_party\pathie-cpp\include\pathie_ifstream.hpp">
+      <Filter>3rd_party\pathie-cpp\include</Filter>
+    </ClInclude>
+    <ClInclude Include="..\src\3rd_party\pathie-cpp\include\pathie_ofstream.hpp">
+      <Filter>3rd_party\pathie-cpp\include</Filter>
+    </ClInclude>
+    <ClInclude Include="..\src\3rd_party\pathie-cpp\include\temp.hpp">
+      <Filter>3rd_party\pathie-cpp\include</Filter>
+    </ClInclude>
+    <ClInclude Include="..\src\examples\mnist\dataset.h">
+      <Filter>examples\mnist</Filter>
+    </ClInclude>
+    <ClInclude Include="..\src\examples\mnist\model.h">
+      <Filter>examples\mnist</Filter>
+    </ClInclude>
+    <ClInclude Include="..\src\examples\mnist\model_lenet.h">
+      <Filter>examples\mnist</Filter>
+    </ClInclude>
+    <ClInclude Include="..\src\examples\mnist\training.h">
+      <Filter>examples\mnist</Filter>
+    </ClInclude>
+    <ClInclude Include="..\src\examples\mnist\validator.h">
+      <Filter>examples\mnist</Filter>
+    </ClInclude>
+    <ClInclude Include="..\src\models\bert.h">
+      <Filter>models</Filter>
+    </ClInclude>
+    <ClInclude Include="..\src\models\classifier.h">
+      <Filter>models</Filter>
+    </ClInclude>
+    <ClInclude Include="..\src\models\encoder_classifier.h">
+      <Filter>models</Filter>
+    </ClInclude>
+    <ClInclude Include="..\src\models\transformer.h">
+      <Filter>models</Filter>
+    </ClInclude>
+  </ItemGroup>
+  <ItemGroup>
+    <Filter Include="3rd_party">
+      <UniqueIdentifier>{880c8f51-3306-4d80-a682-7242341b0002}</UniqueIdentifier>
+    </Filter>
+    <Filter Include="3rd_party\cnpy">
+      <UniqueIdentifier>{880c8f51-3306-4d80-a682-7242341b0005}</UniqueIdentifier>
+    </Filter>
+    <Filter Include="3rd_party\spdlog">
+      <UniqueIdentifier>{880c8f51-3306-4d80-a682-7242341b0008}</UniqueIdentifier>
+    </Filter>
+    <Filter Include="3rd_party\spdlog\bench">
+      <UniqueIdentifier>{880c8f51-3306-4d80-a682-7242341b0011}</UniqueIdentifier>
+    </Filter>
+    <Filter Include="3rd_party\spdlog\bench\latency">
+      <UniqueIdentifier>{880c8f51-3306-4d80-a682-7242341b0014}</UniqueIdentifier>
+    </Filter>
+    <Filter Include="3rd_party\spdlog\details">
+      <UniqueIdentifier>{880c8f51-3306-4d80-a682-7242341b0017}</UniqueIdentifier>
+    </Filter>
+    <Filter Include="3rd_party\spdlog\example">
+      <UniqueIdentifier>{880c8f51-3306-4d80-a682-7242341b0020}</UniqueIdentifier>
+    </Filter>
+    <Filter Include="3rd_party\spdlog\include\spdlog\details">
+      <UniqueIdentifier>{880c8f51-3306-4d80-a682-7242341b0026}</UniqueIdentifier>
+    </Filter>
+    <Filter Include="3rd_party\spdlog\include\spdlog\fmt">
+      <UniqueIdentifier>{880c8f51-3306-4d80-a682-7242341b0029}</UniqueIdentifier>
+    </Filter>
+    <Filter Include="3rd_party\spdlog\include\spdlog\fmt\bundled">
+      <UniqueIdentifier>{880c8f51-3306-4d80-a682-7242341b0032}</UniqueIdentifier>
+    </Filter>
+    <Filter Include="3rd_party\spdlog\include\spdlog\sinks">
+      <UniqueIdentifier>{880c8f51-3306-4d80-a682-7242341b0035}</UniqueIdentifier>
+    </Filter>
+    <Filter Include="3rd_party\spdlog\sinks">
+      <UniqueIdentifier>{880c8f51-3306-4d80-a682-7242341b0038}</UniqueIdentifier>
+    </Filter>
+    <Filter Include="3rd_party\spdlog\tests">
+      <UniqueIdentifier>{880c8f51-3306-4d80-a682-7242341b0041}</UniqueIdentifier>
+    </Filter>
+    <Filter Include="3rd_party\yaml-cpp">
+      <UniqueIdentifier>{880c8f51-3306-4d80-a682-7242341b0047}</UniqueIdentifier>
+    </Filter>
+    <Filter Include="3rd_party\yaml-cpp\contrib">
+      <UniqueIdentifier>{880c8f51-3306-4d80-a682-7242341b0050}</UniqueIdentifier>
+    </Filter>
+    <Filter Include="3rd_party\yaml-cpp\node">
+      <UniqueIdentifier>{880c8f51-3306-4d80-a682-7242341b0053}</UniqueIdentifier>
+    </Filter>
+    <Filter Include="3rd_party\yaml-cpp\node\detail">
+      <UniqueIdentifier>{880c8f51-3306-4d80-a682-7242341b0056}</UniqueIdentifier>
+    </Filter>
+    <Filter Include="common">
+      <UniqueIdentifier>{880c8f51-3306-4d80-a682-7242341b0059}</UniqueIdentifier>
+    </Filter>
+    <Filter Include="data">
+      <UniqueIdentifier>{880c8f51-3306-4d80-a682-7242341b0062}</UniqueIdentifier>
+    </Filter>
+    <Filter Include="functional">
+      <UniqueIdentifier>{880c8f51-3306-4d80-a682-7242341b0065}</UniqueIdentifier>
+    </Filter>
+    <Filter Include="graph">
+      <UniqueIdentifier>{880c8f51-3306-4d80-a682-7242341b0068}</UniqueIdentifier>
+    </Filter>
+    <Filter Include="layers">
+      <UniqueIdentifier>{880c8f51-3306-4d80-a682-7242341b0071}</UniqueIdentifier>
+    </Filter>
+    <Filter Include="models">
+      <UniqueIdentifier>{880c8f51-3306-4d80-a682-7242341b0074}</UniqueIdentifier>
+    </Filter>
+    <Filter Include="models\experimental">
+      <UniqueIdentifier>{880c8f51-3306-4d80-a682-7242341b0077}</UniqueIdentifier>
+    </Filter>
+    <Filter Include="optimizers">
+      <UniqueIdentifier>{880c8f51-3306-4d80-a682-7242341b0080}</UniqueIdentifier>
+    </Filter>
+    <Filter Include="rescorer">
+      <UniqueIdentifier>{880c8f51-3306-4d80-a682-7242341b0083}</UniqueIdentifier>
+    </Filter>
+    <Filter Include="rnn">
+      <UniqueIdentifier>{880c8f51-3306-4d80-a682-7242341b0086}</UniqueIdentifier>
+    </Filter>
+    <Filter Include="tensors">
+      <UniqueIdentifier>{880c8f51-3306-4d80-a682-7242341b0089}</UniqueIdentifier>
+    </Filter>
+    <Filter Include="tensors\cpu">
+      <UniqueIdentifier>{880c8f51-3306-4d80-a682-7242341b0092}</UniqueIdentifier>
+    </Filter>
+    <Filter Include="tensors\cpu\sharp">
+      <UniqueIdentifier>{880c8f51-3306-4d80-a682-7242341b0095}</UniqueIdentifier>
+    </Filter>
+    <Filter Include="training">
+      <UniqueIdentifier>{880c8f51-3306-4d80-a682-7242341b0098}</UniqueIdentifier>
+    </Filter>
+    <Filter Include="training\gradient_dropping">
+      <UniqueIdentifier>{880c8f51-3306-4d80-a682-7242341b0101}</UniqueIdentifier>
+    </Filter>
+    <Filter Include="training\gradient_dropping\gpu">
+      <UniqueIdentifier>{880c8f51-3306-4d80-a682-7242341b0104}</UniqueIdentifier>
+    </Filter>
+    <Filter Include="translator">
+      <UniqueIdentifier>{880c8f51-3306-4d80-a682-7242341b0107}</UniqueIdentifier>
+    </Filter>
+    <Filter Include="3rd_party\spdlog\include">
+      <UniqueIdentifier>{4da6ada2-69cc-46db-9afe-085b0e24b943}</UniqueIdentifier>
+    </Filter>
+    <Filter Include="3rd_party\spdlog\include\spdlog">
+      <UniqueIdentifier>{c54af311-d7f5-4559-a8be-8c768a9f0ddf}</UniqueIdentifier>
+    </Filter>
+    <Filter Include="command">
+      <UniqueIdentifier>{c6b3323a-0df3-4129-9a66-e93cea668604}</UniqueIdentifier>
+    </Filter>
+    <Filter Include="microsoft">
+      <UniqueIdentifier>{bf291eae-3de9-4294-b5aa-07ab631951e1}</UniqueIdentifier>
+    </Filter>
+    <Filter Include="examples">
+      <UniqueIdentifier>{3dbe1ce2-4645-42d0-99b1-0989e42cd7df}</UniqueIdentifier>
+    </Filter>
+    <Filter Include="examples\iris">
+      <UniqueIdentifier>{c1ebcdfa-3994-4430-aad0-0d9d54cf10e3}</UniqueIdentifier>
+    </Filter>
+    <Filter Include="examples\mnist">
+      <UniqueIdentifier>{55dd3952-a6fd-41d8-b99c-306b9e6c348d}</UniqueIdentifier>
+    </Filter>
+    <Filter Include="tensors\gpu">
+      <UniqueIdentifier>{812ce3ca-6b91-4881-8ef6-692ebe7b0cce}</UniqueIdentifier>
+    </Filter>
+    <Filter Include="3rd_party\sentencepiece">
+      <UniqueIdentifier>{32fc95ea-1fd8-4900-890b-982491feb6d4}</UniqueIdentifier>
+    </Filter>
+    <Filter Include="3rd_party\sentencepiece\src">
+      <UniqueIdentifier>{638bf0e1-4f83-4b37-9077-2be549d75909}</UniqueIdentifier>
+    </Filter>
+    <Filter Include="3rd_party\nccl">
+      <UniqueIdentifier>{0ba105eb-79fb-4e2a-8940-f1ecebbcd4fe}</UniqueIdentifier>
+    </Filter>
+    <Filter Include="3rd_party\nccl\src">
+      <UniqueIdentifier>{fbc17f5e-3f10-44a9-b3ad-66ce12573174}</UniqueIdentifier>
+    </Filter>
+    <Filter Include="3rd_party\nccl\src\collectives">
+      <UniqueIdentifier>{c6036c35-5848-4fd5-b1a0-59e2042cbb69}</UniqueIdentifier>
+    </Filter>
+    <Filter Include="3rd_party\nccl\src\misc">
+      <UniqueIdentifier>{7b9a131d-9e0a-4c28-8a51-08232ff2e35e}</UniqueIdentifier>
+    </Filter>
+    <Filter Include="3rd_party\nccl\src\transport">
+      <UniqueIdentifier>{0bd9cca8-660b-46f6-aac6-691fb50245f0}</UniqueIdentifier>
+    </Filter>
+    <Filter Include="3rd_party\nccl\src\include">
+      <UniqueIdentifier>{2beba56f-5dda-4994-bef0-16170b6552b4}</UniqueIdentifier>
+    </Filter>
+    <Filter Include="3rd_party\nccl\src\collectives\device">
+      <UniqueIdentifier>{ac585624-4e66-42cd-8e4e-62cb90029610}</UniqueIdentifier>
+    </Filter>
+    <Filter Include="3rd_party\pathie-cpp">
+      <UniqueIdentifier>{825beb7c-2997-408b-af81-34ab5f14593a}</UniqueIdentifier>
+    </Filter>
+    <Filter Include="3rd_party\pathie-cpp\include">
+      <UniqueIdentifier>{db1dd5a2-f331-495d-9e3b-6dc1c01528ab}</UniqueIdentifier>
+    </Filter>
+    <Filter Include="3rd_party\pathie-cpp\src">
+      <UniqueIdentifier>{5d5ee615-192f-4b7f-bdfd-fb8316ceabc8}</UniqueIdentifier>
+    </Filter>
+    <Filter Include="tests">
+      <UniqueIdentifier>{a86d650a-2268-43d9-9d74-cb17cd6b534b}</UniqueIdentifier>
+    </Filter>
+  </ItemGroup>
+  <ItemGroup>
+    <None Include=".editorConfig" />
+    <None Include="..\src\training\communicator_nccl.h">
+      <Filter>training</Filter>
+    </None>
+    <None Include="..\src\tensors\gpu\add.cu">
+      <Filter>tensors\gpu</Filter>
+    </None>
+    <None Include="..\src\tensors\gpu\add.inc">
+      <Filter>tensors\gpu</Filter>
+    </None>
+    <None Include="..\src\tensors\gpu\algorithm.cu">
+      <Filter>tensors\gpu</Filter>
+    </None>
+    <None Include="..\src\tensors\gpu\cudnn_wrappers.cu">
+      <Filter>tensors\gpu</Filter>
+    </None>
+    <None Include="..\src\tensors\gpu\device.cu">
+      <Filter>tensors\gpu</Filter>
+    </None>
+    <None Include="..\src\tensors\gpu\element.cu">
+      <Filter>tensors\gpu</Filter>
+    </None>
+    <None Include="..\src\tensors\gpu\element.inc">
+      <Filter>tensors\gpu</Filter>
+    </None>
+    <None Include="..\src\tensors\gpu\sparse.cu">
+      <Filter>tensors\gpu</Filter>
+    </None>
+    <None Include="..\src\tensors\gpu\tensor_operators.cu">
+      <Filter>tensors\gpu</Filter>
+    </None>
+    <None Include="..\src\3rd_party\sentencepiece\src\sentencepiece.proto">
+      <Filter>3rd_party\sentencepiece\src</Filter>
+    </None>
+    <None Include="..\src\3rd_party\sentencepiece\src\sentencepiece_model.proto">
+      <Filter>3rd_party\sentencepiece\src</Filter>
+    </None>
+    <None Include="..\src\3rd_party\nccl\src\bootstrap.cu">
+      <Filter>3rd_party\nccl\src</Filter>
+    </None>
+    <None Include="..\src\3rd_party\nccl\src\init.cu">
+      <Filter>3rd_party\nccl\src</Filter>
+    </None>
+    <None Include="..\src\3rd_party\nccl\src\Makefile">
+      <Filter>3rd_party\nccl\src</Filter>
+    </None>
+    <None Include="..\src\3rd_party\nccl\src\nccl.h.in">
+      <Filter>3rd_party\nccl\src</Filter>
+    </None>
+    <None Include="..\src\3rd_party\nccl\src\ring.cu">
+      <Filter>3rd_party\nccl\src</Filter>
+    </None>
+    <None Include="..\src\3rd_party\nccl\src\transport.cu">
+      <Filter>3rd_party\nccl\src</Filter>
+    </None>
+    <None Include="..\src\3rd_party\nccl\src\collectives\all_gather.cu">
+      <Filter>3rd_party\nccl\src\collectives</Filter>
+    </None>
+    <None Include="..\src\3rd_party\nccl\src\collectives\all_reduce.cu">
+      <Filter>3rd_party\nccl\src\collectives</Filter>
+    </None>
+    <None Include="..\src\3rd_party\nccl\src\collectives\broadcast.cu">
+      <Filter>3rd_party\nccl\src\collectives</Filter>
+    </None>
+    <None Include="..\src\3rd_party\nccl\src\collectives\reduce.cu">
+      <Filter>3rd_party\nccl\src\collectives</Filter>
+    </None>
+    <None Include="..\src\3rd_party\nccl\src\collectives\reduce_scatter.cu">
+      <Filter>3rd_party\nccl\src\collectives</Filter>
+    </None>
+    <None Include="..\src\3rd_party\nccl\src\collectives\device\all_gather.cu">
+      <Filter>3rd_party\nccl\src\collectives\device</Filter>
+    </None>
+    <None Include="..\src\3rd_party\nccl\src\collectives\device\all_reduce.cu">
+      <Filter>3rd_party\nccl\src\collectives\device</Filter>
+    </None>
+    <None Include="..\src\3rd_party\nccl\src\collectives\device\broadcast.cu">
+      <Filter>3rd_party\nccl\src\collectives\device</Filter>
+    </None>
+    <None Include="..\src\3rd_party\nccl\src\collectives\device\functions.cu">
+      <Filter>3rd_party\nccl\src\collectives\device</Filter>
+    </None>
+    <None Include="..\src\3rd_party\nccl\src\collectives\device\Makefile">
+      <Filter>3rd_party\nccl\src\collectives\device</Filter>
+    </None>
+    <None Include="..\src\3rd_party\nccl\src\collectives\device\reduce.cu">
+      <Filter>3rd_party\nccl\src\collectives\device</Filter>
+    </None>
+    <None Include="..\src\3rd_party\nccl\src\collectives\device\reduce_scatter.cu">
+      <Filter>3rd_party\nccl\src\collectives\device</Filter>
+    </None>
+    <None Include="..\src\3rd_party\nccl\src\misc\enqueue.cu">
+      <Filter>3rd_party\nccl\src\misc</Filter>
+    </None>
+    <None Include="..\src\3rd_party\nccl\src\misc\group.cu">
+      <Filter>3rd_party\nccl\src\misc</Filter>
+    </None>
+    <None Include="..\src\3rd_party\nccl\src\misc\ibvwrap.cu">
+      <Filter>3rd_party\nccl\src\misc</Filter>
+    </None>
+    <None Include="..\src\3rd_party\nccl\src\misc\nvmlwrap.cu">
+      <Filter>3rd_party\nccl\src\misc</Filter>
+    </None>
+    <None Include="..\src\3rd_party\nccl\src\misc\rings.cu">
+      <Filter>3rd_party\nccl\src\misc</Filter>
+    </None>
+    <None Include="..\src\3rd_party\nccl\src\misc\utils.cu">
+      <Filter>3rd_party\nccl\src\misc</Filter>
+    </None>
+    <None Include="..\src\3rd_party\nccl\src\transport\net.cu">
+      <Filter>3rd_party\nccl\src\transport</Filter>
+    </None>
+    <None Include="..\src\3rd_party\nccl\src\transport\net_ib.cu">
+      <Filter>3rd_party\nccl\src\transport</Filter>
+    </None>
+    <None Include="..\src\3rd_party\nccl\src\transport\net_socket.cu">
+      <Filter>3rd_party\nccl\src\transport</Filter>
+    </None>
+    <None Include="..\src\3rd_party\nccl\src\transport\p2p.cu">
+      <Filter>3rd_party\nccl\src\transport</Filter>
+    </None>
+    <None Include="..\src\3rd_party\nccl\src\transport\shm.cu">
+      <Filter>3rd_party\nccl\src\transport</Filter>
+    </None>
+    <None Include="..\src\3rd_party\pathie-cpp\CHANGELOG">
+      <Filter>3rd_party\pathie-cpp</Filter>
+    </None>
+    <None Include="..\src\3rd_party\pathie-cpp\LICENSE">
+      <Filter>3rd_party\pathie-cpp</Filter>
+    </None>
+    <None Include="..\src\3rd_party\pathie-cpp\README.md">
+      <Filter>3rd_party\pathie-cpp</Filter>
+    </None>
+    <None Include="..\src\tests\conv_char_test.cu">
+      <Filter>tests</Filter>
+    </None>
+    <None Include="..\src\tests\conv_test.cu">
+      <Filter>tests</Filter>
+    </None>
+    <None Include="..\src\tests\README.md">
+      <Filter>tests</Filter>
+    </None>
+    <None Include="..\src\tests\tensor_test.cu">
+      <Filter>tests</Filter>
+    </None>
+    <None Include="..\src\examples\mnist\download.sh">
+      <Filter>examples\mnist</Filter>
+    </None>
+    <None Include="..\src\examples\iris\iris.data">
+      <Filter>examples\iris</Filter>
+    </None>
+    <None Include="..\src\examples\cmake_install.cmake">
+      <Filter>examples</Filter>
+    </None>
+    <None Include="..\src\examples\Makefile">
+      <Filter>examples</Filter>
+    </None>
+    <None Include="..\src\examples\README.md">
+      <Filter>examples</Filter>
+    </None>
+    <None Include="..\src\tensors\gpu\prod.cpp">
+      <Filter>tensors\gpu</Filter>
+    </None>
+  </ItemGroup>
+  <ItemGroup>
+    <Text Include="..\src\3rd_party\sentencepiece\src\CMakeLists.txt">
+      <Filter>3rd_party\sentencepiece\src</Filter>
+    </Text>
+    <Text Include="..\src\3rd_party\pathie-cpp\CMakeLists.txt">
+      <Filter>3rd_party\pathie-cpp</Filter>
+    </Text>
+    <Text Include="..\src\tests\CMakeLists.txt">
+      <Filter>tests</Filter>
+    </Text>
+    <Text Include="..\src\examples\CMakeLists.txt">
+      <Filter>examples</Filter>
+    </Text>
+  </ItemGroup>
 </Project>