# Changelog

All notable changes to this project will be documented in this file.

The format is based on [Keep a Changelog](http://keepachangelog.com/en/1.0.0/)
and this project adheres to [Semantic Versioning](http://semver.org/spec/v2.0.0.html).


## [Unreleased]

### Added
<<<<<<< HEAD
- Printing word-level scores in marian-scorer
=======
- Optimize LayerNormalization on CPU by 6x through vectorization (ffast-math) and fixing performance regression introduced with strides in 77a420
- Decoding multi-source models in marian-server with --tsv
>>>>>>> d8bddcfa
- GitHub workflows on Ubuntu, Windows, and MacOS
- LSH indexing to replace short list
- ONNX support for transformer models
- Add topk operator like PyTorch's topk
- Use *cblas_sgemm_batch* instead of a for loop of *cblas_sgemm* on CPU as the batched_gemm implementation
- Supporting relative paths in shortlist and sqlite options
- Training and scoring from STDIN
- Support for reading from TSV files from STDIN and other sources during training
  and translation with options --tsv and --tsv-fields n.
- Internal optional parameter in n-best list generation that skips empty hypotheses.

### Fixed
- Fix compilation without BLAS installed
- Providing a single value to vector-like options using the equals sign, e.g. --models=model.npz
- Fix quiet-translation in marian-server
- CMake-based compilation on Windows
- Fix minor issues with compilation on MacOS
- Fix warnings in Windows MSVC builds using CMake
- Fix building server with Boost 1.72
- Make mini-batch scaling depend on mini-batch-words and not on mini-batch-words-ref
- In concatenation make sure that we do not multiply 0 with nan (which results in nan)
- Change Approx.epsilon(0.01) to Approx.margin(0.001) in unit tests. Tolerance is now
  absolute and not relative. We assumed incorrectly that epsilon is absolute tolerance.
- Fixed bug in finding .git/logs/HEAD when Marian is a submodule in another project.
- Properly record cmake variables in the cmake build directory instead of the source tree.
- Added default "none" for option shuffle in BatchGenerator, so that it works in executables where shuffle is not an option.
- Added a few missing header files in shortlist.h and beam_search.h.

### Changed
- Move Simple-WebSocket-Server to submodule
- Python scripts start with #!/usr/bin/env python3 instead of python
- Changed compile flags -Ofast to -O3 and remove --ffinite-math
- Moved old graph groups to depracated folder
- Make cublas and cusparse handle inits lazy to save memory when unused

## [1.9.0] - 2020-03-10

### Added
- An option to print cached variables from CMake
- Add support for compiling on Mac (and clang)
- An option for resetting stalled validation metrics
- Add CMAKE options to disable compilation for specific GPU SM types
- An option to print word-level translation scores
- An option to turn off automatic detokenization from SentencePiece
- Separate quantization types for 8-bit FBGEMM for AVX2 and AVX512
- Sequence-level unliklihood training
- Allow file name templated valid-translation-output files
- Support for lexical shortlists in marian-server
- Support for 8-bit matrix multiplication with FBGEMM
- CMakeLists.txt now looks for SSE 4.2
- Purging of finished hypotheses during beam-search. A lot faster for large batches.
- Faster option look-up, up to 20-30% faster translation
- Added --cite and --authors flag
- Added optional support for ccache
- Switch to change abort to exception, only to be used in library mode
- Support for 16-bit packed models with FBGEMM
- Multiple separated parameter types in ExpressionGraph, currently inference-only
- Safe handling of sigterm signal
- Automatic vectorization of elementwise operations on CPU for tensors dims that
  are divisible by 4 (AVX) and 8 (AVX2)
- Replacing std::shared_ptr<T> with custom IntrusivePtr<T> for small objects like
  Tensors, Hypotheses and Expressions.
- Fp16 inference working for translation
- Gradient-checkpointing

### Fixed
- Replace value for INVALID_PATH_SCORE with std::numer_limits<float>::lowest()
  to avoid overflow with long sequences
- Break up potential circular references for GraphGroup*
- Fix empty source batch entries with batch purging
- Clear RNN chache in transformer model, add correct hash functions to nodes
- Gather-operation for all index sizes
- Fix word weighting with max length cropping
- Fixed compilation on CPUs without support for AVX
- FastOpt now reads "n" and "y" values as strings, not as boolean values
- Fixed multiple reduction kernels on GPU
- Fixed guided-alignment training with cross-entropy
- Replace IntrusivePtr with std::uniq_ptr in FastOpt, fixes random segfaults
  due to thread-non-safty of reference counting.
- Make sure that items are 256-byte aligned during saving
- Make explicit matmul functions respect setting of cublasMathMode
- Fix memory mapping for mixed paramter models
- Removed naked pointer and potential memory-leak from file_stream.{cpp,h}
- Compilation for GCC >= 7 due to exception thrown in destructor
- Sort parameters by lexicographical order during allocation to ensure consistent
  memory-layout during allocation, loading, saving.
- Output empty line when input is empty line. Previous behavior might result in
  hallucinated outputs.
- Compilation with CUDA 10.1

### Changed
- Combine two for-loops in nth_element.cpp on CPU
- Revert LayerNorm eps to old position, i.e. sigma' = sqrt(sigma^2 + eps)
- Downgrade NCCL to 2.3.7 as 2.4.2 is buggy (hangs with larger models)
- Return error signal on SIGTERM
- Dropped support for CUDA 8.0, CUDA 9.0 is now minimal requirement
- Removed autotuner for now, will be switched back on later
- Boost depdendency is now optional and only required for marian_server
- Dropped support for g++-4.9
- Simplified file stream and temporary file handling
- Unified node intializers, same function API.
- Remove overstuff/understuff code

## [1.8.0] - 2019-09-04

### Added
- Alias options and new --task option
- Automatic detection of CPU intrisics when building with -arch=native
- First version of BERT-training and BERT-classifier, currently not compatible with TF models
- New reduction operators
- Use Cmake's ExternalProject to build NCCL and potentially other external libs
- Code for Factored Vocabulary, currently not usable yet without outside tools

### Fixed
- Issue with relative paths in automatically generated decoder config files
- Bug with overlapping CXX flags and building spm_train executable
- Compilation with gcc 8
- Overwriting and unsetting vector options
- Windows build with recent changes
- Bug with read-ahead buffer
- Handling of "dump-config: false" in YAML config
- Errors due to warnings
- Issue concerning failed saving with single GPU training and --sync-sgd option.
- NaN problem when training with Tensor Cores on Volta GPUs
- Fix pipe-handling
- Fix compilation with GCC 9.1
- Fix CMake build types

### Changed
- Error message when using left-to-right and right-to-left models together in ensembles
- Regression tests included as a submodule
- Update NCCL to 2.4.2
- Add zlib source to Marian's source tree, builds now as object lib
- -DUSE_STATIC_LIBS=on now also looks for static versions of CUDA libraries
- Include NCCL build from github.com/marian-nmt/nccl and compile within source tree
- Set nearly all warnings as errors for Marian's own targets. Disable warnings for 3rd party
- Refactored beam search

## [1.7.0] - 2018-11-27

### Added
- Word alignment generation in scorer
- Attention output generation in decoder and scorer with `--alignment soft`
- Support for SentencePiece vocabularies and run-time segmentation/desegmentation
- Support for SentencePiece vocabulary training during model training
- Group training files by filename when creating vocabularies for joint vocabularies
- Updated examples
- Synchronous multi-node training (early version)

### Fixed
- Delayed output in line-by-line translation

### Changed
- Generated word alignments include alignments for target EOS tokens
- Boost::program_options has been replaced by another CLI library
- Replace boost::file_system with Pathie
- Expansion of unambiguous command-line arguments is no longer supported

## [1.6.0] - 2018-08-08

### Added
- Faster training (20-30%) by optimizing gradient popagation of biases
- Returning Moses-style hard alignments during decoding single models,
  ensembles and n-best lists
- Hard alignment extraction strategy taking source words that have the
  attention value greater than the threshold
- Refactored sync sgd for easier communication and integration with NCCL
- Smaller memory-overhead for sync-sgd
- NCCL integration (version 2.2.13)
- New binary format for saving/load of models, can be used with _*.bin_
  extension (can be memory mapped)
- Memory-mapping of graphs for inferece with `ExpressionGraph::mmap(const void*
  ptr)` function. (assumes _*.bin_ model is mapped or in buffer)
- Added SRU (--dec-cell sru) and ReLU (--dec-cell relu) cells to inventory of
  RNN cells
- RNN auto-regression layers in transformer (`--transformer-decoder-autreg
  rnn`), work with gru, lstm, tanh, relu, sru cells
- Recurrently stacked layers in transformer (`--transformer-tied-layers 1 1 1 2
  2 2` means 6 layers with 1-3 and 4-6 tied parameters, two groups of
  parameters)
- Seamless training continuation with exponential smoothing

### Fixed
- A couple of bugs in "selection" (transpose, shift, cols, rows) operators
  during back-prob for a very specific case: one of the operators is the first
  operator after a branch, in that case gradient propgation might be
  interrupted. This did not affect any of the existing models as such a case
  was not present, but might have caused future models to not train properly
- Bug in mini-batch-fit, tied embeddings would result in identical embeddings
  in fake source and target batch. Caused under-estimation of memory usage and
  re-allocation

## [1.5.0] - 2018-06-17

### Added
- Average Attention Networks for Transformer model
- 16-bit matrix multiplication on CPU
- Memoization for constant nodes for decoding
- Autotuning for decoding

### Fixed
- GPU decoding optimizations, about 2x faster decoding of transformer models
- Multi-node MPI-based training on GPUs

## [1.4.0] - 2018-03-13

### Added
- Data weighting with `--data-weighting` at sentence or word level
- Persistent SQLite3 corpus storage with `--sqlite file.db`
- Experimental multi-node asynchronous training
- Restoring optimizer and training parameters such as learning rate, validation
  results, etc.
- Experimental multi-CPU training/translation/scoring with `--cpu-threads=N`
- Restoring corpus iteration after training is restarted
- N-best-list scoring in marian-scorer

### Fixed
- Deterministic data shuffling with specific seed for SQLite3 corpus storage
- Mini-batch fitting with binary search for faster fitting
- Better batch packing due to sorting


## [1.3.1] - 2018-02-04

### Fixed
- Missing final validation when done with training
- Differing summaries for marian-scorer when used with multiple GPUs

## [1.3.0] - 2018-01-24

### Added
- SQLite3 based corpus storage for on-disk shuffling etc. with `--sqlite`
- Asynchronous maxi-batch preloading
- Using transpose in SGEMM to tie embeddings in output layer

## [1.2.1] - 2018-01-19

### Fixed
- Use valid-mini-batch size during validation with "translation" instead of
  mini-batch
- Normalize gradients with multi-gpu synchronous SGD
- Fix divergence between saved models and validated models in asynchronous SGD

## [1.2.0] - 2018-01-13

### Added
- Option `--pretrained-model` to be used for network weights initialization
  with a pretrained model
- Version number saved in the model file
- CMake option `-DCOMPILE_SERVER=ON`
- Right-to-left training, scoring, decoding with `--right-left`

### Fixed
- Fixed marian-server compilation with Boost 1.66
- Fixed compilation on g++-4.8.4
- Fixed compilation without marian-server if openssl is not available

## [1.1.3] - 2017-12-06

### Added
- Added back gradient-dropping

### Fixed
- Fixed parameters initialization for `--tied-embeddings` during translation

## [1.1.2] - 2017-12-05

### Fixed
- Fixed ensembling with language model and batched decoding
- Fixed attention reduction kernel with large matrices (added missing
  `syncthreads()`), which should fix stability with large batches and beam-size
  during batched decoding

## [1.1.1] - 2017-11-30

### Added
- Option `--max-length-crop` to be used together with `--max-length N` to crop
  sentences to length N rather than omitting them.
- Experimental model with convolution over input characters

### Fixed
- Fixed a number of bugs for vocabulary and directory handling

## [1.1.0] - 2017-11-21

### Added
- Batched translation for all model types, significant translation speed-up
- Batched translation during validation with translation
- `--maxi-batch-sort` option for `marian-decoder`
- Support for CUBLAS_TENSOR_OP_MATH mode for cublas in cuda 9.0
- The "marian-vocab" tool to create vocabularies

## [1.0.0] - 2017-11-13

### Added
- Multi-gpu validation, scorer and in-training translation
- summary-mode for scorer
- New "transformer" model based on [Attention is all you
  need](https://arxiv.org/abs/1706.03762)
- Options specific for the transformer model
- Linear learning rate warmup with and without initial value
- Cyclic learning rate warmup
- More options for learning rate decay, including: optimizer history reset,
  repeated warmup
- Continuous inverted square root decay of learning (`--lr-decay-inv-sqrt`)
  rate based on number of updates
- Exposed optimizer parameters (e.g. momentum etc. for Adam)
- Version of deep RNN-based models compatible with Nematus (`--type nematus`)
- Synchronous SGD training for multi-gpu (enable with `--sync-sgd`)
- Dynamic construction of complex models with different encoders and decoders,
  currently only available through the C++ API
- Option `--quiet` to suppress output to stderr
- Option to choose different variants of optimization criterion: mean
  cross-entropy, perplexity, cross-entropy sum
- In-process translation for validation, uses the same memory as training
- Label Smoothing
- CHANGELOG.md
- CONTRIBUTING.md
- Swish activation function default for Transformer
  (https://arxiv.org/pdf/1710.05941.pdf)

### Changed
- Changed shape organization to follow numpy.
- Changed option `--moving-average` to `--exponential-smoothing` and inverted
  formula to `s_t = (1 - \alpha) * s_{t-1} + \alpha * x_t`, `\alpha` is now
  `1-e4` by default
- Got rid of thrust for compile-time mathematical expressions
- Changed boolean option `--normalize` to `--normalize [arg=1] (=0)`. New
  behaviour is backwards-compatible and can also be specified as
  `--normalize=0.6`
- Renamed "s2s" binary to "marian-decoder"
- Renamed "rescorer" binary to "marian-scorer"
- Renamed "server" binary to "marian-server"
- Renamed option name `--dynamic-batching` to `--mini-batch-fit`
- Unified cross-entropy-based validation, supports now perplexity and other CE
- Changed `--normalize (bool)` to `--normalize (float)arg`, allow to change
  length normalization weight as `score / pow(length, arg)`

### Removed
- Temporarily removed gradient dropping (`--drop-rate X`) until refactoring.<|MERGE_RESOLUTION|>--- conflicted
+++ resolved
@@ -9,12 +9,9 @@
 ## [Unreleased]
 
 ### Added
-<<<<<<< HEAD
 - Printing word-level scores in marian-scorer
-=======
 - Optimize LayerNormalization on CPU by 6x through vectorization (ffast-math) and fixing performance regression introduced with strides in 77a420
 - Decoding multi-source models in marian-server with --tsv
->>>>>>> d8bddcfa
 - GitHub workflows on Ubuntu, Windows, and MacOS
 - LSH indexing to replace short list
 - ONNX support for transformer models
