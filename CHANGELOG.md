# Changelog

All notable changes to this project will be documented in this file.

The format is based on [Keep a Changelog](http://keepachangelog.com/en/1.0.0/)
and this project adheres to [Semantic Versioning](http://semver.org/spec/v2.0.0.html).


## [Unreleased]

### Added
- Added `intgemm8(ssse3|avx|avx512)?`, `intgemm16(sse2|avx|avx512)?` types to marian-conv with uses intgemm backend. Types intgemm8 and intgemm16 are hardware-agnostic, the other ones hardware-specific.
- Shortlist is now always multiple-of-eight.
- Added intgemm 8/16bit integer binary architecture agnostic format.
- Add --train-embedder-rank for fine-tuning any encoder(-decoder) model for multi-lingual similarity via softmax-margin loss
- Add --logical-epoch that allows to redefine the displayed epoch counter as a multiple of n data epochs, updates or labels. Also allows to define width of fractional part with second argument.
- Add --metrics chrf for computing ChrF according to https://www.aclweb.org/anthology/W15-3049/ and SacreBLEU reference implementation
- Add --after option which is meant to replace --after-batches and --after-epochs and can take label based criteria
- Add --transformer-postprocess-top option to enable correctly normalized prenorm behavior
- Add --task transformer-base-prenorm and --task transformer-big-prenorm
- Turing and Ampere GPU optimisation support, if the CUDA version supports it.
- Printing word-level scores in marian-scorer
- Optimize LayerNormalization on CPU by 6x through vectorization (ffast-math) and fixing performance regression introduced with strides in 77a420
- Decoding multi-source models in marian-server with --tsv
- GitHub workflows on Ubuntu, Windows, and MacOS
- LSH indexing to replace short list
- ONNX support for transformer models
- Add topk operator like PyTorch's topk
- Use *cblas_sgemm_batch* instead of a for loop of *cblas_sgemm* on CPU as the batched_gemm implementation
- Supporting relative paths in shortlist and sqlite options
- Training and scoring from STDIN
- Support for reading from TSV files from STDIN and other sources during training
  and translation with options --tsv and --tsv-fields n.
- Internal optional parameter in n-best list generation that skips empty hypotheses.
- Quantized training (fixed point or log-based quantization) with --quantize-bits N command
- Support for using Apple Accelerate as the BLAS library

### Fixed
- Segfault of spm_train when compiled with -DUSE_STATIC_LIBS=ON seems to have gone away with update to newer SentencePiece version.
- Fix bug causing certain reductions into scalars to be 0 on the GPU backend. Removed unnecessary warp shuffle instructions.
- Do not apply dropout in embeddings layers during inference with dropout-src/trg
- Print "server is listening on port" message after it is accepting connections
- Fix compilation without BLAS installed
- Providing a single value to vector-like options using the equals sign, e.g. --models=model.npz
- Fix quiet-translation in marian-server
- CMake-based compilation on Windows
- Fix minor issues with compilation on MacOS
- Fix warnings in Windows MSVC builds using CMake
- Fix building server with Boost 1.72
- Make mini-batch scaling depend on mini-batch-words and not on mini-batch-words-ref
- In concatenation make sure that we do not multiply 0 with nan (which results in nan)
- Change Approx.epsilon(0.01) to Approx.margin(0.001) in unit tests. Tolerance is now
  absolute and not relative. We assumed incorrectly that epsilon is absolute tolerance.
- Fixed bug in finding .git/logs/HEAD when Marian is a submodule in another project.
- Properly record cmake variables in the cmake build directory instead of the source tree.
- Added default "none" for option shuffle in BatchGenerator, so that it works in executables where shuffle is not an option.
- Added a few missing header files in shortlist.h and beam_search.h.
- Improved handling for receiving SIGTERM during training. By default, SIGTERM triggers 'save (now) and exit'. Prior to this fix, batch pre-fetching did not check for this sigal, potentially delaying exit considerably. It now pays attention to that. Also, the default behaviour of save-and-exit can now be disabled on the command line with --sigterm exit-immediately.
- Fix the runtime failures for FASTOPT on 32-bit builds (wasm just happens to be 32-bit) because it uses hashing with an inconsistent mix of uint64_t and size_t.

### Changed
<<<<<<< HEAD
- Remove `--clip-gemm` which is obsolete and was never used anyway
- Removed `--optimize` switch, instead we now determine compute type based on binary model.
- Updated SentencePiece repository to version 8336bbd0c1cfba02a879afe625bf1ddaf7cd93c5 from https://github.com/google/sentencepiece. 
- Enabled compilation of SentencePiece by default since no dependency on protobuf anymore. 
=======
- Updated SentencePiece repository to version 8336bbd0c1cfba02a879afe625bf1ddaf7cd93c5 from https://github.com/google/sentencepiece.
- Enabled compilation of SentencePiece by default since no dependency on protobuf anymore.
>>>>>>> 737f4301
- Changed default value of --sentencepiece-max-lines from 10000000 to 2000000 since apparently the new version doesn't sample automatically anymore (Not quite clear how that affects quality of the vocabulary).
- Change mini-batch-fit search stopping criterion to stop at ideal binary search threshold.
- --metric bleu now always detokenizes SacreBLEU-style if a vocabulary knows how to, use bleu-segmented to compute BLEU on word ids. bleu-detok is now a synonym for bleu.
- Move label-smoothing computation into Cross-entropy node
- Move Simple-WebSocket-Server to submodule
- Python scripts start with #!/usr/bin/env python3 instead of python
- Changed compile flags -Ofast to -O3 and remove --ffinite-math
- Moved old graph groups to depracated folder
- Make cublas and cusparse handle inits lazy to save memory when unused
- Replaced exception-based implementation for type determination in FastOpt::makeScalar

## [1.9.0] - 2020-03-10

### Added
- An option to print cached variables from CMake
- Add support for compiling on Mac (and clang)
- An option for resetting stalled validation metrics
- Add CMAKE options to disable compilation for specific GPU SM types
- An option to print word-level translation scores
- An option to turn off automatic detokenization from SentencePiece
- Separate quantization types for 8-bit FBGEMM for AVX2 and AVX512
- Sequence-level unliklihood training
- Allow file name templated valid-translation-output files
- Support for lexical shortlists in marian-server
- Support for 8-bit matrix multiplication with FBGEMM
- CMakeLists.txt now looks for SSE 4.2
- Purging of finished hypotheses during beam-search. A lot faster for large batches.
- Faster option look-up, up to 20-30% faster translation
- Added --cite and --authors flag
- Added optional support for ccache
- Switch to change abort to exception, only to be used in library mode
- Support for 16-bit packed models with FBGEMM
- Multiple separated parameter types in ExpressionGraph, currently inference-only
- Safe handling of sigterm signal
- Automatic vectorization of elementwise operations on CPU for tensors dims that
  are divisible by 4 (AVX) and 8 (AVX2)
- Replacing std::shared_ptr<T> with custom IntrusivePtr<T> for small objects like
  Tensors, Hypotheses and Expressions.
- Fp16 inference working for translation
- Gradient-checkpointing

### Fixed
- Replace value for INVALID_PATH_SCORE with std::numer_limits<float>::lowest()
  to avoid overflow with long sequences
- Break up potential circular references for GraphGroup*
- Fix empty source batch entries with batch purging
- Clear RNN chache in transformer model, add correct hash functions to nodes
- Gather-operation for all index sizes
- Fix word weighting with max length cropping
- Fixed compilation on CPUs without support for AVX
- FastOpt now reads "n" and "y" values as strings, not as boolean values
- Fixed multiple reduction kernels on GPU
- Fixed guided-alignment training with cross-entropy
- Replace IntrusivePtr with std::uniq_ptr in FastOpt, fixes random segfaults
  due to thread-non-safty of reference counting.
- Make sure that items are 256-byte aligned during saving
- Make explicit matmul functions respect setting of cublasMathMode
- Fix memory mapping for mixed paramter models
- Removed naked pointer and potential memory-leak from file_stream.{cpp,h}
- Compilation for GCC >= 7 due to exception thrown in destructor
- Sort parameters by lexicographical order during allocation to ensure consistent
  memory-layout during allocation, loading, saving.
- Output empty line when input is empty line. Previous behavior might result in
  hallucinated outputs.
- Compilation with CUDA 10.1

### Changed
- Combine two for-loops in nth_element.cpp on CPU
- Revert LayerNorm eps to old position, i.e. sigma' = sqrt(sigma^2 + eps)
- Downgrade NCCL to 2.3.7 as 2.4.2 is buggy (hangs with larger models)
- Return error signal on SIGTERM
- Dropped support for CUDA 8.0, CUDA 9.0 is now minimal requirement
- Removed autotuner for now, will be switched back on later
- Boost depdendency is now optional and only required for marian_server
- Dropped support for g++-4.9
- Simplified file stream and temporary file handling
- Unified node intializers, same function API.
- Remove overstuff/understuff code

## [1.8.0] - 2019-09-04

### Added
- Alias options and new --task option
- Automatic detection of CPU intrisics when building with -arch=native
- First version of BERT-training and BERT-classifier, currently not compatible with TF models
- New reduction operators
- Use Cmake's ExternalProject to build NCCL and potentially other external libs
- Code for Factored Vocabulary, currently not usable yet without outside tools

### Fixed
- Issue with relative paths in automatically generated decoder config files
- Bug with overlapping CXX flags and building spm_train executable
- Compilation with gcc 8
- Overwriting and unsetting vector options
- Windows build with recent changes
- Bug with read-ahead buffer
- Handling of "dump-config: false" in YAML config
- Errors due to warnings
- Issue concerning failed saving with single GPU training and --sync-sgd option.
- NaN problem when training with Tensor Cores on Volta GPUs
- Fix pipe-handling
- Fix compilation with GCC 9.1
- Fix CMake build types

### Changed
- Error message when using left-to-right and right-to-left models together in ensembles
- Regression tests included as a submodule
- Update NCCL to 2.4.2
- Add zlib source to Marian's source tree, builds now as object lib
- -DUSE_STATIC_LIBS=on now also looks for static versions of CUDA libraries
- Include NCCL build from github.com/marian-nmt/nccl and compile within source tree
- Set nearly all warnings as errors for Marian's own targets. Disable warnings for 3rd party
- Refactored beam search

## [1.7.0] - 2018-11-27

### Added
- Word alignment generation in scorer
- Attention output generation in decoder and scorer with `--alignment soft`
- Support for SentencePiece vocabularies and run-time segmentation/desegmentation
- Support for SentencePiece vocabulary training during model training
- Group training files by filename when creating vocabularies for joint vocabularies
- Updated examples
- Synchronous multi-node training (early version)

### Fixed
- Delayed output in line-by-line translation

### Changed
- Generated word alignments include alignments for target EOS tokens
- Boost::program_options has been replaced by another CLI library
- Replace boost::file_system with Pathie
- Expansion of unambiguous command-line arguments is no longer supported

## [1.6.0] - 2018-08-08

### Added
- Faster training (20-30%) by optimizing gradient popagation of biases
- Returning Moses-style hard alignments during decoding single models,
  ensembles and n-best lists
- Hard alignment extraction strategy taking source words that have the
  attention value greater than the threshold
- Refactored sync sgd for easier communication and integration with NCCL
- Smaller memory-overhead for sync-sgd
- NCCL integration (version 2.2.13)
- New binary format for saving/load of models, can be used with _*.bin_
  extension (can be memory mapped)
- Memory-mapping of graphs for inferece with `ExpressionGraph::mmap(const void*
  ptr)` function. (assumes _*.bin_ model is mapped or in buffer)
- Added SRU (--dec-cell sru) and ReLU (--dec-cell relu) cells to inventory of
  RNN cells
- RNN auto-regression layers in transformer (`--transformer-decoder-autreg
  rnn`), work with gru, lstm, tanh, relu, sru cells
- Recurrently stacked layers in transformer (`--transformer-tied-layers 1 1 1 2
  2 2` means 6 layers with 1-3 and 4-6 tied parameters, two groups of
  parameters)
- Seamless training continuation with exponential smoothing

### Fixed
- A couple of bugs in "selection" (transpose, shift, cols, rows) operators
  during back-prob for a very specific case: one of the operators is the first
  operator after a branch, in that case gradient propgation might be
  interrupted. This did not affect any of the existing models as such a case
  was not present, but might have caused future models to not train properly
- Bug in mini-batch-fit, tied embeddings would result in identical embeddings
  in fake source and target batch. Caused under-estimation of memory usage and
  re-allocation

## [1.5.0] - 2018-06-17

### Added
- Average Attention Networks for Transformer model
- 16-bit matrix multiplication on CPU
- Memoization for constant nodes for decoding
- Autotuning for decoding

### Fixed
- GPU decoding optimizations, about 2x faster decoding of transformer models
- Multi-node MPI-based training on GPUs

## [1.4.0] - 2018-03-13

### Added
- Data weighting with `--data-weighting` at sentence or word level
- Persistent SQLite3 corpus storage with `--sqlite file.db`
- Experimental multi-node asynchronous training
- Restoring optimizer and training parameters such as learning rate, validation
  results, etc.
- Experimental multi-CPU training/translation/scoring with `--cpu-threads=N`
- Restoring corpus iteration after training is restarted
- N-best-list scoring in marian-scorer

### Fixed
- Deterministic data shuffling with specific seed for SQLite3 corpus storage
- Mini-batch fitting with binary search for faster fitting
- Better batch packing due to sorting


## [1.3.1] - 2018-02-04

### Fixed
- Missing final validation when done with training
- Differing summaries for marian-scorer when used with multiple GPUs

## [1.3.0] - 2018-01-24

### Added
- SQLite3 based corpus storage for on-disk shuffling etc. with `--sqlite`
- Asynchronous maxi-batch preloading
- Using transpose in SGEMM to tie embeddings in output layer

## [1.2.1] - 2018-01-19

### Fixed
- Use valid-mini-batch size during validation with "translation" instead of
  mini-batch
- Normalize gradients with multi-gpu synchronous SGD
- Fix divergence between saved models and validated models in asynchronous SGD

## [1.2.0] - 2018-01-13

### Added
- Option `--pretrained-model` to be used for network weights initialization
  with a pretrained model
- Version number saved in the model file
- CMake option `-DCOMPILE_SERVER=ON`
- Right-to-left training, scoring, decoding with `--right-left`

### Fixed
- Fixed marian-server compilation with Boost 1.66
- Fixed compilation on g++-4.8.4
- Fixed compilation without marian-server if openssl is not available

## [1.1.3] - 2017-12-06

### Added
- Added back gradient-dropping

### Fixed
- Fixed parameters initialization for `--tied-embeddings` during translation

## [1.1.2] - 2017-12-05

### Fixed
- Fixed ensembling with language model and batched decoding
- Fixed attention reduction kernel with large matrices (added missing
  `syncthreads()`), which should fix stability with large batches and beam-size
  during batched decoding

## [1.1.1] - 2017-11-30

### Added
- Option `--max-length-crop` to be used together with `--max-length N` to crop
  sentences to length N rather than omitting them.
- Experimental model with convolution over input characters

### Fixed
- Fixed a number of bugs for vocabulary and directory handling

## [1.1.0] - 2017-11-21

### Added
- Batched translation for all model types, significant translation speed-up
- Batched translation during validation with translation
- `--maxi-batch-sort` option for `marian-decoder`
- Support for CUBLAS_TENSOR_OP_MATH mode for cublas in cuda 9.0
- The "marian-vocab" tool to create vocabularies

## [1.0.0] - 2017-11-13

### Added
- Multi-gpu validation, scorer and in-training translation
- summary-mode for scorer
- New "transformer" model based on [Attention is all you
  need](https://arxiv.org/abs/1706.03762)
- Options specific for the transformer model
- Linear learning rate warmup with and without initial value
- Cyclic learning rate warmup
- More options for learning rate decay, including: optimizer history reset,
  repeated warmup
- Continuous inverted square root decay of learning (`--lr-decay-inv-sqrt`)
  rate based on number of updates
- Exposed optimizer parameters (e.g. momentum etc. for Adam)
- Version of deep RNN-based models compatible with Nematus (`--type nematus`)
- Synchronous SGD training for multi-gpu (enable with `--sync-sgd`)
- Dynamic construction of complex models with different encoders and decoders,
  currently only available through the C++ API
- Option `--quiet` to suppress output to stderr
- Option to choose different variants of optimization criterion: mean
  cross-entropy, perplexity, cross-entropy sum
- In-process translation for validation, uses the same memory as training
- Label Smoothing
- CHANGELOG.md
- CONTRIBUTING.md
- Swish activation function default for Transformer
  (https://arxiv.org/pdf/1710.05941.pdf)

### Changed
- Changed shape organization to follow numpy.
- Changed option `--moving-average` to `--exponential-smoothing` and inverted
  formula to `s_t = (1 - \alpha) * s_{t-1} + \alpha * x_t`, `\alpha` is now
  `1-e4` by default
- Got rid of thrust for compile-time mathematical expressions
- Changed boolean option `--normalize` to `--normalize [arg=1] (=0)`. New
  behaviour is backwards-compatible and can also be specified as
  `--normalize=0.6`
- Renamed "s2s" binary to "marian-decoder"
- Renamed "rescorer" binary to "marian-scorer"
- Renamed "server" binary to "marian-server"
- Renamed option name `--dynamic-batching` to `--mini-batch-fit`
- Unified cross-entropy-based validation, supports now perplexity and other CE
- Changed `--normalize (bool)` to `--normalize (float)arg`, allow to change
  length normalization weight as `score / pow(length, arg)`

### Removed
- Temporarily removed gradient dropping (`--drop-rate X`) until refactoring.<|MERGE_RESOLUTION|>--- conflicted
+++ resolved
@@ -59,15 +59,10 @@
 - Fix the runtime failures for FASTOPT on 32-bit builds (wasm just happens to be 32-bit) because it uses hashing with an inconsistent mix of uint64_t and size_t.
 
 ### Changed
-<<<<<<< HEAD
 - Remove `--clip-gemm` which is obsolete and was never used anyway
 - Removed `--optimize` switch, instead we now determine compute type based on binary model.
-- Updated SentencePiece repository to version 8336bbd0c1cfba02a879afe625bf1ddaf7cd93c5 from https://github.com/google/sentencepiece. 
-- Enabled compilation of SentencePiece by default since no dependency on protobuf anymore. 
-=======
 - Updated SentencePiece repository to version 8336bbd0c1cfba02a879afe625bf1ddaf7cd93c5 from https://github.com/google/sentencepiece.
 - Enabled compilation of SentencePiece by default since no dependency on protobuf anymore.
->>>>>>> 737f4301
 - Changed default value of --sentencepiece-max-lines from 10000000 to 2000000 since apparently the new version doesn't sample automatically anymore (Not quite clear how that affects quality of the vocabulary).
 - Change mini-batch-fit search stopping criterion to stop at ideal binary search threshold.
 - --metric bleu now always detokenizes SacreBLEU-style if a vocabulary knows how to, use bleu-segmented to compute BLEU on word ids. bleu-detok is now a synonym for bleu.
