# Changelog

All notable changes to this project will be documented in this file.

The format is based on [Keep a Changelog](http://keepachangelog.com/en/1.0.0/)
and this project adheres to [Semantic Versioning](http://semver.org/spec/v2.0.0.html).


## [Unreleased]

### Added
<<<<<<< HEAD
- Adds custom bias epilogue kernel.
- Adds support for fusing relu and bias addition into gemms when using cuda 11.
=======
- Display decoder time statistics with marian-decoder --stat-freq 10 ...
- Support for MS-internal binary shortlist
>>>>>>> b36d0bbb
- Local/global sharding with MPI training via `--sharding local`
- fp16 support for factors.
- Correct training with fp16 via `--fp16`.
- Dynamic cost-scaling with `--cost-scaling`.
- Dynamic gradient-scaling with `--dynamic-gradient-scaling`.
- Add unit tests for binary files.
- Fix compilation with OMP

### Fixed
- Fix building marian with gcc 9.3+ and FBGEMM
- Find MKL installed under Ubuntu 20.04 via apt-get
- Support for CUDA 11.
- General improvements and fixes for MPI handling, was essentially non-functional before (syncing, random seeds, deadlocks during saving, validation etc.)
- Allow to compile -DUSE_MPI=on with -DUSE_STATIC_LIBS=on although MPI gets still linked dynamically since it has so many dependencies.
- Fix building server with Boost 1.75
- Missing implementation for cos/tan expression operator
- Fixed loading binary models on architectures where `size_t` != `uint64_t`.
- Missing float template specialisation for elem::Plus
- Broken links to MNIST data sets

### Changed
- Moved FBGEMM pointer to commit c258054 for gcc 9.3+ fix
- Remove TC_MALLOC as an optional build depdendency. Doesn't seem to actually do anything anymore.
- Change compile options a la -DCOMPILE_CUDA_SM35 to -DCOMPILE_KEPLER, -DCOMPILE_MAXWELL,
-DCOMPILE_PASCAL, -DCOMPILE_VOLTA, -DCOMPILE_TURING and -DCOMPILE_AMPERE
- Disable -DCOMPILE_KEPLER, -DCOMPILE_MAXWELL by default.
- Dropped support for legacy graph groups.
- Developer documentation framework based on Sphinx+Doxygen+Breathe+Exhale
- Expresion graph documentation (#788)
- Graph operators documentation (#801)

## [1.10.0] - 2021-02-06

### Added
- Added `intgemm8(ssse3|avx|avx512)?`, `intgemm16(sse2|avx|avx512)?` types to marian-conv with uses intgemm backend. Types intgemm8 and intgemm16 are hardware-agnostic, the other ones hardware-specific.
- Shortlist is now always multiple-of-eight.
- Added intgemm 8/16bit integer binary architecture agnostic format.
- Add --train-embedder-rank for fine-tuning any encoder(-decoder) model for multi-lingual similarity via softmax-margin loss
- Add --logical-epoch that allows to redefine the displayed epoch counter as a multiple of n data epochs, updates or labels. Also allows to define width of fractional part with second argument.
- Add --metrics chrf for computing ChrF according to https://www.aclweb.org/anthology/W15-3049/ and SacreBLEU reference implementation
- Add --after option which is meant to replace --after-batches and --after-epochs and can take label based criteria
- Add --transformer-postprocess-top option to enable correctly normalized prenorm behavior
- Add --task transformer-base-prenorm and --task transformer-big-prenorm
- Turing and Ampere GPU optimisation support, if the CUDA version supports it.
- Printing word-level scores in marian-scorer
- Optimize LayerNormalization on CPU by 6x through vectorization (ffast-math) and fixing performance regression introduced with strides in 77a420
- Decoding multi-source models in marian-server with --tsv
- GitHub workflows on Ubuntu, Windows, and MacOS
- LSH indexing to replace short list
- ONNX support for transformer models (very experimental)
- Add topk operator like PyTorch's topk
- Use *cblas_sgemm_batch* instead of a for loop of *cblas_sgemm* on CPU as the batched_gemm implementation
- Supporting relative paths in shortlist and sqlite options
- Training and scoring from STDIN
- Support for reading from TSV files from STDIN and other sources during training
  and translation with options --tsv and --tsv-fields n.
- Internal optional parameter in n-best list generation that skips empty hypotheses.
- Quantized training (fixed point or log-based quantization) with --quantize-bits N command
- Support for using Apple Accelerate as the BLAS library

### Fixed
- Segfault of spm_train when compiled with -DUSE_STATIC_LIBS=ON seems to have gone away with update to newer SentencePiece version.
- Fix bug causing certain reductions into scalars to be 0 on the GPU backend. Removed unnecessary warp shuffle instructions.
- Do not apply dropout in embeddings layers during inference with dropout-src/trg
- Print "server is listening on port" message after it is accepting connections
- Fix compilation without BLAS installed
- Providing a single value to vector-like options using the equals sign, e.g. --models=model.npz
- Fix quiet-translation in marian-server
- CMake-based compilation on Windows
- Fix minor issues with compilation on MacOS
- Fix warnings in Windows MSVC builds using CMake
- Fix building server with Boost 1.72
- Make mini-batch scaling depend on mini-batch-words and not on mini-batch-words-ref
- In concatenation make sure that we do not multiply 0 with nan (which results in nan)
- Change Approx.epsilon(0.01) to Approx.margin(0.001) in unit tests. Tolerance is now
  absolute and not relative. We assumed incorrectly that epsilon is absolute tolerance.
- Fixed bug in finding .git/logs/HEAD when Marian is a submodule in another project.
- Properly record cmake variables in the cmake build directory instead of the source tree.
- Added default "none" for option shuffle in BatchGenerator, so that it works in executables where shuffle is not an option.
- Added a few missing header files in shortlist.h and beam_search.h.
- Improved handling for receiving SIGTERM during training. By default, SIGTERM triggers 'save (now) and exit'. Prior to this fix, batch pre-fetching did not check for this sigal, potentially delaying exit considerably. It now pays attention to that. Also, the default behaviour of save-and-exit can now be disabled on the command line with --sigterm exit-immediately.
- Fix the runtime failures for FASTOPT on 32-bit builds (wasm just happens to be 32-bit) because it uses hashing with an inconsistent mix of uint64_t and size_t.

### Changed
- Remove `--clip-gemm` which is obsolete and was never used anyway
- Removed `--optimize` switch, instead we now determine compute type based on binary model.
- Updated SentencePiece repository to version 8336bbd0c1cfba02a879afe625bf1ddaf7cd93c5 from https://github.com/google/sentencepiece.
- Enabled compilation of SentencePiece by default since no dependency on protobuf anymore.
- Changed default value of --sentencepiece-max-lines from 10000000 to 2000000 since apparently the new version doesn't sample automatically anymore (Not quite clear how that affects quality of the vocabulary).
- Change mini-batch-fit search stopping criterion to stop at ideal binary search threshold.
- --metric bleu now always detokenizes SacreBLEU-style if a vocabulary knows how to, use bleu-segmented to compute BLEU on word ids. bleu-detok is now a synonym for bleu.
- Move label-smoothing computation into Cross-entropy node
- Move Simple-WebSocket-Server to submodule
- Python scripts start with #!/usr/bin/env python3 instead of python
- Changed compile flags -Ofast to -O3 and remove --ffinite-math
- Moved old graph groups to depracated folder
- Make cublas and cusparse handle inits lazy to save memory when unused
- Replaced exception-based implementation for type determination in FastOpt::makeScalar

## [1.9.0] - 2020-03-10

### Added
- An option to print cached variables from CMake
- Add support for compiling on Mac (and clang)
- An option for resetting stalled validation metrics
- Add CMAKE options to disable compilation for specific GPU SM types
- An option to print word-level translation scores
- An option to turn off automatic detokenization from SentencePiece
- Separate quantization types for 8-bit FBGEMM for AVX2 and AVX512
- Sequence-level unliklihood training
- Allow file name templated valid-translation-output files
- Support for lexical shortlists in marian-server
- Support for 8-bit matrix multiplication with FBGEMM
- CMakeLists.txt now looks for SSE 4.2
- Purging of finished hypotheses during beam-search. A lot faster for large batches.
- Faster option look-up, up to 20-30% faster translation
- Added --cite and --authors flag
- Added optional support for ccache
- Switch to change abort to exception, only to be used in library mode
- Support for 16-bit packed models with FBGEMM
- Multiple separated parameter types in ExpressionGraph, currently inference-only
- Safe handling of sigterm signal
- Automatic vectorization of elementwise operations on CPU for tensors dims that
  are divisible by 4 (AVX) and 8 (AVX2)
- Replacing std::shared_ptr<T> with custom IntrusivePtr<T> for small objects like
  Tensors, Hypotheses and Expressions.
- Fp16 inference working for translation
- Gradient-checkpointing

### Fixed
- Replace value for INVALID_PATH_SCORE with std::numer_limits<float>::lowest()
  to avoid overflow with long sequences
- Break up potential circular references for GraphGroup*
- Fix empty source batch entries with batch purging
- Clear RNN chache in transformer model, add correct hash functions to nodes
- Gather-operation for all index sizes
- Fix word weighting with max length cropping
- Fixed compilation on CPUs without support for AVX
- FastOpt now reads "n" and "y" values as strings, not as boolean values
- Fixed multiple reduction kernels on GPU
- Fixed guided-alignment training with cross-entropy
- Replace IntrusivePtr with std::uniq_ptr in FastOpt, fixes random segfaults
  due to thread-non-safty of reference counting.
- Make sure that items are 256-byte aligned during saving
- Make explicit matmul functions respect setting of cublasMathMode
- Fix memory mapping for mixed paramter models
- Removed naked pointer and potential memory-leak from file_stream.{cpp,h}
- Compilation for GCC >= 7 due to exception thrown in destructor
- Sort parameters by lexicographical order during allocation to ensure consistent
  memory-layout during allocation, loading, saving.
- Output empty line when input is empty line. Previous behavior might result in
  hallucinated outputs.
- Compilation with CUDA 10.1

### Changed
- Combine two for-loops in nth_element.cpp on CPU
- Revert LayerNorm eps to old position, i.e. sigma' = sqrt(sigma^2 + eps)
- Downgrade NCCL to 2.3.7 as 2.4.2 is buggy (hangs with larger models)
- Return error signal on SIGTERM
- Dropped support for CUDA 8.0, CUDA 9.0 is now minimal requirement
- Removed autotuner for now, will be switched back on later
- Boost depdendency is now optional and only required for marian_server
- Dropped support for g++-4.9
- Simplified file stream and temporary file handling
- Unified node intializers, same function API.
- Remove overstuff/understuff code

## [1.8.0] - 2019-09-04

### Added
- Alias options and new --task option
- Automatic detection of CPU intrisics when building with -arch=native
- First version of BERT-training and BERT-classifier, currently not compatible with TF models
- New reduction operators
- Use Cmake's ExternalProject to build NCCL and potentially other external libs
- Code for Factored Vocabulary, currently not usable yet without outside tools

### Fixed
- Issue with relative paths in automatically generated decoder config files
- Bug with overlapping CXX flags and building spm_train executable
- Compilation with gcc 8
- Overwriting and unsetting vector options
- Windows build with recent changes
- Bug with read-ahead buffer
- Handling of "dump-config: false" in YAML config
- Errors due to warnings
- Issue concerning failed saving with single GPU training and --sync-sgd option.
- NaN problem when training with Tensor Cores on Volta GPUs
- Fix pipe-handling
- Fix compilation with GCC 9.1
- Fix CMake build types

### Changed
- Error message when using left-to-right and right-to-left models together in ensembles
- Regression tests included as a submodule
- Update NCCL to 2.4.2
- Add zlib source to Marian's source tree, builds now as object lib
- -DUSE_STATIC_LIBS=on now also looks for static versions of CUDA libraries
- Include NCCL build from github.com/marian-nmt/nccl and compile within source tree
- Set nearly all warnings as errors for Marian's own targets. Disable warnings for 3rd party
- Refactored beam search

## [1.7.0] - 2018-11-27

### Added
- Word alignment generation in scorer
- Attention output generation in decoder and scorer with `--alignment soft`
- Support for SentencePiece vocabularies and run-time segmentation/desegmentation
- Support for SentencePiece vocabulary training during model training
- Group training files by filename when creating vocabularies for joint vocabularies
- Updated examples
- Synchronous multi-node training (early version)

### Fixed
- Delayed output in line-by-line translation

### Changed
- Generated word alignments include alignments for target EOS tokens
- Boost::program_options has been replaced by another CLI library
- Replace boost::file_system with Pathie
- Expansion of unambiguous command-line arguments is no longer supported

## [1.6.0] - 2018-08-08

### Added
- Faster training (20-30%) by optimizing gradient popagation of biases
- Returning Moses-style hard alignments during decoding single models,
  ensembles and n-best lists
- Hard alignment extraction strategy taking source words that have the
  attention value greater than the threshold
- Refactored sync sgd for easier communication and integration with NCCL
- Smaller memory-overhead for sync-sgd
- NCCL integration (version 2.2.13)
- New binary format for saving/load of models, can be used with _*.bin_
  extension (can be memory mapped)
- Memory-mapping of graphs for inferece with `ExpressionGraph::mmap(const void*
  ptr)` function. (assumes _*.bin_ model is mapped or in buffer)
- Added SRU (--dec-cell sru) and ReLU (--dec-cell relu) cells to inventory of
  RNN cells
- RNN auto-regression layers in transformer (`--transformer-decoder-autreg
  rnn`), work with gru, lstm, tanh, relu, sru cells
- Recurrently stacked layers in transformer (`--transformer-tied-layers 1 1 1 2
  2 2` means 6 layers with 1-3 and 4-6 tied parameters, two groups of
  parameters)
- Seamless training continuation with exponential smoothing

### Fixed
- A couple of bugs in "selection" (transpose, shift, cols, rows) operators
  during back-prob for a very specific case: one of the operators is the first
  operator after a branch, in that case gradient propgation might be
  interrupted. This did not affect any of the existing models as such a case
  was not present, but might have caused future models to not train properly
- Bug in mini-batch-fit, tied embeddings would result in identical embeddings
  in fake source and target batch. Caused under-estimation of memory usage and
  re-allocation

## [1.5.0] - 2018-06-17

### Added
- Average Attention Networks for Transformer model
- 16-bit matrix multiplication on CPU
- Memoization for constant nodes for decoding
- Autotuning for decoding

### Fixed
- GPU decoding optimizations, about 2x faster decoding of transformer models
- Multi-node MPI-based training on GPUs

## [1.4.0] - 2018-03-13

### Added
- Data weighting with `--data-weighting` at sentence or word level
- Persistent SQLite3 corpus storage with `--sqlite file.db`
- Experimental multi-node asynchronous training
- Restoring optimizer and training parameters such as learning rate, validation
  results, etc.
- Experimental multi-CPU training/translation/scoring with `--cpu-threads=N`
- Restoring corpus iteration after training is restarted
- N-best-list scoring in marian-scorer

### Fixed
- Deterministic data shuffling with specific seed for SQLite3 corpus storage
- Mini-batch fitting with binary search for faster fitting
- Better batch packing due to sorting


## [1.3.1] - 2018-02-04

### Fixed
- Missing final validation when done with training
- Differing summaries for marian-scorer when used with multiple GPUs

## [1.3.0] - 2018-01-24

### Added
- SQLite3 based corpus storage for on-disk shuffling etc. with `--sqlite`
- Asynchronous maxi-batch preloading
- Using transpose in SGEMM to tie embeddings in output layer

## [1.2.1] - 2018-01-19

### Fixed
- Use valid-mini-batch size during validation with "translation" instead of
  mini-batch
- Normalize gradients with multi-gpu synchronous SGD
- Fix divergence between saved models and validated models in asynchronous SGD

## [1.2.0] - 2018-01-13

### Added
- Option `--pretrained-model` to be used for network weights initialization
  with a pretrained model
- Version number saved in the model file
- CMake option `-DCOMPILE_SERVER=ON`
- Right-to-left training, scoring, decoding with `--right-left`

### Fixed
- Fixed marian-server compilation with Boost 1.66
- Fixed compilation on g++-4.8.4
- Fixed compilation without marian-server if openssl is not available

## [1.1.3] - 2017-12-06

### Added
- Added back gradient-dropping

### Fixed
- Fixed parameters initialization for `--tied-embeddings` during translation

## [1.1.2] - 2017-12-05

### Fixed
- Fixed ensembling with language model and batched decoding
- Fixed attention reduction kernel with large matrices (added missing
  `syncthreads()`), which should fix stability with large batches and beam-size
  during batched decoding

## [1.1.1] - 2017-11-30

### Added
- Option `--max-length-crop` to be used together with `--max-length N` to crop
  sentences to length N rather than omitting them.
- Experimental model with convolution over input characters

### Fixed
- Fixed a number of bugs for vocabulary and directory handling

## [1.1.0] - 2017-11-21

### Added
- Batched translation for all model types, significant translation speed-up
- Batched translation during validation with translation
- `--maxi-batch-sort` option for `marian-decoder`
- Support for CUBLAS_TENSOR_OP_MATH mode for cublas in cuda 9.0
- The "marian-vocab" tool to create vocabularies

## [1.0.0] - 2017-11-13

### Added
- Multi-gpu validation, scorer and in-training translation
- summary-mode for scorer
- New "transformer" model based on [Attention is all you
  need](https://arxiv.org/abs/1706.03762)
- Options specific for the transformer model
- Linear learning rate warmup with and without initial value
- Cyclic learning rate warmup
- More options for learning rate decay, including: optimizer history reset,
  repeated warmup
- Continuous inverted square root decay of learning (`--lr-decay-inv-sqrt`)
  rate based on number of updates
- Exposed optimizer parameters (e.g. momentum etc. for Adam)
- Version of deep RNN-based models compatible with Nematus (`--type nematus`)
- Synchronous SGD training for multi-gpu (enable with `--sync-sgd`)
- Dynamic construction of complex models with different encoders and decoders,
  currently only available through the C++ API
- Option `--quiet` to suppress output to stderr
- Option to choose different variants of optimization criterion: mean
  cross-entropy, perplexity, cross-entropy sum
- In-process translation for validation, uses the same memory as training
- Label Smoothing
- CHANGELOG.md
- CONTRIBUTING.md
- Swish activation function default for Transformer
  (https://arxiv.org/pdf/1710.05941.pdf)

### Changed
- Changed shape organization to follow numpy.
- Changed option `--moving-average` to `--exponential-smoothing` and inverted
  formula to `s_t = (1 - \alpha) * s_{t-1} + \alpha * x_t`, `\alpha` is now
  `1-e4` by default
- Got rid of thrust for compile-time mathematical expressions
- Changed boolean option `--normalize` to `--normalize [arg=1] (=0)`. New
  behaviour is backwards-compatible and can also be specified as
  `--normalize=0.6`
- Renamed "s2s" binary to "marian-decoder"
- Renamed "rescorer" binary to "marian-scorer"
- Renamed "server" binary to "marian-server"
- Renamed option name `--dynamic-batching` to `--mini-batch-fit`
- Unified cross-entropy-based validation, supports now perplexity and other CE
- Changed `--normalize (bool)` to `--normalize (float)arg`, allow to change
  length normalization weight as `score / pow(length, arg)`

### Removed
- Temporarily removed gradient dropping (`--drop-rate X`) until refactoring.<|MERGE_RESOLUTION|>--- conflicted
+++ resolved
@@ -9,13 +9,10 @@
 ## [Unreleased]
 
 ### Added
-<<<<<<< HEAD
 - Adds custom bias epilogue kernel.
 - Adds support for fusing relu and bias addition into gemms when using cuda 11.
-=======
 - Display decoder time statistics with marian-decoder --stat-freq 10 ...
 - Support for MS-internal binary shortlist
->>>>>>> b36d0bbb
 - Local/global sharding with MPI training via `--sharding local`
 - fp16 support for factors.
 - Correct training with fp16 via `--fp16`.
