--- conflicted
+++ resolved
@@ -9,11 +9,8 @@
 ## [Unreleased]
 
 ### Added
-<<<<<<< HEAD
-- Printing word-level scores in scoring
-=======
+- Printing word-level scores in marian-scorer
 - GitHub workflows on Ubuntu, Windows, and MacOS
->>>>>>> 44757877
 - LSH indexing to replace short list
 - ONNX support for transformer models
 - Add topk operator like PyTorch's topk
