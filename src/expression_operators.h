#pragma once

#include "expression_graph.h"

namespace marian {

Expr named(Expr a, const std::string& name);

Expr logit(Expr a);

Expr tanh(Expr a);

Expr log(Expr a);

Expr exp(Expr a);

Expr operator-(Expr a);

/*********************************************************/

Expr operator+(Expr a, Expr b);

Expr operator-(Expr a, Expr b);

Expr operator*(Expr a, Expr b);

Expr operator/(Expr a, Expr b);

Expr dot(Expr a, Expr b);

/******************************************************/

Expr broadcast(Shape bShape, Expr a);

/*********************************************************/

// inefficient
template <typename ...Args>
inline Expr sum(Expr a, Args ...args) {
  using namespace keywords;
  Keywords params(args...);
  int ax = params.Get<int>(axis, whatevs);
  
  ChainPtr n = a.node();
  if(ax == 0) {
    auto lshape = [n]() -> Shape {
      int rows = n->val().shape()[0];
      return {1, rows};
    };
    Expr one = a.graph()->ones(shape={1, n->shape()[0]},
                    lazy_shape=lshape);
    return dot(one, a);        
  }
  else if(ax == 1) {
    auto lshape = [n]() -> Shape {
      int cols = n->val().shape()[1]; 
      //std::cerr << "Shape will be " << cols << " by 1." << std::endl;
      return {cols, 1};
    };
    Expr one = a.graph()->ones(shape={n->shape()[1], 1},
                        lazy_shape=lshape);
    return dot(a, one);          
  }
  else if(ax == 2) {
    UTIL_THROW2("Not implemented");
  }
  else if(ax == 3) {
    UTIL_THROW2("Not implemented");
  }
  return sum(sum(a, axis=0), axis=1);
}

// inefficient
template <typename ...Args>
inline Expr softmax(Expr a, Args ...args) {
  Expr e = exp(a);
<<<<<<< HEAD
=======
#if 0
  ChainPtr n = a.node();
  auto print_shape = [n]() -> Shape {
    std::cerr << "Shape: ";
    for (auto val : n->val().shape()) {
      std::cerr << val << " ";
    }
    std::cerr << std::endl;
    return {1,1};
  };
  using namespace keywords;
  Expr one = a.graph()->ones(shape={1, 1}, lazy_shape=print_shape);
#endif
  
>>>>>>> 94914d56
  return e / sum(e, args...);
}

//inline Expr softmax_fast(Expr a, kaxis axis);

// inefficient
template <typename ...Args>
inline Expr mean(Expr a, Args ...args) {
  using namespace keywords;
  Keywords params(args...);
  size_t ax = params.Get<int>(axis, whatevs);

  ChainPtr n = a.node();
  switch (ax) {
    case 0:
      return sum(a, axis=0) / a.graph()->constant(shape={1, 1},
                                       lazy_value=[n]() -> Float {
                                         return n->val().shape()[0];
                                       });
    case 1:
      return sum(a, axis=1) / a.graph()->constant(shape={1, 1},
                                       lazy_value=[n]() -> Float {
                                         return n->val().shape()[1];
                                       });
    case 2:
      UTIL_THROW2("Not implemented");
    case 3:
      UTIL_THROW2("Not implemented");
    default:
      return sum(a) / a.graph()->constant(shape={1, 1},
                               lazy_value=[n]() -> Float {
                                 return n->val().size();
                               });
  }
}

}<|MERGE_RESOLUTION|>--- conflicted
+++ resolved
@@ -72,29 +72,12 @@
 
 // inefficient
 template <typename ...Args>
-inline Expr softmax(Expr a, Args ...args) {
+Expr softmax(Expr a, Args ...args) {
   Expr e = exp(a);
-<<<<<<< HEAD
-=======
-#if 0
-  ChainPtr n = a.node();
-  auto print_shape = [n]() -> Shape {
-    std::cerr << "Shape: ";
-    for (auto val : n->val().shape()) {
-      std::cerr << val << " ";
-    }
-    std::cerr << std::endl;
-    return {1,1};
-  };
-  using namespace keywords;
-  Expr one = a.graph()->ones(shape={1, 1}, lazy_shape=print_shape);
-#endif
-  
->>>>>>> 94914d56
   return e / sum(e, args...);
 }
 
-//inline Expr softmax_fast(Expr a, kaxis axis);
+Expr softmax_fast(Expr a);
 
 // inefficient
 template <typename ...Args>
