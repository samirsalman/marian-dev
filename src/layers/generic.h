#pragma once

#include "marian.h"

#include "data/shortlist.h"
#include "layers/factory.h"

namespace marian {
namespace mlp {
/**
 * @brief Activation functions
 */
enum struct act : int { linear, tanh, sigmoid, ReLU, LeakyReLU, PReLU, swish };
}  // namespace mlp
}  // namespace marian

YAML_REGISTER_TYPE(marian::mlp::act, int)

namespace marian {

// Each layer consists of LayerBase and IXXXLayer which defines one or more apply()
// functions for the respective layer type (different layers may require different signatures).
// This base class contains configuration info for creating parameters and executing apply().
class LayerBase {
protected:
  Ptr<ExpressionGraph> graph_;
  Ptr<Options> options_;

public:
  LayerBase(Ptr<ExpressionGraph> graph, Ptr<Options> options)
      : graph_(graph), options_(options) {}

  template <typename T>
  T opt(const std::string key) {
    return options_->get<T>(key);
  }

  template <typename T>
  T opt(const std::string key, T defaultValue) {
    return options_->get<T>(key, defaultValue);
  }
};

// Simplest layer interface: Unary function
struct IUnaryLayer {
  virtual Expr apply(Expr) = 0;
  virtual Expr apply(const std::vector<Expr>&) = 0;
};

// Embedding from corpus sub-batch to (emb, mask)
struct IEmbeddingLayer {
  virtual std::tuple<Expr/*embeddings*/, Expr/*mask*/> apply(Ptr<data::SubBatch> subBatch) const = 0;

  // alternative version from index vector, and with batch dims/shape
  virtual Expr apply(const std::vector<IndexType>& embIdx, const Shape& shape) const = 0;
};

namespace mlp {

class Dense : public LayerBase, public IUnaryLayer {
public:
  Dense(Ptr<ExpressionGraph> graph, Ptr<Options> options)
      : LayerBase(graph, options) {}

  Expr apply(const std::vector<Expr>& inputs) override {
    ABORT_IF(inputs.empty(), "No inputs");

    auto name = opt<std::string>("prefix");
    auto dim = opt<int>("dim");

    auto useLayerNorm = opt<bool>("layer-normalization", false);
    auto useNematusNorm = opt<bool>("nematus-normalization", false);
    auto activation = opt<act>("activation", act::linear);

    auto g = graph_;

    std::vector<Expr> outputs;
    size_t i = 0;

    std::string num;
    for(auto&& in : inputs) {
      if(inputs.size() > 1)
        num = std::to_string(i);

      Expr W = g->param(
          name + "_W" + num, {in->shape()[-1], dim}, inits::glorotUniform());
      Expr b = g->param(name + "_b" + num, {1, dim}, inits::zeros());

      if(useLayerNorm) {
        if(useNematusNorm) {
          auto ln_s = g->param(
              name + "_ln_s" + num, {1, dim}, inits::fromValue(1.f));
          auto ln_b = g->param(name + "_ln_b" + num, {1, dim}, inits::zeros());

          outputs.push_back(
              layerNorm(affine(in, W, b), ln_s, ln_b, NEMATUS_LN_EPS));
        } else {
          auto gamma = g->param(
              name + "_gamma" + num, {1, dim}, inits::fromValue(1.0));

          outputs.push_back(layerNorm(dot(in, W), gamma, b));
        }
      } else {
        outputs.push_back(affine(in, W, b));
      }
      i++;
    }

    // clang-format off
    switch(activation) {
      case act::linear:    return plus(outputs);
      case act::tanh:      return tanh(outputs);
      case act::sigmoid:   return sigmoid(outputs);
      case act::ReLU:      return relu(outputs);
      case act::LeakyReLU: return leakyrelu(outputs);
      case act::PReLU:     return prelu(outputs);
      case act::swish:     return swish(outputs);
      default:             return plus(outputs);
    }
    // clang-format on
  };

  Expr apply(Expr input) override { return apply(std::vector<Expr>({input})); }
};

class Output : public LayerBase, public IUnaryLayer {
private:
  // parameters held by this layer
  Expr Wt_; // weight matrix is stored transposed for efficiency
  Expr b_;
  bool isLegacyUntransposedW{false}; // legacy-model emulation: W is stored in non-transposed form
  Expr cachedShortWt_;  // short-listed version, cached (cleared by clear())
  Expr cachedShortb_;   // these match the current value of shortlist_

  // optional parameters set/updated after construction
  Expr tiedParam_;
  Ptr<data::Shortlist> shortlist_;

public:
  Output(Ptr<ExpressionGraph> graph, Ptr<Options> options)
      : LayerBase(graph, options) {
    clear();
  }

  void tieTransposed(Expr tied) {
    if (Wt_)
      ABORT_IF(tiedParam_.get() != tied.get(), "Tied output projection cannot be changed once weights have been created");
    else
      tiedParam_ = tied;
  }

  void setShortlist(Ptr<data::Shortlist> shortlist) {
    if (shortlist_)
      ABORT_IF(shortlist.get() != shortlist_.get(), "Output shortlist cannot be changed except after clear()");
    else {
      ABORT_IF(cachedShortWt_ || cachedShortb_, "No shortlist but cached parameters??");
      shortlist_ = shortlist;
    }
    // cachedShortWt_ and cachedShortb_ will be created lazily inside apply()
  }

  // this is expected to be called in sync with graph->clear(), which invalidates
  // cachedShortWt_ and cachedShortb_ in the graph's short-term cache
  void clear() {
    shortlist_ = nullptr;
    cachedShortWt_ = nullptr;
    cachedShortb_  = nullptr;
  }

  Expr apply(Expr input) override {
    if(!Wt_) { // create lazily because we need input's dimension
      auto name = options_->get<std::string>("prefix");
      auto dim = options_->get<int>("dim");

      if(tiedParam_) {
        Wt_ = tiedParam_;
      } else {
<<<<<<< HEAD
        W_ = graph_->param(name + "_" + nameW,
                           {input->shape()[-1], dim},
                           inits::glorotUniform(/*fanIn=*/true, /*fanOut=*/false));
        if(shortlist_)
          W_ = cols(W_, shortlist_->indices());
      }

      b_ = graph_->param(name + "_b", {1, dim}, inits::zeros());
      if(shortlist_)
        b_ = cols(b_, shortlist_->indices());
=======
        if (graph_->get(name + "_W")) { // support of legacy models that did not transpose
          Wt_ = graph_->param(name + "_W", {input->shape()[-1], dim}, inits::glorot_uniform2(/*fanIn=*/true, /*fanOut=*/false)); // @TODO: unify initializers, already done in other branch
          isLegacyUntransposedW = true;
        }
        else // this is the regular case:
          Wt_ = graph_->param(name + "_Wt", {dim, input->shape()[-1]}, inits::glorot_uniform2(/*fanIn=*/false, /*fanOut=*/true)); // @TODO: unify initializers, already done in other branch
      }
      b_ = graph_->param(name + "_b", {1, dim}, inits::zeros);
>>>>>>> 7e517e2e
    }

    if (shortlist_) {
      if (!cachedShortWt_) { // short versions of parameters are cached within one batch, then clear()ed
        cachedShortWt_ = index_select(Wt_, isLegacyUntransposedW ? -1 : 0, shortlist_->indices());
        cachedShortb_  = index_select(b_ ,                             -1, shortlist_->indices());
      }
      return affine(input, cachedShortWt_, cachedShortb_, false, /*transB=*/isLegacyUntransposedW ? false : true);
    }
    else
      return affine(input, Wt_, b_, false, /*transB=*/isLegacyUntransposedW ? false : true);
  }

  virtual Expr apply(const std::vector<Expr>& /*inputs*/) override {
    ABORT("Not implemented");
  };
};

}  // namespace mlp

class Embedding : public LayerBase, public IEmbeddingLayer {
  Expr E_;
public:
  Embedding(Ptr<ExpressionGraph> graph, Ptr<Options> options) : LayerBase(graph, options) {
    std::string name = opt<std::string>("prefix");
    int dimVoc = opt<int>("dimVocab");
    int dimEmb = opt<int>("dimEmb");

    bool fixed = opt<bool>("fixed", false);

<<<<<<< HEAD
    // @TODO: remember to change back to glorotUniform
    auto initFunc = inits::glorotNormal(/*fanIn=*/false, /*fanOut=*/true);
=======
    // Embedding layer initialization should depend only on embedding size, hence fanIn=false
    NodeInitializer initFunc = inits::glorot_uniform2(/*fanIn=*/false, /*fanOut=*/true);
>>>>>>> 7e517e2e

    if (options_->has("embFile")) {
      std::string file = opt<std::string>("embFile");
      if (!file.empty()) {
        bool norm = opt<bool>("normalization", false);
<<<<<<< HEAD
        initFunc = inits::fromWord2vec(file, dimVoc, dimEmb, norm);
      }
    }

    return graph_->param(name, {dimVoc, dimEmb}, initFunc, fixed);
  }
};
=======
        initFunc = inits::from_word2vec(file, dimVoc, dimEmb, norm);
      }
    }

    E_ = graph_->param(name, {dimVoc, dimEmb}, initFunc, fixed);
  }
>>>>>>> 7e517e2e

  std::tuple<Expr/*embeddings*/, Expr/*mask*/> apply(Ptr<data::SubBatch> subBatch) const override final {
    auto graph = E_->graph();
    int dimBatch = (int)subBatch->batchSize();
    int dimEmb = E_->shape()[-1];
    int dimWords = (int)subBatch->batchWidth();

    auto batchEmbeddings = apply(subBatch->data(), { dimWords, dimBatch, dimEmb });
    auto batchMask = graph->constant({ dimWords, dimBatch, 1 },
                                     inits::from_vector(subBatch->mask()));
    return std::make_tuple(batchEmbeddings, batchMask);
  }

  // special version used in decoding or for learned positional embeddings
  Expr apply(const std::vector<IndexType>& embIdx, const Shape& shape) const override final {
    auto selectedEmbs = rows(E_, embIdx);
    return reshape(selectedEmbs, shape);
  }
};

class ULREmbedding : public LayerBase, public IEmbeddingLayer {
  std::vector<Expr> ulrEmbeddings_; // @TODO: These could now better be written as 6 named class members
public:
  ULREmbedding(Ptr<ExpressionGraph> graph, Ptr<Options> options) : LayerBase(graph, options) {
    std::string name = "url_embed"; //opt<std::string>("prefix");
    int dimKeys = opt<int>("dimTgtVoc");
    int dimQueries = opt<int>("dimSrcVoc");
    int dimEmb = opt<int>("dimEmb");
    int dimUlrEmb =  opt<int>("dimUlrEmb"); // ULR mono embed size
    bool fixed = opt<bool>("fixed", false);
<<<<<<< HEAD
    std::vector<Expr> ulrEmbeds;
    auto initFunc = inits::glorotUniform();
=======

    // Embedding layer initialization should depend only on embedding size, hence fanIn=false
    NodeInitializer initFunc = inits::glorot_uniform2(/*fanIn=*/false, /*fanOut=*/true);

>>>>>>> 7e517e2e
    std::string queryFile = opt<std::string>("ulrQueryFile");
    std::string keyFile = opt<std::string>("ulrKeysFile");
    bool trainTrans = opt<bool>("ulrTrainTransform", false);
    if (!queryFile.empty() && !keyFile.empty()) {
      initFunc = inits::fromWord2vec(queryFile, dimQueries, dimUlrEmb, false);
      name = "ulr_query";
      fixed = true;
      auto query_embed = graph_->param(name, { dimQueries, dimUlrEmb }, initFunc, fixed);
      ulrEmbeddings_.push_back(query_embed);
      // keys embeds
      initFunc = inits::fromWord2vec(keyFile, dimKeys, dimUlrEmb, false);
      name = "ulr_keys";
      fixed = true;
      auto key_embed = graph_->param(name, { dimKeys, dimUlrEmb }, initFunc, fixed);
      ulrEmbeddings_.push_back(key_embed);
      // actual  trainable embedding
      initFunc = inits::glorotUniform();
      name = "ulr_embed";
      fixed = false;
      auto ulr_embed = graph_->param(name, {dimKeys , dimEmb }, initFunc, fixed);  // note the reverse dim
      ulrEmbeddings_.push_back(ulr_embed);
      // init  trainable src embedding
      name = "ulr_src_embed";
      auto ulr_src_embed = graph_->param(name, { dimQueries, dimEmb }, initFunc, fixed);
      ulrEmbeddings_.push_back(ulr_src_embed);
      // ulr transformation matrix
      //initFunc = inits::eye(1.f); // identity matrix  - is it ok to init wiht identity or shall we make this to the fixed case only
      if (trainTrans) {
        initFunc = inits::glorotUniform();
        fixed = false;
      }
      else
      {
        initFunc = inits::eye(); // identity matrix
        fixed = true;
      }
      name = "ulr_transform";
      auto ulrTransform = graph_->param(name, { dimUlrEmb, dimUlrEmb }, initFunc, fixed);
      ulrEmbeddings_.push_back(ulrTransform);

      initFunc = inits::fromValue(1.f);  // TBD: we should read sharable flags here - 1 means all sharable - 0 means no universal embeddings - should be zero for top freq only
      fixed = true;
      name = "ulr_shared";
      auto share_embed = graph_->param(name, { dimQueries, 1 }, initFunc, fixed);
      ulrEmbeddings_.push_back(share_embed);
    }
  }

  std::tuple<Expr/*embeddings*/, Expr/*mask*/> apply(Ptr<data::SubBatch> subBatch) const override final {
    auto queryEmbed   = ulrEmbeddings_[0]; // Q : dimQueries*dimUlrEmb
    auto keyEmbed     = ulrEmbeddings_[1]; // K : dimKeys*dimUlrEmb
    auto uniEmbed     = ulrEmbeddings_[2]; // E : dimQueries*dimEmb
    auto srcEmbed     = ulrEmbeddings_[3]; // I : dimQueries*dimEmb
    auto ulrTransform = ulrEmbeddings_[4]; // A : dimUlrEmb *dimUlrEmb
    auto ulrSharable  = ulrEmbeddings_[5]; // alpha : dimQueries*1
    int dimBatch = (int)subBatch->batchSize();
    int dimEmb = uniEmbed->shape()[-1];
    int dimWords = (int)subBatch->batchWidth();
    // D = K.A.QT
    // dimm(K) = univ_tok_vocab*uni_embed_size
    // dim A = uni_embed_size*uni_embed_size
    // dim Q: uni_embed_size * total_merged_vocab_size
    // dim D = univ_tok_vocab * total_merged_vocab_size
    // note all above can be precombuted and serialized if A is not trainiable and during decoding (TBD)
    // here we need to handle the mini-batch
    // extract raws corresponding to Xs in this minibatch from Q
    auto queryEmbeddings = rows(queryEmbed, subBatch->data());
    auto srcEmbeddings = rows(srcEmbed, subBatch->data());   // extract trainable src embeddings
    auto alpha = rows(ulrSharable, subBatch->data());  // extract sharable flags
    auto qt = dot(queryEmbeddings, ulrTransform, false, false);  //A: transform embeddings based on similarity A :  dimUlrEmb*dimUlrEmb
    auto sqrtDim=std::sqrt((float)queryEmbeddings->shape()[-1]);
    qt = qt/sqrtDim;  // normalize accordin to embed size to avoid dot prodcut growing large in magnitude with larger embeds sizes
    auto z = dot(qt, keyEmbed, false, true);      // query-key similarity
    float dropProb = this->options_->get<float>("ulr-dropout", 0.0f);  // default no dropout
    z = dropout(z, dropProb);
    float tau = this->options_->get<float>("ulr-softmax-temperature", 1.0f);  // default no temperature
    // temperature in softmax is to control randomness of predictions
    // high temperature Softmax outputs are more close to each other
    // low temperatures the softmax become more similar to  "hardmax"
    auto weights = softmax(z / tau);  // assume default  is dim=-1, what about temprature? - scaler ??
    auto chosenEmbeddings = dot(weights, uniEmbed);  // AVERAGE
    auto chosenEmbeddings_mix = srcEmbeddings + alpha * chosenEmbeddings;  // this should be elementwise  broadcast
    auto batchEmbeddings = reshape(chosenEmbeddings_mix, { dimWords, dimBatch, dimEmb });
    auto graph = ulrEmbeddings_.front()->graph();
    auto batchMask = graph->constant({ dimWords, dimBatch, 1 },
                                     inits::from_vector(subBatch->mask()));
    return std::make_tuple(batchEmbeddings, batchMask);
  }

  Expr apply(const std::vector<IndexType>& embIdx, const Shape& shape) const override final {
    embIdx; shape;
    ABORT("not implemented"); // @TODO: implement me
  }
};

typedef ConstructingFactory<Embedding> EmbeddingFactory;
typedef ConstructingFactory<ULREmbedding> ULREmbeddingFactory;

typedef Accumulator<EmbeddingFactory> embedding;
typedef Accumulator<ULREmbeddingFactory> ulr_embedding;
}  // namespace marian<|MERGE_RESOLUTION|>--- conflicted
+++ resolved
@@ -175,27 +175,14 @@
       if(tiedParam_) {
         Wt_ = tiedParam_;
       } else {
-<<<<<<< HEAD
-        W_ = graph_->param(name + "_" + nameW,
-                           {input->shape()[-1], dim},
-                           inits::glorotUniform(/*fanIn=*/true, /*fanOut=*/false));
-        if(shortlist_)
-          W_ = cols(W_, shortlist_->indices());
-      }
-
-      b_ = graph_->param(name + "_b", {1, dim}, inits::zeros());
-      if(shortlist_)
-        b_ = cols(b_, shortlist_->indices());
-=======
         if (graph_->get(name + "_W")) { // support of legacy models that did not transpose
-          Wt_ = graph_->param(name + "_W", {input->shape()[-1], dim}, inits::glorot_uniform2(/*fanIn=*/true, /*fanOut=*/false)); // @TODO: unify initializers, already done in other branch
+          Wt_ = graph_->param(name + "_W", {input->shape()[-1], dim}, inits::glorotUniform(/*fanIn=*/true, /*fanOut=*/false));
           isLegacyUntransposedW = true;
         }
         else // this is the regular case:
-          Wt_ = graph_->param(name + "_Wt", {dim, input->shape()[-1]}, inits::glorot_uniform2(/*fanIn=*/false, /*fanOut=*/true)); // @TODO: unify initializers, already done in other branch
-      }
-      b_ = graph_->param(name + "_b", {1, dim}, inits::zeros);
->>>>>>> 7e517e2e
+          Wt_ = graph_->param(name + "_Wt", {dim, input->shape()[-1]}, inits::glorotUniform(/*fanIn=*/false, /*fanOut=*/true));
+      }
+      b_ = graph_->param(name + "_b", {1, dim}, inits::zeros());
     }
 
     if (shortlist_) {
@@ -226,34 +213,18 @@
 
     bool fixed = opt<bool>("fixed", false);
 
-<<<<<<< HEAD
-    // @TODO: remember to change back to glorotUniform
     auto initFunc = inits::glorotNormal(/*fanIn=*/false, /*fanOut=*/true);
-=======
-    // Embedding layer initialization should depend only on embedding size, hence fanIn=false
-    NodeInitializer initFunc = inits::glorot_uniform2(/*fanIn=*/false, /*fanOut=*/true);
->>>>>>> 7e517e2e
 
     if (options_->has("embFile")) {
       std::string file = opt<std::string>("embFile");
       if (!file.empty()) {
         bool norm = opt<bool>("normalization", false);
-<<<<<<< HEAD
         initFunc = inits::fromWord2vec(file, dimVoc, dimEmb, norm);
       }
     }
 
-    return graph_->param(name, {dimVoc, dimEmb}, initFunc, fixed);
-  }
-};
-=======
-        initFunc = inits::from_word2vec(file, dimVoc, dimEmb, norm);
-      }
-    }
-
     E_ = graph_->param(name, {dimVoc, dimEmb}, initFunc, fixed);
   }
->>>>>>> 7e517e2e
 
   std::tuple<Expr/*embeddings*/, Expr/*mask*/> apply(Ptr<data::SubBatch> subBatch) const override final {
     auto graph = E_->graph();
@@ -284,15 +255,10 @@
     int dimEmb = opt<int>("dimEmb");
     int dimUlrEmb =  opt<int>("dimUlrEmb"); // ULR mono embed size
     bool fixed = opt<bool>("fixed", false);
-<<<<<<< HEAD
-    std::vector<Expr> ulrEmbeds;
-    auto initFunc = inits::glorotUniform();
-=======
 
     // Embedding layer initialization should depend only on embedding size, hence fanIn=false
-    NodeInitializer initFunc = inits::glorot_uniform2(/*fanIn=*/false, /*fanOut=*/true);
-
->>>>>>> 7e517e2e
+    auto initFunc = inits::glorotUniform(/*fanIn=*/false, /*fanOut=*/true);
+
     std::string queryFile = opt<std::string>("ulrQueryFile");
     std::string keyFile = opt<std::string>("ulrKeysFile");
     bool trainTrans = opt<bool>("ulrTrainTransform", false);
