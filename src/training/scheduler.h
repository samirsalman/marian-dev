#pragma once

#include "common/options.h"
#include "common/signal_handling.h"
#include "training/training_state.h"
#include "training/validator.h"
#include "training/communicator.h"
#include "layers/loss.h"

namespace marian {

class Scheduler : public TrainingObserver {
private:
  Ptr<Options> options_;
  Ptr<TrainingState> state_;
  std::vector<Ptr<ValidatorBase>> validators_;

<<<<<<< HEAD
  bool first_{true};                  // true if this is the first update after renewing the training
  size_t gradientNormAvgWindow_{100}; // window size for recording the exponential average of gradient norms, after this many updates about 90% of the mass comes from this many last updates
=======
  bool first_{true};        // true if this is the first update after renewing the training
  SchedulingParameter logicalEpoch_;
>>>>>>> eb4e15c7

  timer::Timer timer_;
  timer::Timer heartBeatTimer_;

  // The variable helps to keep track of the end of the current epoch
  // (regardless if it's the 1st or nth epoch and if it's a new or continued training),
  // which indicates the end of the training data stream from STDIN
  bool endOfStdin_{false};  // true at the end of the epoch if training from STDIN;

  // Here we calculate the logical epoch as defined by the user, by default this will just a traditional data epoch.
  // We understand a data epoch as a complete pass throught the training data as far as that information is available.
  float calculateLogicalEpoch() {
    if(logicalEpoch_.unit == SchedulingUnit::epochs)
      return (float)state_->epochs / (float)logicalEpoch_.n;      // epoch as multiple of n data epochs
    else if(logicalEpoch_.unit == SchedulingUnit::trgLabels)
      return (float)state_->labelsTotal / (float)logicalEpoch_.n; // epoch as multiple of n labels
    else if(logicalEpoch_.unit == SchedulingUnit::updates)
      return (float)state_->batches / (float)logicalEpoch_.n;     // epoch as multiple of n gradient updates (not actually batches @TODO: change name)
    else
      ABORT("Unknown SchedulingUnit??");
  }

  // Formatting for logical epochs
  std::string formatLogicalEpoch() {
    if(logicalEpoch_.unit == SchedulingUnit::epochs && logicalEpoch_.n == 1)
      return fmt::format("{}", calculateLogicalEpoch());     // for a data epoch, output looks like before this feature
    else
      return fmt::format("{:.4f}", calculateLogicalEpoch()); // all other outputs can be fractional, hence floating point format
  }

  // determine scheduled LR decay factor (--lr-decay-inv-sqrt option)
  float getScheduledLRDecayFactor(const TrainingState& state) const {
    auto args = options_->get<std::vector<std::string>>("lr-decay-inv-sqrt");
    ABORT_IF(args.empty() || args.size() > 2, "--lr-decay-inv-sqrt argument must be one or two numbers with units");
    auto decayGoogle = SchedulingParameter::parse(args[0]);
    size_t progress = state.getProgressIn(decayGoogle.unit);
    size_t start = decayGoogle.n;
    if (args.size() > 1) {
      auto decayStart = SchedulingParameter::parse(args[1]);
      ABORT_IF(decayStart && decayStart.unit != decayGoogle.unit,
               "both --lr-decay-inv-sqrt arguments must have the same unit");
      start = decayStart.n;
    }
    if (decayGoogle && progress > start) {
      progress = progress - start + decayGoogle.n; // shift so that we get 1 at progress==start
      return (float)(std::sqrt((double)decayGoogle.n / (double)progress));
    }
    else
      return 1.f;
  }

  // update current learning rate in state.eta
  // This considers
  //  - base LR (--learn-rate)
  //  - LR warm-up (--lr-warmup, --lr=warmup-start-rate)
  //  - scheduled LR decay (--lr-decay-inv-sqrt)
  //  - state-based LR decay (--lr-decay, --lr-decay-strategy)
  void updateLearningRate(TrainingState& state) const {
    float baselr = options_->get<float>("learn-rate");

    // warm-up factor
    float warmupFactor = 1.f;
    auto warmupParam = SchedulingParameter::parse(options_->get<std::string>("lr-warmup"));
    if(warmupParam) {
      ABORT_IF(state.warmupStart && state.warmupStart.unit != warmupParam.unit,
               "lr-warmup and warmup-start must have the same unit");
      auto bno = state.getProgressIn(warmupParam.unit) - state.warmupStart.n;
      warmupFactor = std::min(1.f, (float)bno / (float)warmupParam.n);
    }

    // TODO: why lr-warmup-start-rate is extracted from options_ instead of using state.warmupStart?
    float lrStart = options_->get<float>("lr-warmup-start-rate");
    baselr = lrStart + (baselr - lrStart) * warmupFactor; // linear interpolation between
                                                          // lr-warmup-start-rate to learn-rate

    // schedule-based decay factor (--lr-decay-inv-sqrt)
    float scheduledDecayFactor = getScheduledLRDecayFactor(state);
    baselr = baselr * scheduledDecayFactor;

    // factor in state-based decay and set final LR as state.eta
    state.updateEta(baselr);
  }

  std::string formatLoss(std::string lossType,
                         bool dispLabelCounts,
                         size_t batchLabels,
                         Ptr<TrainingState> state) {
    std::stringstream ss;
    ss << "Cost ";
    ss << std::setprecision(8) << std::fixed;

    // @TODO: put a single loss formatting function into loss.h and reuse here to avoid code duplication
    // @TODO: use dispLabelCounts with any display type?
    // @TODO: bugbug cost-type ce-mean-words with multi-loss-type mean divides too much in display
    if(lossType == "ce-mean-words") {
      ss << state->costSum / state->costCount;
    } else if(lossType == "ce-sum" && dispLabelCounts) {
      ss << state->costSum / state->costCount
         << " * " << utils::withCommas(state->costCount);
      if(batchLabels > 0)
         ss << " @ " << utils::withCommas(batchLabels);
      ss << " after " << utils::withCommas(state->labelsTotal);
    } else if(lossType == "ce-sum" && !dispLabelCounts) {
      ss << state->costSum / state->updatesDisp; // average over batches
    } else if(lossType == "perplexity") {
      ss << std::exp(state->costSum / state->costCount);
    } else if(lossType == "cross-entropy" || lossType == "ce-mean") { // backwards-compat, @TODO: get rid of this?
      ss << state->costSum / state->samplesDisp;
    } else {
      ABORT("Unknown loss type {}", lossType);
    }

    return ss.str();
  }

public:
  // test if any parameters specify dynamic MB scaling
  bool isDynamicMBSizeScaling() const {
    auto mbWarmup = SchedulingParameter::parse(options_->get<std::string>("mini-batch-warmup"));
    auto mbTracking = options_->get<bool>("mini-batch-track-lr");
    return mbWarmup || mbTracking;
  }

  // determine dynamic MB scaling factor
  double getDynamicMBSizeMultiplier() const {
    double ratio = 1.0;

    auto mbWarmup = SchedulingParameter::parse(options_->get<std::string>("mini-batch-warmup"));
    if (mbWarmup) {
      // mini-batch-warmup
      LOG_ONCE(info, "[scheduler] Mini-batch size warmup {}", std::string(mbWarmup));
      // This ramps up MB size at start, relative to progress within warm-up period.
      size_t progress = state_->getProgressIn(mbWarmup.unit); // number of updates/labels processed
      auto progressRatio = (double)progress / (double)mbWarmup.n; // where are we relatively within target warm-up period
      // if unit is labels, then account for the fact that our increment itself is not constant
#if 0  // this seems to hurt convergence quite a bit compared to when updates is used     
      if (mbWarmup.unit == SchedulingUnit::trgLabels)
        progressRatio = std::sqrt(progressRatio);
#endif
      if (progressRatio < 1)
        ratio *= progressRatio;
    }

    // dynamic MB-size tracking with learning rate
    // As LR goes down, MB gets ramped up by the same ratio, which has been found to be safe.
    auto mbTracking = options_->get<bool>("mini-batch-track-lr");
    if (mbTracking) {
      auto lrFactor = getScheduledLRDecayFactor(*state_) * state_->factor; // (don't include lr-warmup)
      if (lrFactor != 1)
        LOG_ONCE(info, "[scheduler] Dynamic mini-batch size adjustment enabled and kicking in");
      ratio /= lrFactor;
    }
    return ratio;
  }

  std::tuple<size_t, float, float> getGradientNormStats() const {
    return std::make_tuple(gradientNormAvgWindow_, state_->gradientNormAvg, state_->gradientNormVar);
  }

  std::tuple<size_t, float, float> getLogGradientNormStats() const {
    return std::make_tuple(gradientNormAvgWindow_, state_->logGradientNormAvg, state_->logGradientNormVar);
  }

  Scheduler(Ptr<Options> options, Ptr<TrainingState> state)
<<<<<<< HEAD
      : options_(options), state_(state),
        gradientNormAvgWindow_(options_->get<size_t>("gradient-norm-average-window", 100)) 
  {
=======
      : options_(options), state_(state), 
        logicalEpoch_(SchedulingParameter::parse(options->get<std::string>("logical-epoch", "1e"))) {
>>>>>>> eb4e15c7
    ABORT_IF(state_->factor != 1, "state.factor unexpectedly not 1 at this point??");
    updateLearningRate(*state);
  }

  bool keepGoing() {
    if(saveAndExitRequested()) // via SIGTERM
      return false;

#if 1  // @TODO: to be removed once we deprecate after-epochs and after-batches   
    // stop if it reached the maximum number of epochs
    size_t stopAfterEpochs = options_->get<size_t>("after-epochs");
    if(stopAfterEpochs > 0 && calculateLogicalEpoch() > stopAfterEpochs)
      return false;

    // stop if it reached the maximum number of batch updates
    size_t stopAfterBatches = options_->get<size_t>("after-batches");
    if(stopAfterBatches > 0 && state_->batches >= stopAfterBatches)
      return false;
#endif

    // get list of stopping criteria e.g. "10e,300Ku,20Gt" (10 epochs, 300,000 updates, 20 billion target labels)
    // and stop for whatever criterion hits first.
    std::vector<std::string> stoppingCriteria = utils::split(options_->get<std::string>("after"), ",");
    for(auto stoppingCriterionString : stoppingCriteria) {
      SchedulingParameter stoppingCriterion = SchedulingParameter::parse(stoppingCriterionString);
      if(stoppingCriterion.n > 0) { // is any stopping criterion defined?
        if(stoppingCriterion.unit == SchedulingUnit::epochs    && calculateLogicalEpoch() >  stoppingCriterion.n) return false;
        if(stoppingCriterion.unit == SchedulingUnit::updates   && state_->batches         >= stoppingCriterion.n) return false;
        if(stoppingCriterion.unit == SchedulingUnit::trgLabels && state_->labelsTotal     >= stoppingCriterion.n) return false;
      }
    }

    // stop if the first validator did not improve for a given number of checks
    size_t stopAfterStalled = options_->get<size_t>("early-stopping");
    if(stopAfterStalled > 0 && !validators_.empty()
       && stalled() >= stopAfterStalled)
      return false;

    // stop if data streaming from STDIN is stopped
    if(endOfStdin_)
      return false;

    return true;
  }

  void increaseEpoch() {
    LOG(info, "Seen {} samples", utils::withCommas(state_->samplesEpoch));
    state_->newEpoch();
    if(std::to_string(logicalEpoch_) == "1e")
      LOG(info, "Starting epoch {}", state_->epochs);
    else
      LOG(info, "Starting data epoch {} in logical epoch {}", state_->epochs, formatLogicalEpoch());
  }

  void started() { LOG(info, "Training started"); }
  void finished() {
    if (saveAndExitRequested())
      LOG(info, "Training interrupted (via signal).");
    else
      LOG(info, "Training finished");
  }

  void addValidator(Ptr<ValidatorBase> validator) {
    validators_.push_back(validator);

    registerTrainingObserver(validators_.back());
    if(!state_->loaded) {
      state_->validators[validator->type()]["last-best"] = validator->initScore();
      state_->validators[validator->type()]["stalled"] = 0;
    }
    if(validators_.size() == 1)
      state_->validator = validator->type();
  }

  bool validating() {
    return (!validators_.empty()
            && state_->enteredNewPeriodOf(options_->get<std::string>("valid-freq"))
            && keepGoing());
  }

  bool saving() {
    return state_->enteredNewPeriodOf(options_->get<std::string>("save-freq"));
  }

  void validate(const std::vector<Ptr<ExpressionGraph>>& graphs,
                bool isFinal = false) {
    // Do not validate if already validated (for instance, after the model is loaded)
    // or if validation is scheduled for another update, or when a graceful shutdown
    // was requested.
    if(saveAndExitRequested()
       || state_->validated // already validated (in resumed training, for example)
       || (!state_->enteredNewPeriodOf(options_->get<std::string>("valid-freq")) && !isFinal)) // not now
      return;

    bool firstValidator = true;
    for(auto validator : validators_) {
      if(!validator)
        continue;

      size_t stalledPrev = validator->stalled();
      float value = validator->validate(graphs, state_);
      if(validator->stalled() > 0) {
        LOG_VALID(info,
                  "Ep. {} : Up. {} : {} : {} : stalled {} times (last best: {})",
                  formatLogicalEpoch(),
                  state_->batches,
                  validator->type(),
                  value,
                  validator->stalled(), validator->lastBest());
      } else {
        LOG_VALID(info,
                  "Ep. {} : Up. {} : {} : {} : new best",
                  formatLogicalEpoch(),
                  state_->batches,
                  validator->type(),
                  value);

        if(firstValidator)
          state_->validBest = value;
      }

      state_->validators[validator->type()]["last-best"]
          = validator->lastBest();
      state_->validators[validator->type()]["stalled"] = validator->stalled();

      // notify training observers if the first validator did not improve
      if(firstValidator && validator->stalled() > stalledPrev)
        state_->newStalled(validator->stalled());
      firstValidator = false;
    }

    state_->validated = true;
  }

  size_t stalled() {
    if(!validators_.empty())
      if(validators_[0])
        return validators_[0]->stalled();
    return 0;
  }

  void update(StaticLoss rationalLoss, Ptr<data::Batch> batch) {
    update(rationalLoss, /*numReadBatches=*/1, /*batchSize=*/batch->size(), /*batchLabels=*/batch->wordsTrg(), /*gradientNorm=*/0.f);
  }

  // @TODO: go back to function which takes batch as an argument? The current arguments make it hard
  // to choose which subbatch should be used for speed display. For sequence-classifiers it's more interesting
  // to see the source-words consumed rather than the labels.
  void update(StaticLoss rationalLoss,
              size_t numReadBatches, // number of batches read by the reader (for seeking in case of restart)
              size_t batchSize,      // total number of sentences in batch
              size_t batchLabels,    // total number of target words in batch
              float gradientNorm,    // gradientNorm of update
              Ptr<IMPIWrapper> mpi = nullptr) {
    state_->rememberPreviousProgress();  // note: epoch increases happen at the wrong place, hence
                                         // -freq parameters do not support epoch units
    state_->validated = false;

    // Since batchLabels is counted across all MPI processes, we also should temporarily
    // extrapolate cost across MPI processes, to have numbers in the right range.
    // When doing the actual log, we then aggregate across MPI processes to get the accurate number.
    if(mpi)
      rationalLoss.loss *= mpi->numMPIProcesses();

    // @BUGBUG: rationalLoss.count is float, not a count. Possible solution: make (costSum, costCount) a StaticLoss object as well
    state_->costSum      += rationalLoss.loss;   // aggregate sum cost since last display
    state_->costCount    += (size_t)rationalLoss.count; // cost gets normalized w.r.t. this in display

    state_->updatesDisp  += 1;
    state_->samplesDisp  += batchSize;
    state_->wordsDisp    += batchLabels;  //@TODO: this is wrong        // words at given input processed since last display, for speed display

    state_->samplesEpoch += batchSize;          // sentences processed in this epoch
    // @BUGBUG: rationalLoss.count is float, not a count
    state_->labelsTotal  += (size_t)rationalLoss.count; // total labels processed

    state_->newUpdate(numReadBatches);

    if(gradientNorm) {
      size_t range = std::min(gradientNormAvgWindow_, state_->batches);
      float alpha = 2.f / (float)(range + 1); 
      
      float delta = gradientNorm - state_->gradientNormAvg;
      state_->gradientNormAvg = state_->gradientNormAvg + alpha * delta;
      state_->gradientNormVar = (1.0f - alpha) * (state_->gradientNormVar + alpha * delta * delta);

      float logDelta = std::log(gradientNorm) - state_->logGradientNormAvg;
      state_->logGradientNormAvg = state_->logGradientNormAvg + alpha * logDelta;
      state_->logGradientNormVar = (1.0f - alpha) * (state_->logGradientNormVar + alpha * logDelta * logDelta);
    }

    // reconstruct sum cost, for displaying epoch-level averages instead of minibatch-level
    auto lossType = options_->get<std::string>("cost-type");
    auto dispLabelCounts = options_->get<bool>("disp-label-counts");  // if true then show as "cost per label * number of labels"

    if(state_->enteredNewPeriodOf(options_->get<std::string>("disp-freq")) ||
       state_->batches <= options_->get<size_t>("disp-first")) {
      // if MPI then aggregate precise cost across workers
      if(mpi) {
        state_->costSum /= mpi->numMPIProcesses(); // undo the extra scaling
        mpi->allReduce(&state_->costSum, &state_->costSum, 1, MPI_FLOAT, MPI_SUM);
      }

      if(mpi && mpi->myMPIRank() != 0) {
        // skip the report on alternate worker processes
      } else if(options_->get<bool>("lr-report")) {
        LOG(info,
<<<<<<< HEAD
            "Ep. {} : Up. {} : Sen. {} : {} : Time {:.2f}s : {:.2f} words/s : gNorm {:.4f} : L.r. {:.4e}",
            state_->epochs,
=======
            "Ep. {} : Up. {} : Sen. {} : {} : Time {:.2f}s : {:.2f} words/s : L.r. {:.4e}",
            formatLogicalEpoch(),
>>>>>>> eb4e15c7
            state_->batches,
            utils::withCommas(state_->samplesEpoch),
            formatLoss(lossType, dispLabelCounts, batchLabels, state_),
            timer_.elapsed(),
            state_->wordsDisp / timer_.elapsed(),
            state_->gradientNormAvg,
            state_->eta);
      } else {
        LOG(info,
<<<<<<< HEAD
            "Ep. {} : Up. {} : Sen. {} : {} : Time {:.2f}s : {:.2f} words/s : gNorm {:.4f}",
            state_->epochs,
=======
            "Ep. {} : Up. {} : Sen. {} : {} : Time {:.2f}s : {:.2f} words/s",
            formatLogicalEpoch(),
>>>>>>> eb4e15c7
            state_->batches,
            utils::withCommas(state_->samplesEpoch),
            formatLoss(lossType, dispLabelCounts, 0, state_), // ignore batchLabels
            timer_.elapsed(),
            state_->gradientNormAvg,
            state_->wordsDisp / timer_.elapsed());
      }

      timer_.start();
      state_->costSum      = 0;
      state_->costCount    = 0;

      state_->updatesDisp  = 0;
      state_->samplesDisp  = 0;
      state_->wordsDisp    = 0;
    }

    // progress heartbeat for MS-internal Philly compute cluster
    // This environment variable exists when running on the cluster.
    using namespace std::chrono;
    if((!mpi || mpi->myMPIRank() == 0) && getenv("PHILLY_JOB_ID")
       && heartBeatTimer_.elapsed<std::chrono::minutes>() >= 10) {
      printf("PROGRESS: %.2f%%\nEVALERR: %.7f%%\n",
          (double)calculateLogicalEpoch(),
          state_->costSum / (state_->costCount ? state_->costCount : 1) / (mpi ? mpi->numMPIProcesses() : 1));
      fflush(stdout);
      std::cout << "MBSIZE: " << batchLabels << " after " << state_->batches << " updates = " << state_->labelsTotal << " labels" << std::endl << std::flush;
      heartBeatTimer_.start();
    }
  }

  void load(const std::string& name) {
    std::string nameYaml = name + ".progress.yml";
    if(filesystem::exists(nameYaml))
      state_->load(nameYaml);

    if(options_->get<bool>("no-restore-corpus")) {
      state_->samplesEpoch = 0;
      state_->costSum      = 0;
      state_->costCount    = 0;

      state_->updatesDisp  = 0;
      state_->samplesDisp  = 0;
      state_->wordsDisp    = 0;
    }

    if(options_->get<bool>("valid-reset-stalled")) {
      state_->stalled      = 0;
      state_->maxStalled   = 0;
      for(const auto& validator : validators_) {
        state_->validators[validator->type()]["stalled"] = 0;
      }
    }

    state_->newLoad();
  }

  void save(const std::string& name) {
    // Save config options
    std::ofstream fout(name + ".yml");
    fout << options_->asYamlString();
    // Save training progress
    state_->save(name + ".progress.yml");
  }

  size_t numberOfBatches() { return state_->batches; }

  void registerTrainingObserver(Ptr<TrainingObserver> observer) {
    state_->registerObserver(observer);
  }

  void actAfterEpoch(TrainingState& state) override {
    // stop if data streaming from STDIN is stopped for a TSV input
    std::string firstPath = options_->get<std::vector<std::string>>("train-sets")[0];
    if(options_->get<bool>("tsv", false) && (firstPath == "stdin" || firstPath == "-"))
      endOfStdin_ = true;

    float factor = options_->get<float>("lr-decay");

    updateLearningRate(state);

    if(factor > 0.0) {
      bool decay = false;
      auto strategy = options_->get<std::string>("lr-decay-strategy");
      state.reset = false;

      if(strategy == "epoch" || strategy == "epoch+batches"
         || strategy == "epoch+stalled") {
        size_t startEpoch
            = options_->get<std::vector<size_t>>("lr-decay-start").front();
        if(startEpoch && state.epochs >= startEpoch)
          decay = true;
      }

      if(strategy == "epoch+batches") {
        size_t startBatches
            = options_->get<std::vector<size_t>>("lr-decay-start")[1];
        if(startBatches && state.batches >= startBatches)
          decay = true;
      }
      if(strategy == "epoch+stalled") {
        size_t startStalled
            = options_->get<std::vector<size_t>>("lr-decay-start")[1];
        if(startStalled && state.maxStalled >= startStalled)
          decay = true;
      }

      if(decay) {
        state.factor *= factor;
        updateLearningRate(state);
        LOG(info, "Decaying learning rate to {} in epoch {}", state.eta, state.epochs);

        state.reset = options_->get<bool>("lr-decay-reset-optimizer");
        if(state.reset)
          LOG(info, "Resetting optimizer statistics");

        if(options_->get<bool>("lr-decay-repeat-warmup")) {
          LOG(info, "Restarting learning rate warmup");
          state.warmupStart.n = state.getProgressIn(SchedulingParameter::parse(options_->get<std::string>("lr-warmup")).unit);
        }
      }
    }
  }

  void actAfterBatches(TrainingState& state) override {
    float factor = options_->get<float>("lr-decay");
    state.reset = false;

    updateLearningRate(state);

    if(factor > 0.0) {
      if(options_->get<std::string>("lr-decay-strategy") == "batches") {
        size_t start = options_->get<std::vector<size_t>>("lr-decay-start").front();
        size_t freq  = options_->get<size_t>("lr-decay-freq"); // note: unlike e.g. disp-freq, this is always in batches

        if(start > 0 && freq > 0 && state.batches >= start
           && ((state.batches - start) % freq == 0)) {
          state.factor *= factor;
          updateLearningRate(state);
          LOG(info, "Decaying learning rate to {} after {} batches", state.eta, state.batches);

          state.reset = options_->get<bool>("lr-decay-reset-optimizer");
          if(state.reset)
            LOG(info, "Resetting optimizer statistics");

          if(options_->get<bool>("lr-decay-repeat-warmup")) {
            LOG(info, "Restarting learning rate warmup");
            // TODO: avoid repeating this many times and minimize calls to options_->get
            state.warmupStart.n = state.getProgressIn(SchedulingParameter::parse(options_->get<std::string>("lr-warmup")).unit);
          }
        }
      }
    }

    if(first_ && options_->get<bool>("lr-warmup-at-reload")) {
      LOG(info, "Restarting learning rate warmup");
      state.warmupStart.n = state.getProgressIn(SchedulingParameter::parse(options_->get<std::string>("lr-warmup")).unit);
    }

    if(options_->get<bool>("lr-warmup-cycle")) {
      if(state_->enteredNewPeriodOf(options_->get<std::string>("lr-warmup")))
        state.warmupStart.n = state.getProgressIn(SchedulingParameter::parse(options_->get<std::string>("lr-warmup")).unit);
    }

    first_ = false;
  }

  void actAfterStalled(TrainingState& state) override {
    float factor = options_->get<float>("lr-decay");
    state.reset = false;

    updateLearningRate(state);

    if(factor > 0.0) {
      if(options_->get<std::string>("lr-decay-strategy") == "stalled") {
        size_t startStalled = options_->get<std::vector<size_t>>("lr-decay-start").front();
        if(startStalled && state.stalled && state.stalled % startStalled == 0) {
          state.factor *= factor;
          updateLearningRate(state);
          LOG(info,
              "Decaying learning rate to {} after having stalled {} time(s)",
              state.eta,
              state.stalled);

          state.reset = options_->get<bool>("lr-decay-reset-optimizer");
          if(state.reset)
            LOG(info, "Resetting optimizer statistics");

          if(options_->get<bool>("lr-decay-repeat-warmup")) {
            LOG(info, "Restarting learning rate warmup");
            state.warmupStart.n = state.getProgressIn(SchedulingParameter::parse(options_->get<std::string>("lr-warmup")).unit);
          }
        }
      }
    }
  }
};
}  // namespace marian<|MERGE_RESOLUTION|>--- conflicted
+++ resolved
@@ -15,13 +15,9 @@
   Ptr<TrainingState> state_;
   std::vector<Ptr<ValidatorBase>> validators_;
 
-<<<<<<< HEAD
   bool first_{true};                  // true if this is the first update after renewing the training
   size_t gradientNormAvgWindow_{100}; // window size for recording the exponential average of gradient norms, after this many updates about 90% of the mass comes from this many last updates
-=======
-  bool first_{true};        // true if this is the first update after renewing the training
   SchedulingParameter logicalEpoch_;
->>>>>>> eb4e15c7
 
   timer::Timer timer_;
   timer::Timer heartBeatTimer_;
@@ -186,14 +182,9 @@
   }
 
   Scheduler(Ptr<Options> options, Ptr<TrainingState> state)
-<<<<<<< HEAD
       : options_(options), state_(state),
-        gradientNormAvgWindow_(options_->get<size_t>("gradient-norm-average-window", 100)) 
-  {
-=======
-      : options_(options), state_(state), 
+        gradientNormAvgWindow_(options_->get<size_t>("gradient-norm-average-window", 100)),
         logicalEpoch_(SchedulingParameter::parse(options->get<std::string>("logical-epoch", "1e"))) {
->>>>>>> eb4e15c7
     ABORT_IF(state_->factor != 1, "state.factor unexpectedly not 1 at this point??");
     updateLearningRate(*state);
   }
@@ -401,13 +392,8 @@
         // skip the report on alternate worker processes
       } else if(options_->get<bool>("lr-report")) {
         LOG(info,
-<<<<<<< HEAD
             "Ep. {} : Up. {} : Sen. {} : {} : Time {:.2f}s : {:.2f} words/s : gNorm {:.4f} : L.r. {:.4e}",
-            state_->epochs,
-=======
-            "Ep. {} : Up. {} : Sen. {} : {} : Time {:.2f}s : {:.2f} words/s : L.r. {:.4e}",
             formatLogicalEpoch(),
->>>>>>> eb4e15c7
             state_->batches,
             utils::withCommas(state_->samplesEpoch),
             formatLoss(lossType, dispLabelCounts, batchLabels, state_),
@@ -417,13 +403,8 @@
             state_->eta);
       } else {
         LOG(info,
-<<<<<<< HEAD
             "Ep. {} : Up. {} : Sen. {} : {} : Time {:.2f}s : {:.2f} words/s : gNorm {:.4f}",
-            state_->epochs,
-=======
-            "Ep. {} : Up. {} : Sen. {} : {} : Time {:.2f}s : {:.2f} words/s",
             formatLogicalEpoch(),
->>>>>>> eb4e15c7
             state_->batches,
             utils::withCommas(state_->samplesEpoch),
             formatLoss(lossType, dispLabelCounts, 0, state_), // ignore batchLabels
