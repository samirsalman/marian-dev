--- conflicted
+++ resolved
@@ -353,36 +353,7 @@
   // Compute gradients
   // This happens in multiple steps in case of delay > 1.
   std::vector<float> localDeviceCosts(devices_.size(), 0.f); // [local device index] aggregate cost for each local device
-<<<<<<< HEAD
-  for (size_t t = 0; t < delay_; t++) {
-    // Execute single forward/backward step
-    auto forwardBackward = [&](size_t localDeviceIndex, size_t /*begin*/, size_t /*end*/) {
-      auto graph = graphs_[localDeviceIndex];
-      auto subBatch = getSubBatch(t, localDeviceIndex, mpi_->myMPIRank());
-
-      if(subBatch) {
-        timer::Timer timer;
-        auto costNode = builders_[localDeviceIndex]->build(graph, subBatch);
-        costNode = costNode * costScale_;
-
-        //LOG(info, timer.format(2, "after build: %ws"));
-        graph->forward();
-        //LOG(info, timer.format(2, "after forward (no sync): %ws"));
-        localDeviceCosts[localDeviceIndex] += costNode->scalar() / costScale_;
-        graph->backward(/*zero=*/t == 0); // only reset gradients to 0 if t = 0
-        //LOG(info, timer.format(2, "after backward (no sync): %ws"));
-        //localDeviceCosts[localDeviceIndex] += costNode->scalar(); // moved here for time measurements; @TODO: move this back
-        //LOG(info, timer.format(2, "after scalar() (that's a sync): %ws"));
-      }
-      else { // empty batch: execute do-nothing fw-bw step for proper inits and resets
-        graph->forward();
-        graph->backward(/*zero=*/t == 0);
-      }
-    };
-
-    comm_->foreach(forwardBackward); // compute gradients in parallel on each device. Aggregate if delay_ > 1.
-  }
-=======
+
   comm_->foreach([&](size_t localDeviceIndex, size_t /*begin*/, size_t /*end*/) { // parallel across devices. Aggregate for warp > 1.
     auto graph = graphs_[localDeviceIndex];
     // reset gradient  --presently done outside
@@ -396,12 +367,15 @@
         break;
 
       auto costNode = builders_[localDeviceIndex]->build(graph, subBatch);
+      auto costNode = builders_[localDeviceIndex]->build(graph, subBatch);
+      costNode = costNode * costScale_;
+
       graph->forward();
-      localDeviceCosts[localDeviceIndex] += costNode->scalar() / (float)overstuff;
+      localDeviceCosts[localDeviceIndex] += costNode->scalar() / (costScale_ * (float)overstuff);
       graph->backward(/*zero=*/false); // (gradients are reset before we get here)
     }
   });
->>>>>>> 11e53808
+
   // At this point, each device on each MPI process has a gradient aggregated over a subset of the sub-batches.
 
   // If individual gradients were averages, then need to average again over all subBatches
