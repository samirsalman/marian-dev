#include "training/graph_group_singleton.h"

namespace marian {

void SingletonGraph::setScheduler(Ptr<Scheduler> scheduler) {
  scheduler_ = scheduler;
  // optimizer has to be registered last to see changes of learning rate
  scheduler_->registerTrainingObserver(scheduler_);
  scheduler_->registerTrainingObserver(opt_);
}

void SingletonGraph::execute(Ptr<data::Batch> batch) {
<<<<<<< HEAD
  auto costNode = builder_->build(graph_, batch);
  if(costScaleFactor_ != 1.f)
    costNode = costNode * costScaleFactor_;

  // @TODO: missing delay, or use only --sync-sgd
  graph_->forward();
  float cost = costNode->scalar() / costScaleFactor_;
=======
  auto lossNode = builder_->build(graph_, batch);
  graph_->forward();
>>>>>>> 7e517e2e
  graph_->backward();

  bool noNanOrInf = true;
  if(costScale_) {
    // Are there NaNs in the gradient?
    bool hasNan = false, hasInf = false;
    IsNan(graph_->params()->grads(), graph_->allocator(), hasNan, hasInf);
    noNanOrInf = !(hasNan || hasInf);

    if(!noNanOrInf) // there was a NaN, decrease cost-scaling
      GraphGroup::decreaseCostScaleFactor();
  }

  if(noNanOrInf) // skip update if NaN was seen @TODO: repeat instead with smaller factor?
    opt_->update(graph_->params()->vals(),
                 graph_->params()->grads(),
                 OptimizerBase::mbSizeNotProvided,
                 costScaleFactor_);

  if(scheduler_) {
    scheduler_->update(*lossNode, batch);

    if(scheduler_->validating()) {
      auto tempGraph = graphFromOptimizer(graph_, {opt_});
      scheduler_->validate({tempGraph});
    }

    if(scheduler_->saving())
      this->save();
  }

  if(noNanOrInf)
    GraphGroup::increaseCostScaleFactor();
}

}  // namespace marian
<|MERGE_RESOLUTION|>--- conflicted
+++ resolved
@@ -10,18 +10,14 @@
 }
 
 void SingletonGraph::execute(Ptr<data::Batch> batch) {
-<<<<<<< HEAD
-  auto costNode = builder_->build(graph_, batch);
-  if(costScaleFactor_ != 1.f)
-    costNode = costNode * costScaleFactor_;
 
-  // @TODO: missing delay, or use only --sync-sgd
+  auto loss = builder_->build(graph_, batch);
+  if(costScaleFactor_ != 1.f) {
+    // for fp16 training, it's ok to go out of scope, we do not use the scaled version for anything
+    auto costNode = loss.loss() * costScaleFactor_;
+  }
+
   graph_->forward();
-  float cost = costNode->scalar() / costScaleFactor_;
-=======
-  auto lossNode = builder_->build(graph_, batch);
-  graph_->forward();
->>>>>>> 7e517e2e
   graph_->backward();
 
   bool noNanOrInf = true;
@@ -42,7 +38,7 @@
                  costScaleFactor_);
 
   if(scheduler_) {
-    scheduler_->update(*lossNode, batch);
+    scheduler_->update(*loss, batch);
 
     if(scheduler_->validating()) {
       auto tempGraph = graphFromOptimizer(graph_, {opt_});
