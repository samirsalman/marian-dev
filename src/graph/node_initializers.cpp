#include "graph/node_initializers.h"
#include "layers/word2vec_reader.h"
#include "tensors/tensor_operators.h"

#include <stdint.h>
#include <algorithm>
#include <iterator>
#include <random>

namespace marian {

namespace inits {

class LambdaInit : public NodeInitializer {
  private:
    std::function<void(Tensor)> lambda_;

  public:
    LambdaInit(std::function<void(Tensor)>&& lambda) : lambda_(std::move(lambda)) {}

    void apply(Tensor tensor) override {
      lambda_(tensor);
    }
};

class LambdaInitConvert : public NodeInitializer {
  private:
    std::function<void(Tensor)> lambda_;
    Type intermediateType_; // is used for the creation of a temporary intermedia tensor on which the lambda actually operates.
                            // This tensor is then automatically cast and copied to the type of the actual tensor. 

  public:
    LambdaInitConvert(std::function<void(Tensor)>&& lambda,
                      Type intermediateType)
      : lambda_(std::move(lambda)), intermediateType_(intermediateType) {}

    void apply(Tensor tensor) override {
      if(tensor->type() != intermediateType_) {
        auto sharedAllocator = allocator_.lock();
        ABORT_IF(!sharedAllocator, "Allocator in LambdaInitConvert has not been set or expired");

<<<<<<< HEAD
        auto memory = sharedAllocator->alloc(tensor->size(), intermediateType_);
=======
        auto memory = sharedAllocator->alloc(requiredBytes(tensor->shape(), intermediateType_));
>>>>>>> 9a4f7843
        auto temp = TensorBase::New(memory,
                                    tensor->shape(),
                                    intermediateType_,
                                    tensor->getBackend());
        lambda_(temp);
        CopyCast(tensor, temp); // Cast and copy from temp to tensor
        sharedAllocator->free(memory);
      }
      else {
        lambda_(tensor);
      }
    }
};

Ptr<NodeInitializer> fromLambda(std::function<void(Tensor)>&& func) {
  return New<LambdaInit>(std::move(func));
}

Ptr<NodeInitializer> fromLambda(std::function<void(Tensor)>&& func, Type intermediateType) {
  return New<LambdaInitConvert>(std::move(func), intermediateType);
}

Ptr<NodeInitializer> fromValue(float v) {
  return fromLambda([v](Tensor t){ t->set(v); });
}

// diagonal matrix with value val along diagonal
Ptr<NodeInitializer> eye(float val) {
  auto eyeLambda = [val](Tensor t) {
    ABORT_IF(t->shape().size() != 2 || t->shape()[-1] != t->shape()[-2],
              "eye(val) is defined only for quadratic tensors, shape is {}",
              t->shape());

    // @TODO: implement efficient version on the GPU
    std::vector<float> vec(t->size(), 0);
    for(int i = 0; i < t->shape()[-1]; ++i)
      vec[i * t->shape()[0] + i] = val;

    t->set(vec);
  };

  return fromLambda(eyeLambda, Type::float32);
}

Ptr<NodeInitializer> uniform(float a, float b) {
  // only works for float, hence the conversion through intermedia type Type::float32
  return fromLambda([a, b](Tensor t) { t->getBackend()->getRandomGenerator()->uniform(t, a, b); }, Type::float32);
}

Ptr<NodeInitializer> normal(float mean, float stddev) {
  // only works for float, hence the conversion through intermedia type Type::float32
  return fromLambda([mean, stddev](Tensor t) { t->getBackend()->getRandomGenerator()->normal(t, mean, stddev); }, Type::float32);
}

Ptr<NodeInitializer> glorotUniform(bool fanIn, bool fanOut, float scalingFactor) {
  return fromLambda([fanIn, fanOut, scalingFactor](Tensor t) {
    float scale = sqrtf(6.0f / (t->shape()[-2] + t->shape()[-1]));
    if(fanIn && !fanOut)
      scale = sqrtf(3.0f / t->shape()[-2]); // results in columns of matrix to be ~unit length
    if(!fanIn && fanOut)
      scale = sqrtf(3.0f / t->shape()[-1]);

    scale *= scalingFactor;

    t->getBackend()->getRandomGenerator()->uniform(t, -scale, scale);
  }, Type::float32);
}

Ptr<NodeInitializer> glorotNormal(bool fanIn, bool fanOut, float scalingFactor) {
  return fromLambda([fanIn, fanOut, scalingFactor](Tensor t) {
    float scale = sqrtf(2.0f / (t->shape()[-2] + t->shape()[-1]));
    if(fanIn && !fanOut)
      scale = sqrtf(1.0f / t->shape()[-2]);
    if(!fanIn && fanOut)
      scale = sqrtf(1.0f / t->shape()[-1]);

    scale *= scalingFactor;

    t->getBackend()->getRandomGenerator()->normal(t, 0.f, scale);
  }, Type::float32);
}

Ptr<NodeInitializer> bernoulli(float prob, float scale, float shift) {
  return fromLambda([prob, scale, shift](Tensor t) { Bernoulli(t, prob, scale, shift); }, Type::float32);
}

Ptr<NodeInitializer> dropout(float dropProb) {
  return fromLambda([dropProb](Tensor t) { Dropout(t, dropProb); }, Type::float32);
}

// gumbel noise:
// -log(-log(uniform(0.f + eps, 1.f - eps)));
Ptr<NodeInitializer> gumbel(float eps) {
  return fromLambda([eps](Tensor tensor) {
    tensor->getBackend()->getRandomGenerator()->uniform(tensor, 0.f + eps, 1.f - eps);
    using namespace functional;
    Element(_1 = -log(-log(_1)), tensor);
  }, Type::float32);
}

template <typename T>
Ptr<NodeInitializer> fromVector(const std::vector<T>& v) {
  return fromLambda([v](Tensor t) { t->set(v.data(), v.data() + v.size()); }, typeId<T>());
}

template Ptr<NodeInitializer> fromVector<float16>(const std::vector<float16>& v);
template Ptr<NodeInitializer> fromVector<float>(const std::vector<float>& v);
template Ptr<NodeInitializer> fromVector<IndexType>(const std::vector<IndexType>& v);

Ptr<NodeInitializer> fromSparseVector(std::pair<std::vector<size_t>, std::vector<float>>& v) {
  return fromLambda([v](Tensor t) { t->set(1e-6); t->setSparse(v.first, v.second); });
}

// move this somewhere else
Ptr<NodeInitializer> fromWord2vec(const std::string& file,
                              int dimVoc,
                              int dimEmb,
                              bool normalize /*= false*/) {
  return fromLambda([file, dimVoc, dimEmb, normalize](Tensor t) {
    auto embs = Word2VecReader().read(file, dimVoc, dimEmb);
    if(normalize) {
      float norm = 0;
      for(auto e : embs)
        norm += e * e;
      norm = std::sqrt(norm);
      if(norm != 0)
        for(auto& e : embs)
          e = e / norm;
    }
    t->set(embs);
  });
}

Ptr<NodeInitializer> fromItem(const io::Item& item) {
  if(item.mapped) {
    return fromLambda([item](Tensor tensor) {
      // @TODO: implement other types, for now croak loudly.
      ABORT_IF(tensor->getBackend()->getDeviceId().type != DeviceType::cpu,
               "Memory mapping only works for CPU tensors");
      ABORT_IF(tensor->type() != item.type,
               "Tensor type ({}) and type for mapping ({}) do not match",
               tensor->type(),
               item.type);
<<<<<<< HEAD
      ABORT_IF(tensor->size() != item.size() / sizeOf(item.type),
               "Tensor size ({}) and mapped size ({}) do not match",
               tensor->size(),
               item.size() / sizeOf(item.type));
      auto mp = MemoryPiece::New((uint8_t*)item.ptr, tensor->size() * sizeOf(item.type));
=======
      ABORT_IF(tensor->shape() != item.shape,
               "Tensor shape ({}) and shape of mapped item ({}) do not match",
               tensor->shape(),
               item.shape);
      auto mp = MemoryPiece::New((uint8_t*)item.ptr, item.size()); // @TODO: this is not properly aligned now
>>>>>>> 9a4f7843
      tensor->reset(mp);
    });
  } else {
    return fromLambda(
      [item](Tensor tensor) { tensor->set(item); },
      item.type);
  }
}

Ptr<NodeInitializer> fromTensor(Tensor externalTensor) {
  return fromLambda([externalTensor](Tensor t) { t->copyFrom(externalTensor); }, externalTensor->type());
}

// Computes Google's sinusoidal position embeddings
Ptr<NodeInitializer> sinusoidalPositionEmbeddings(int start) {
  return fromLambda([start](Tensor t) {
    int dimEmb   = t->shape()[-1];
    int dimWords = (int)t->size() / dimEmb;

    float numTimescales = (float)dimEmb / 2;
    float logTimescaleIncrement = std::log(10000.f) / (numTimescales - 1.f);

    std::vector<float> vPos(dimEmb * dimWords, 0);
    for(int p = start; p < dimWords + start; ++p) {
      for(int i = 0; i < numTimescales; ++i) {
        float v = p * std::exp(i * -logTimescaleIncrement);
        vPos[(p - start) * dimEmb + i                     ] = std::sin(v);
        vPos[(p - start) * dimEmb + (int)numTimescales + i] = std::cos(v); // @TODO: is int vs. float correct for num_timescales?
      }
    }

    t->set(vPos);
  }, Type::float32);
}

}  // namespace inits

}  // namespace marian<|MERGE_RESOLUTION|>--- conflicted
+++ resolved
@@ -39,11 +39,7 @@
         auto sharedAllocator = allocator_.lock();
         ABORT_IF(!sharedAllocator, "Allocator in LambdaInitConvert has not been set or expired");
 
-<<<<<<< HEAD
-        auto memory = sharedAllocator->alloc(tensor->size(), intermediateType_);
-=======
         auto memory = sharedAllocator->alloc(requiredBytes(tensor->shape(), intermediateType_));
->>>>>>> 9a4f7843
         auto temp = TensorBase::New(memory,
                                     tensor->shape(),
                                     intermediateType_,
@@ -187,19 +183,11 @@
                "Tensor type ({}) and type for mapping ({}) do not match",
                tensor->type(),
                item.type);
-<<<<<<< HEAD
-      ABORT_IF(tensor->size() != item.size() / sizeOf(item.type),
-               "Tensor size ({}) and mapped size ({}) do not match",
-               tensor->size(),
-               item.size() / sizeOf(item.type));
-      auto mp = MemoryPiece::New((uint8_t*)item.ptr, tensor->size() * sizeOf(item.type));
-=======
       ABORT_IF(tensor->shape() != item.shape,
                "Tensor shape ({}) and shape of mapped item ({}) do not match",
                tensor->shape(),
                item.shape);
       auto mp = MemoryPiece::New((uint8_t*)item.ptr, item.size()); // @TODO: this is not properly aligned now
->>>>>>> 9a4f7843
       tensor->reset(mp);
     });
   } else {
