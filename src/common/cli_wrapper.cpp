--- conflicted
+++ resolved
@@ -128,31 +128,13 @@
   }
 }
 
-<<<<<<< HEAD
-std::string CLIWrapper::failureMessage(const CLI::App* app, const CLI::Error& e) {
-  std::string header = "Error: " + std::string(e.what()) + "\n";
-  if(app->get_help_ptr() != nullptr)
-    header += "Run with " + app->get_help_ptr()->get_name() + " for more information.\n";
-  return header;
-}
-
-std::string CLIWrapper::keyName(const std::string& args) const {
-  // re-use existing functions from CLI11 to keep option names consistent
-  return std::get<1>(
-              CLI::detail::get_names(CLI::detail::split_names(args)))  // get long names only
-      .front();                                                       // get first long name
-}
-
-void CLIWrapper::updateConfig(const YAML::Node& config, const std::string& errorMsg) {
-  std::vector<std::string> invalidKeys;
-=======
 void CLIWrapper::parseAliases() {
   // Exit if no aliases defined
   if(aliases_.empty())
     return;
 
   // Iterate all known aliases, each alias has a key, value, and config
-  for(const auto &alias : aliases_) {
+  for(const auto& alias : aliases_) {
     // Check if the alias option exists in the config (it may come from command line or a config
     // file)
     if(config_[alias.key]) {
@@ -181,13 +163,12 @@
   }
 
   // Remove aliases from the global config to avoid redundancy when writing/reading config files
-  for(const auto &alias : aliases_) {
+  for(const auto& alias : aliases_) {
     config_.remove(alias.key);
   }
 }
 
-void CLIWrapper::updateConfig(const YAML::Node &config, cli::OptionPriority priority, const std::string &errorMsg) {
->>>>>>> 967acf91
+void CLIWrapper::updateConfig(const YAML::Node& config, cli::OptionPriority priority, const std::string& errorMsg) {
   auto cmdOptions = getParsedOptionNames();
   // Keep track of unrecognized options from the provided config
   std::vector<std::string> unknownOpts;
@@ -243,14 +224,9 @@
                        + " with version " + buildVersion());
   out << YAML::BeginMap;
   std::string comment;
-<<<<<<< HEAD
+  // Iterate option names in the same order as they have been created
   for(const auto& key : getOrderedOptionNames()) {
-    // do not proceed keys that are removed from config_
-=======
-  // Iterate option names in the same order as they have been created
-  for(const auto &key : getOrderedOptionNames()) {
     // Do not dump options that were removed from config_
->>>>>>> 967acf91
     if(!config_[key])
       continue;
     // Do not dump options that were not passed via the command line
@@ -271,6 +247,13 @@
   }
   out << YAML::EndMap;
   return out.c_str();
+}
+
+std::string CLIWrapper::keyName(const std::string &args) const {
+  // re-use existing functions from CLI11 to keep option names consistent
+  return std::get<1>(
+              CLI::detail::get_names(CLI::detail::split_names(args)))  // get long names only
+      .front();                                                       // get first long name
 }
 
 std::unordered_set<std::string> CLIWrapper::getParsedOptionNames() const {
@@ -293,7 +276,7 @@
   return keys;
 }
 
-std::string CLIWrapper::failureMessage(const CLI::App *app, const CLI::Error &e) {
+std::string CLIWrapper::failureMessage(const CLI::App* app, const CLI::Error& e) {
   std::string header = "Error: " + std::string(e.what()) + "\n";
   if(app->get_help_ptr() != nullptr)
     header += "Run with " + app->get_help_ptr()->get_name() + " for more information.\n";
