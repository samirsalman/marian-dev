#pragma once

#include <fstream>
#include <iostream>
#include <memory>
#include "common/definitions.h"
#include "common/filesystem.h"
#include "common/logging.h"

#ifdef __GNUC__
#pragma GCC diagnostic push
#pragma GCC diagnostic ignored "-Wsuggest-override"
#endif
#ifdef _MSC_VER
<<<<<<< HEAD
#pragma warning(push)
=======
#pragma warning(push) // 4101: 'identifier' : unreferenced local variable. One parameter variable in zstr.hpp is not used.
>>>>>>> 9a4f7843
#pragma warning(disable : 4101)
#endif
#include "3rd_party/zstr/zstr.hpp"
#ifdef _MSC_VER
#pragma warning(pop)
#endif
#ifdef __GNUC__
#pragma GCC diagnostic pop
#endif

namespace marian {
namespace io {

//////////////////////////////////////////////////////////////////////////////////////////////
class InputFileStream : public std::istream {
public:
  explicit InputFileStream(const std::string& file);
  virtual ~InputFileStream();

  bool empty();
  void setbufsize(size_t size);
  std::string getFileName() const;

protected:
  marian::filesystem::Path file_;
<<<<<<< HEAD
  std::streambuf* streamBuf1_;
  std::streambuf* streamBuf2_;
=======
  std::unique_ptr<std::streambuf> streamBuf1_;
  std::unique_ptr<std::streambuf> streamBuf2_;
>>>>>>> 9a4f7843
  std::vector<char> readBuf_;
};

std::istream& getline(std::istream& in, std::string& line);

//////////////////////////////////////////////////////////////////////////////////////////////
class OutputFileStream : public std::ostream {
public:
  explicit OutputFileStream(const std::string& file);
  virtual ~OutputFileStream();

  template <typename T>
  size_t write(const T* ptr, size_t num = 1) {
    std::ostream::write((char*)ptr, num * sizeof(T));
    // fail() seems to be correct here. Failure to write should abort.
    ABORT_IF(fail(), "Error writing to file '{}'", file_.string());
    return num * sizeof(T);
  }

protected:
  explicit OutputFileStream();  // for temp file

  marian::filesystem::Path file_;
<<<<<<< HEAD
  std::streambuf* streamBuf1_;
  std::streambuf* streamBuf2_;
=======
  std::unique_ptr<std::streambuf> streamBuf1_;
  std::unique_ptr<std::streambuf> streamBuf2_;
>>>>>>> 9a4f7843
};

///////////////////////////////////////////////////////////////////////////////////////////////
class TemporaryFile : public OutputFileStream {
public:
  TemporaryFile(const std::string& base = "/tmp/", bool earlyUnlink = true);
  virtual ~TemporaryFile();

  UPtr<InputFileStream> getInputStream();
  std::string getFileName() const;

protected:
  bool unlink_;
  UPtr<InputFileStream> inSteam_;

  void NormalizeTempPrefix(std::string& base) const;
  void MakeTemp(const std::string& base);
 
};

}  // namespace io
}  // namespace marian<|MERGE_RESOLUTION|>--- conflicted
+++ resolved
@@ -12,11 +12,7 @@
 #pragma GCC diagnostic ignored "-Wsuggest-override"
 #endif
 #ifdef _MSC_VER
-<<<<<<< HEAD
-#pragma warning(push)
-=======
 #pragma warning(push) // 4101: 'identifier' : unreferenced local variable. One parameter variable in zstr.hpp is not used.
->>>>>>> 9a4f7843
 #pragma warning(disable : 4101)
 #endif
 #include "3rd_party/zstr/zstr.hpp"
@@ -42,13 +38,8 @@
 
 protected:
   marian::filesystem::Path file_;
-<<<<<<< HEAD
-  std::streambuf* streamBuf1_;
-  std::streambuf* streamBuf2_;
-=======
   std::unique_ptr<std::streambuf> streamBuf1_;
   std::unique_ptr<std::streambuf> streamBuf2_;
->>>>>>> 9a4f7843
   std::vector<char> readBuf_;
 };
 
@@ -72,13 +63,8 @@
   explicit OutputFileStream();  // for temp file
 
   marian::filesystem::Path file_;
-<<<<<<< HEAD
-  std::streambuf* streamBuf1_;
-  std::streambuf* streamBuf2_;
-=======
   std::unique_ptr<std::streambuf> streamBuf1_;
   std::unique_ptr<std::streambuf> streamBuf2_;
->>>>>>> 9a4f7843
 };
 
 ///////////////////////////////////////////////////////////////////////////////////////////////
