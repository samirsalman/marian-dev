#pragma once

#include "common/filesystem.h"
#include "common/logging.h"
#include "common/definitions.h"
#include "3rd_party/zstr/zstr.hpp"

<<<<<<< HEAD
#include <boost/iostreams/device/file_descriptor.hpp>
#include <boost/iostreams/stream_buffer.hpp>
=======
#ifdef __GNUC__
#pragma GCC diagnostic push
#pragma GCC diagnostic ignored "-Wsuggest-override"
#endif
#include "3rd_party/zstr/zstr.hpp"
#include <boost/iostreams/device/file_descriptor.hpp>
#include <boost/iostreams/stream_buffer.hpp>
#ifdef __GNUC__
#pragma GCC diagnostic pop
#endif
>>>>>>> b6d7c569

#include <iostream>
#include <memory>

#ifdef _MSC_VER
#include <fcntl.h>
#include <io.h>
#include <stdlib.h>
#endif

namespace marian {
namespace io {

class TemporaryFile {
private:
  int fd_{-1};
  bool unlink_;
  std::string name_;

#ifndef _MSC_VER
  int mkstemp_and_unlink(char* tmpl) {
    int ret = mkstemp(tmpl);
    if(unlink_ && ret != -1) {
      ABORT_IF(unlink(tmpl), "Error while deleting '{}'", tmpl);
    }
    return ret;
  }
#endif


  int MakeTemp(const std::string& base) {
#ifdef _MSC_VER
    char* name = tempnam(base.c_str(), "marian.");
    ABORT_IF(name == NULL,
      "Error while making a temporary based on '{}'",
      base);

    int oflag = _O_RDWR | _O_CREAT | _O_EXCL;
    if (unlink_) oflag |= _O_TEMPORARY;

    int ret = open(name, oflag, _S_IREAD | _S_IWRITE);
    ABORT_IF(ret == -1,
      "Error while making a temporary based on '{}'",
      base);

    name_ = name;
    free(name);

    return ret;
#else
    std::string name(base);
    name += "marian.XXXXXX";
    name.push_back(0);
    int ret;
    ABORT_IF(-1 == (ret = mkstemp_and_unlink(&name[0])),
      "Error while making a temporary based on '{}'",
      base);
    name_ = name;
    return ret;
#endif
  }

  void NormalizeTempPrefix(std::string& base) {
    if(base.empty())
      return;

#ifdef _MSC_VER
    if(base.substr(0,4) == "/tmp")
      base = getenv("TMP");
#else
    if(base[base.size() - 1] == '/')
      return;
    struct stat sb;
    // It's fine for it to not exist.
    if(stat(base.c_str(), &sb) == - 1)
      return;
    if(S_ISDIR(sb.st_mode))
      base += '/';
#endif
  }

public:
  TemporaryFile(const std::string base = "/tmp/", bool earlyUnlink = true)
      : unlink_(earlyUnlink) {
    std::string baseTemp(base);
    NormalizeTempPrefix(baseTemp);
    fd_ = MakeTemp(baseTemp);
  }

  ~TemporaryFile() {
#ifdef _MSC_VER
    if (fd_ == -1)
      return;

    if(close(fd_)) {
      std::cerr << "Could not close file " << fd_ << std::endl;
      std::abort();
    }

    if(!unlink_) {
      ABORT_IF(remove(name_.c_str()), "Error while deleting '{}'", name_);
    }
#else
    if(fd_ != -1 && !unlink_) {
      ABORT_IF(unlink(name_.c_str()), "Error while deleting '{}'", name_);
    }
    if(fd_ != -1 && close(fd_)) {
      std::cerr << "Could not close file " << fd_ << std::endl;
      std::abort();
    }
#endif
  }

  int getFileDescriptor() { return fd_; }

  std::string getFileName() { return name_; }
};

class InputFileStream {
public:
  InputFileStream(const std::string& file)
  : file_(file) {
<<<<<<< HEAD
    ABORT_IF(!marian::filesystem::exists(file_), "File '{}' could not be opened", file);

    if(file_.extension() == marian::filesystem::Path(".gz"))
=======
    ABORT_IF(!marian::filesystem::exists(file_), "File '{}' does not exist", file);

    if(file_.extension() == marian::filesystem::Path(".gz"))
      // @TODO: consider make_unique for next refactoring
>>>>>>> b6d7c569
      istream_.reset(new zstr::ifstream(file_.string()));
    else
      istream_.reset(new std::ifstream(file_.string()));
  }

  InputFileStream(TemporaryFile& tempfile)
      : fds_(tempfile.getFileDescriptor(), boost::iostreams::never_close_handle) {
    lseek(tempfile.getFileDescriptor(), 0, SEEK_SET);

    namespace bio = boost::iostreams;
    fdsBuffer_.reset(new bio::stream_buffer<bio::file_descriptor_source>(fds_));
    istream_.reset(new std::istream(fdsBuffer_.get()));
  }

  InputFileStream(std::istream& strm)
  : istream_(new std::istream(strm.rdbuf())) {}

  operator std::istream&() { return *istream_; }

  operator bool() { return (bool)*istream_; }

  bool bad() const {
    return istream_->bad();
  }

  bool fail() const {
    return istream_->fail();
  }

  char widen(char c) {
    return istream_->widen(c);
  }

  std::string path() { return file_.string(); }

  bool empty() { return istream_->peek() == std::ifstream::traits_type::eof(); }

  void setbufsize(size_t size) const {
    istream_->rdbuf()->pubsetbuf(0, 0);
<<<<<<< HEAD
    readBuf_.reset(new char[size]);
    istream_->rdbuf()->pubsetbuf(readBuf_.get(), 0);
=======
    readBuf_.resize(size);
    istream_->rdbuf()->pubsetbuf(readBuf_.data(), readBuf_.size());
>>>>>>> b6d7c569
  }

  template <typename T>
  friend InputFileStream& operator>>(InputFileStream& stream, T& t) {
    *stream.istream_ >> t;
    // bad() seems to be correct here. Should not abort on EOF.
    ABORT_IF(stream.bad(), "Error reading from file '{}'", stream.path());
    return stream;
  }

  template <typename T>
  size_t read(T* ptr, size_t num = 1) {
    istream_->read((char*)ptr, num * sizeof(T));
    // fail() seems to be correct here. Failure to read should abort.
    ABORT_IF(fail(), "Error reading from file '{}'", path());
    return num * sizeof(T);
  }

private:
  marian::filesystem::Path file_;
  std::unique_ptr<std::istream> istream_;

  boost::iostreams::file_descriptor_source fds_;
<<<<<<< HEAD
  std::unique_ptr<boost::iostreams::stream_buffer<boost::iostreams::file_descriptor_source>> fdsBuffer_;

  mutable UPtr<char[]> readBuf_; // for setbuf()
=======
  mutable std::vector<char> readBuf_; // for setbuf()
  std::unique_ptr<boost::iostreams::stream_buffer<boost::iostreams::file_descriptor_source>> fdsBuffer_;


>>>>>>> b6d7c569
};

// wrapper around std::getline() that handles Windows input files with extra CR
// chars at the line end
static inline InputFileStream& getline(InputFileStream& in, std::string& line) {
  std::getline((std::istream&)in, line);
  // bad() seems to be correct here. Should not abort on EOF.
  ABORT_IF(in.bad(), "Error reading from file '{}'", in.path());
  // strip terminal CR if present
  if(in && !line.empty() && line.back() == in.widen('\r'))
    line.pop_back();
  return in;
}

// wrapper around std::getline() that handles Windows input files with extra CR
// chars at the line end
static inline InputFileStream& getline(InputFileStream& in, std::string& line, char delim) {
  std::getline((std::istream&)in, line, delim);
  // bad() seems to be correct here. Should not abort on EOF.
  ABORT_IF(in.bad(), "Error reading from file '{}'", in.path());
  // strip terminal CR if present
  if(in && !line.empty() && line.back() == in.widen('\r'))
    line.pop_back();
  return in;
}

class OutputFileStream {
public:
  OutputFileStream(const std::string& file) : file_(file) {
    if(file_.extension() == marian::filesystem::Path(".gz"))
      ostream_.reset(new zstr::ofstream(file_.string()));
    else
      ostream_.reset(new std::ofstream(file_.string()));

    ABORT_IF(!marian::filesystem::exists(file_), "File '{}' could not be opened", file);
  }

  OutputFileStream(TemporaryFile& tempfile)
      : fds_(tempfile.getFileDescriptor(), boost::iostreams::never_close_handle) {
    lseek(tempfile.getFileDescriptor(), 0, SEEK_SET);

    namespace bio = boost::iostreams;
    fdsBuffer_.reset(new bio::stream_buffer<bio::file_descriptor_sink>(fds_));
    ostream_.reset(new std::ostream(fdsBuffer_.get()));
  }

  OutputFileStream(std::ostream& strm) {
    ostream_.reset(new std::ostream(strm.rdbuf()));
  }

  operator std::ostream&() { return *ostream_; }

  operator bool() { return (bool)*ostream_; }

  bool bad() const {
    return ostream_->bad();
  }

  bool fail() const {
    return ostream_->fail();
  }

  template <typename T>
  friend OutputFileStream& operator<<(OutputFileStream& stream, const T& t) {
    *stream.ostream_ << t;
    // fail() seems to be correct here. Failure to write should abort.
    ABORT_IF(stream.fail(), "Error writing to file '{}'", stream.path());
    return stream;
  }

  // handle things like std::endl which is actually a function not a value
  friend OutputFileStream& operator<<(OutputFileStream& stream, std::ostream& (*var)(std::ostream&)) {
    *stream.ostream_ << var;
    // fail() seems to be correct here. Failure to write should abort.
    ABORT_IF(stream.fail(), "Error writing to file '{}'", stream.path());
    return stream;
  }

  template <typename T>
  size_t write(const T* ptr, size_t num = 1) {
    ostream_->write((char*)ptr, num * sizeof(T));
    // fail() seems to be correct here. Failure to write should abort.
    ABORT_IF(fail(), "Error writing to file '{}'", path());
    return num * sizeof(T);
  }

  std::string path() { return file_.string(); }

private:
  marian::filesystem::Path file_;
  std::unique_ptr<std::ostream> ostream_;

<<<<<<< HEAD
=======

>>>>>>> b6d7c569
  boost::iostreams::file_descriptor_sink fds_;
  std::unique_ptr<boost::iostreams::stream_buffer<boost::iostreams::file_descriptor_sink>> fdsBuffer_;
};

}
}<|MERGE_RESOLUTION|>--- conflicted
+++ resolved
@@ -3,12 +3,7 @@
 #include "common/filesystem.h"
 #include "common/logging.h"
 #include "common/definitions.h"
-#include "3rd_party/zstr/zstr.hpp"
-
-<<<<<<< HEAD
-#include <boost/iostreams/device/file_descriptor.hpp>
-#include <boost/iostreams/stream_buffer.hpp>
-=======
+
 #ifdef __GNUC__
 #pragma GCC diagnostic push
 #pragma GCC diagnostic ignored "-Wsuggest-override"
@@ -19,7 +14,6 @@
 #ifdef __GNUC__
 #pragma GCC diagnostic pop
 #endif
->>>>>>> b6d7c569
 
 #include <iostream>
 #include <memory>
@@ -142,16 +136,10 @@
 public:
   InputFileStream(const std::string& file)
   : file_(file) {
-<<<<<<< HEAD
-    ABORT_IF(!marian::filesystem::exists(file_), "File '{}' could not be opened", file);
-
-    if(file_.extension() == marian::filesystem::Path(".gz"))
-=======
     ABORT_IF(!marian::filesystem::exists(file_), "File '{}' does not exist", file);
 
     if(file_.extension() == marian::filesystem::Path(".gz"))
       // @TODO: consider make_unique for next refactoring
->>>>>>> b6d7c569
       istream_.reset(new zstr::ifstream(file_.string()));
     else
       istream_.reset(new std::ifstream(file_.string()));
@@ -191,13 +179,8 @@
 
   void setbufsize(size_t size) const {
     istream_->rdbuf()->pubsetbuf(0, 0);
-<<<<<<< HEAD
-    readBuf_.reset(new char[size]);
-    istream_->rdbuf()->pubsetbuf(readBuf_.get(), 0);
-=======
     readBuf_.resize(size);
     istream_->rdbuf()->pubsetbuf(readBuf_.data(), readBuf_.size());
->>>>>>> b6d7c569
   }
 
   template <typename T>
@@ -221,16 +204,10 @@
   std::unique_ptr<std::istream> istream_;
 
   boost::iostreams::file_descriptor_source fds_;
-<<<<<<< HEAD
-  std::unique_ptr<boost::iostreams::stream_buffer<boost::iostreams::file_descriptor_source>> fdsBuffer_;
-
-  mutable UPtr<char[]> readBuf_; // for setbuf()
-=======
   mutable std::vector<char> readBuf_; // for setbuf()
   std::unique_ptr<boost::iostreams::stream_buffer<boost::iostreams::file_descriptor_source>> fdsBuffer_;
 
 
->>>>>>> b6d7c569
 };
 
 // wrapper around std::getline() that handles Windows input files with extra CR
@@ -323,10 +300,7 @@
   marian::filesystem::Path file_;
   std::unique_ptr<std::ostream> ostream_;
 
-<<<<<<< HEAD
-=======
-
->>>>>>> b6d7c569
+
   boost::iostreams::file_descriptor_sink fds_;
   std::unique_ptr<boost::iostreams::stream_buffer<boost::iostreams::file_descriptor_sink>> fdsBuffer_;
 };
