#pragma once
#include "common/logging.h" // for ABORT and ABORT_IF
#include "common/shape.h"

#if __GNUC__ >= 7
#pragma GCC diagnostic push
#pragma GCC diagnostic ignored "-Wint-in-bool-context" // gcc-7 introduces this warning, triggered in 3rd-party code
#endif
#include "half_float/umHalf.h"
#if __GNUC__ >= 7
#pragma GCC diagnostic pop
#endif

#include <iostream>
#include <string>
#include <functional>
#include <type_traits>

#ifndef __CUDACC__ // NVCC is very unreliable when it comes to CPU intrinsics, we hide them completely from NVCC-compiled code
#include <immintrin.h>
#endif

#ifdef __CUDACC__ // nvcc is compiling this code
#include <cuda.h> // required to see CUDA_VERSION
#if (CUDA_VERSION > 9000 && (__CUDA_ARCH__ >= 600 || !defined(__CUDA_ARCH__)))
#define COMPILE_FP16 1 // we are in GPU code and we know what to do with FP16 code
#else
#define COMPILE_FP16 0 // we are in GPU code, but compute capability is too low to use FP16
#endif
#elif CUDA_FOUND // other compiler, likely host code. Should be fine with seeing the correct includes with host code
#include <cuda.h> // required to see CUDA_VERSION
#if (CUDA_VERSION > 9000)
#define COMPILE_FP16 1
#else
#define COMPILE_FP16 0
#endif
#else
#define COMPILE_FP16 0
#endif

#ifdef _MSC_VER
// @BUGBUG: Visual Studio somehow fails on template expansions for float16.
//          To be able to build on Windows, we temporarily disable this, until the greater merge has happened.
#define DISPATCH_BY_TYPE0(type, func) \
do { \
  switch(type) { \
    case Type::int8:    return func<int8_t  >(); \
    case Type::int16:   return func<int16_t >(); \
    case Type::int32:   return func<int32_t >(); \
    case Type::int64:   return func<int64_t >(); \
    case Type::uint8:   return func<uint8_t >(); \
    case Type::uint16:  return func<uint16_t>(); \
    case Type::uint32:  return func<uint32_t>(); \
    case Type::uint64:  return func<uint64_t>(); \
    case Type::float16: ABORT("Broken type {}", type);/*return func<float16 >();*/ \
    case Type::float32: return func<float   >(); \
    case Type::float64: return func<double  >(); \
    default: ABORT("Unknown type {}", type); \
  } \
} while(0)

#define DISPATCH_BY_TYPE1(type, func, arg1) \
do { \
  switch(type) { \
    case Type::int8:    return func<int8_t  >(arg1); \
    case Type::int16:   return func<int16_t >(arg1); \
    case Type::int32:   return func<int32_t >(arg1); \
    case Type::int64:   return func<int64_t >(arg1); \
    case Type::uint8:   return func<uint8_t >(arg1); \
    case Type::uint16:  return func<uint16_t>(arg1); \
    case Type::uint32:  return func<uint32_t>(arg1); \
    case Type::uint64:  return func<uint64_t>(arg1); \
    case Type::float16: ABORT("Broken type {}", type);/*return func<float16 >(arg1);*/ \
    case Type::float32: return func<float   >(arg1); \
    case Type::float64: return func<double  >(arg1); \
    default: ABORT("Unknown type {}", type); \
  } \
} while(0)
#else
#define DISPATCH_BY_TYPE0(type, func) \
do { \
  switch(type) { \
    case Type::int8:    return func<int8_t  >(); \
    case Type::int16:   return func<int16_t >(); \
    case Type::int32:   return func<int32_t >(); \
    case Type::int64:   return func<int64_t >(); \
    case Type::uint8:   return func<uint8_t >(); \
    case Type::uint16:  return func<uint16_t>(); \
    case Type::uint32:  return func<uint32_t>(); \
    case Type::uint64:  return func<uint64_t>(); \
    case Type::float16: return func<float16 >(); \
    case Type::float32: return func<float   >(); \
    case Type::float64: return func<double  >(); \
    default: ABORT("Unknown type {}", type); \
  } \
} while(0)

#define DISPATCH_BY_TYPE1(type, func, arg1) \
do { \
  switch(type) { \
    case Type::int8:    return func<int8_t  >(arg1); \
    case Type::int16:   return func<int16_t >(arg1); \
    case Type::int32:   return func<int32_t >(arg1); \
    case Type::int64:   return func<int64_t >(arg1); \
    case Type::uint8:   return func<uint8_t >(arg1); \
    case Type::uint16:  return func<uint16_t>(arg1); \
    case Type::uint32:  return func<uint32_t>(arg1); \
    case Type::uint64:  return func<uint64_t>(arg1); \
    case Type::float16: return func<float16 >(arg1); \
    case Type::float32: return func<float   >(arg1); \
    case Type::float64: return func<double  >(arg1); \
    default: ABORT("Unknown type {}", type); \
  } \
} while(0)
#endif

#define DISPATCH_BY_TYPE2(type, func, arg1, arg2) \
do { \
  switch(type) { \
    case Type::int8    : return func<int8_t  >(arg1, arg2); \
    case Type::int16   : return func<int16_t >(arg1, arg2); \
    case Type::int32   : return func<int32_t >(arg1, arg2); \
    case Type::int64   : return func<int64_t >(arg1, arg2); \
    case Type::uint8   : return func<uint8_t >(arg1, arg2); \
    case Type::uint16  : return func<uint16_t>(arg1, arg2); \
    case Type::uint32  : return func<uint32_t>(arg1, arg2); \
    case Type::uint64  : return func<uint64_t>(arg1, arg2); \
    case Type::float16 : return func<float16 >(arg1, arg2); \
    case Type::float32 : return func<float   >(arg1, arg2); \
    case Type::float64 : return func<double  >(arg1, arg2); \
    default: ABORT("Unknown type {}", type); \
  } \
} while(0)

namespace marian {

// small struct to enable templating based on types use for packing
struct packed16 {
  uint16_t x;
};

// small struct to enable templating based on types use for packing. This is a memory holder.
// There's no difference between packed8avx2 and packed8avx512. But, they are separately defined to be distinguished.
struct packed8avx2 {
  uint8_t x;
};

// small struct to enable templating based on types use for packing. This is a memory holder.
struct packed8avx512 {
  uint8_t x;
};

#ifndef __CUDACC__ // vectorized types not available from .cu files

// @TODO: check what intrinsics are actually available.
struct float32x4 {
private:
  __m128 f_;

public:
  float32x4() {}
  float32x4(const __m128& f) : f_(f) {}
  float32x4(const float& f) : f_(_mm_set1_ps(f)) {} // __m128 _mm_set1_ps(float) copies value into all slots

  operator const __m128&() const { return f_; }
  operator __m128&() { return f_; }

  float operator[] (size_t i) const {
    return *(((float*)&f_) + i); // potentially undefined, but efficient. In practice __m128 is an array of floats
  }

  friend std::ostream& operator<<(std::ostream& out, float32x4 f4) {
    float* a = (float*)&f4;
    out << "[" << a[0];
    for(int i = 1; i < 4; i++)
      out << " " << a[i];
    out << "]";
    return out;
  }
};

// @TODO: consider how code can be shared via templating
#ifdef __AVX__
struct float32x8 {
private:
  __m256 f_;

public:
  float32x8() {}
  float32x8(const __m256& f) : f_(f) {}
  float32x8(const float& f) : f_(_mm256_set1_ps(f)) {} // __m256 _mm_set1_ps(float) copies value into all slots

  operator const __m256&() const { return f_; }
  operator __m256&() { return f_; }

  float operator[] (size_t i) const {
    return *(((float*)&f_) + i); // potentially undefined, but efficient. In practice __m128 is an array of floats
  }

  friend std::ostream& operator<<(std::ostream& out, float32x8 f8) {
    float* a = (float*)&f8;
    out << "[" << a[0];
    for(int i = 1; i < 8; i++)
      out << " " << a[i];
    out << "]";
    return out;
  }
};
#else
//Dummy version to get things to compile on older CPUs
struct float32x8 {
};
#endif
#endif

// Internal to types.h, don't use. Use test functions below.
enum class TypeClass : size_t {
  signed_type   = 0x0100,
  unsigned_type = 0x0200,
  float_type    = 0x0400,

  packed_type   = 0x0800, // special packed (CPU cache friendly) type class, used in FBGEMM, not meant to be used anywhere else
  avx2_type     = 0x1000, // processor-specific layout for avx2, currently used for FBGEMM only
  avx512_type   = 0x2000, // processor-specific layout for avx512, currently used for FBGEMM only

  size_mask     = 0x00FF,
  class_mask    = 0xFF00
};

constexpr inline size_t operator+(TypeClass typeClass, size_t val) {
  return (size_t)typeClass + val;
}

constexpr inline size_t operator+(size_t val, TypeClass typeClass) {
  return val + (size_t)typeClass;
}

// @TODO: rename to ElementType when things become stable, so it's easier to review
enum class Type : size_t {
  int8     = TypeClass::signed_type + 1u,
  int16    = TypeClass::signed_type + 2u,
  int32    = TypeClass::signed_type + 4u,
  int64    = TypeClass::signed_type + 8u,

  uint8    = TypeClass::unsigned_type + 1u,
  uint16   = TypeClass::unsigned_type + 2u,
  uint32   = TypeClass::unsigned_type + 4u,
  uint64   = TypeClass::unsigned_type + 8u,

  float16  = TypeClass::float_type + 2u,
  float32  = TypeClass::float_type + 4u,
  float64  = TypeClass::float_type + 8u,

  packed16      = TypeClass::packed_type + 2u,                          // special type for FBGEMM, not meant to be used anywhere else, not meant to be accessed invidually. Internal actual type (uint16) is meaningless.
  packed8avx2   = TypeClass::packed_type + 1u + TypeClass::avx2_type,   // special type for FBGEMM with AVX2, not meant to be used anywhere else, not meant to be accessed invidually. Internal actual type (uint8) is meaningless.
  packed8avx512 = TypeClass::packed_type + 1u + TypeClass::avx512_type, // special type for FBGEMM with AVX512, not meant to be used anywhere else, not meant to be accessed invidually. Internal actual type (uint8) is meaningless.
  
};

static inline size_t operator&(TypeClass typeClass, Type type) {
  return (size_t)typeClass & (size_t)type;
}

<<<<<<< HEAD
// check if two types have the same type class, i.e. float16 and float32 returns true
static inline bool sameTypeClass(Type type1, Type type2) {
  size_t classMask = 0xFF00;
  return ((size_t)type1 & classMask) == ((size_t)type2 & classMask);
=======
static inline bool isSameTypeClass(Type type1, Type type2) {
  return (TypeClass::class_mask & type1) == (TypeClass::class_mask & type2);
>>>>>>> 88d99805
}

static inline size_t sizeOf(Type type) {
  return TypeClass::size_mask & type;
}

static inline bool isSignedInt(Type type) {
  return (TypeClass::signed_type & type) != 0;
}

static inline bool isUnsignedInt(Type type) {
  return (TypeClass::unsigned_type & type) != 0;
}

static inline bool isInt(Type type) {
  return isSignedInt(type) || isUnsignedInt(type);
}

static inline bool isFloat(Type type) {
  return (TypeClass::float_type & type) != 0;
}

static inline bool isPacked(Type type) {
  return (TypeClass::packed_type & type) != 0;
}

static inline bool isAvx2(Type type) {
  return (TypeClass::avx2_type & type) != 0;
}

static inline bool isAvx512(Type type) {
  return (TypeClass::avx512_type & type) != 0;
}

size_t requiredBytes(const Shape& shape, Type type); // towards Frank's vision of joint Shape/Type

template <typename T>
inline bool matchType(Type type);

// clang-format off
template <> inline bool matchType<int8_t>(Type type)   { return type == Type::int8;     }
template <> inline bool matchType<int16_t>(Type type)  { return type == Type::int16;    }
template <> inline bool matchType<int32_t>(Type type)  { return type == Type::int32;    }
template <> inline bool matchType<int64_t>(Type type)  { return type == Type::int64;    }

// In case of packed type, it uses uint8 as underlying memory type
template <> inline bool matchType<uint8_t>(Type type)  { return type == Type::uint8;    }
template <> inline bool matchType<uint16_t>(Type type) { return type == Type::uint16;   }
template <> inline bool matchType<uint32_t>(Type type) { return type == Type::uint32;   }
template <> inline bool matchType<uint64_t>(Type type) { return type == Type::uint64;   }

template <> inline bool matchType<float16>(Type type)  { return type == Type::float16;  }
template <> inline bool matchType<float>(Type type)    { return type == Type::float32;  }
template <> inline bool matchType<double>(Type type)   { return type == Type::float64;  }

template <> inline bool matchType<packed16>(Type type)       { return type == Type::packed16;       }
template <> inline bool matchType<packed8avx2>(Type type)    { return type == Type::packed8avx2;    }
template <> inline bool matchType<packed8avx512>(Type type)  { return type == Type::packed8avx512;  }
// clang-format on

static inline std::ostream& operator<<(std::ostream& out, Type type) {
  switch(type) {
    case Type::int8    : out << "int8"; break;
    case Type::int16   : out << "int16"; break;
    case Type::int32   : out << "int32"; break;
    case Type::int64   : out << "int64"; break;

    case Type::uint8   : out << "uint8"; break;
    case Type::uint16  : out << "uint16"; break;
    case Type::uint32  : out << "uint32"; break;
    case Type::uint64  : out << "uint64"; break;

    case Type::float16 : out << "float16"; break;
    case Type::float32 : out << "float32"; break;
    case Type::float64 : out << "float64"; break;

    case Type::packed16      : out << "packed16"; break;
    case Type::packed8avx2   : out << "packed8avx2"; break;
    case Type::packed8avx512 : out << "packed8avx512"; break;
  }
  return out;
}

template <typename T>
inline std::string request();

// clang-format off
template <> inline std::string request<int8_t>()  { return "int8"; }
template <> inline std::string request<int16_t>() { return "int16"; }
template <> inline std::string request<int32_t>() { return "int32"; }
template <> inline std::string request<int64_t>() { return "int64"; }

template <> inline std::string request<uint8_t>()  { return "uint8"; }
template <> inline std::string request<uint16_t>() { return "uint16"; }
template <> inline std::string request<uint32_t>() { return "uint32"; }
template <> inline std::string request<uint64_t>() { return "uint64"; }

template <> inline std::string request<float16>()  { return "float16"; }
template <> inline std::string request<float>()    { return "float32"; }
template <> inline std::string request<double>()   { return "float64"; }

template <> inline std::string request<packed16>() { return "packed16"; }
template <> inline std::string request<packed8avx2>()  { return "packed8avx2"; }
template <> inline std::string request<packed8avx512>()  { return "packed8avx512"; }
// clang-format on

static Type inline typeFromString(const std::string& str) {
  if(str == "int8")
    return Type::int8;
  if(str == "int16")
    return Type::int16;
  if(str == "int32")
    return Type::int32;
  if(str == "int64")
    return Type::int64;

  if(str == "uint8")
    return Type::uint8;
  if(str == "uint16")
    return Type::uint16;
  if(str == "uint32")
    return Type::uint32;
  if(str == "uint64")
    return Type::uint64;

  if(str == "float16")
    return Type::float16;
  if(str == "float32")
    return Type::float32;
  if(str == "float64")
    return Type::float64;
  
  if(str == "packed16")
    return Type::packed16;
  if(str == "packed8avx2")
    return Type::packed8avx2;
  if(str == "packed8avx512")
    return Type::packed8avx512;

  ABORT("Unknown type {}", str);
}

template <typename T>
inline Type typeId();

template <> inline Type typeId<int8_t>()   { return Type::int8; }
template <> inline Type typeId<int16_t>()  { return Type::int16; }
template <> inline Type typeId<int32_t>()  { return Type::int32; }
template <> inline Type typeId<int64_t>()  { return Type::int64; }

template <> inline Type typeId<uint8_t>()  { return Type::uint8; }
template <> inline Type typeId<uint16_t>() { return Type::uint16; }
template <> inline Type typeId<uint32_t>() { return Type::uint32; }
template <> inline Type typeId<uint64_t>() { return Type::uint64; }

template <> inline Type typeId<float16>()  { return Type::float16; }
template <> inline Type typeId<float>()    { return Type::float32; }
template <> inline Type typeId<double>()   { return Type::float64; }

template <> inline Type typeId<packed16>()      { return Type::packed16; }
template <> inline Type typeId<packed8avx2>()   { return Type::packed8avx2; }
template <> inline Type typeId<packed8avx512>() { return Type::packed8avx512; }

// Abort if given C++ does not correspond to runtime type
template <typename T>
void matchOrAbort(Type type) {
  ABORT_IF(!matchType<T>(type),
           "Requested type ({}) and underlying type ({}) do not match",
           request<T>(),
           type);
}

namespace typeFitting { // own namespace instead of in class, otherwise we get error "explicit specialization in non-namespace scope"

  // compares max for different types as constexpr, so can be used at compile-time to determine if RequestType type max fits into ReturnType max, see std::conditional below.
  template <typename RequestType, typename ReturnType>
  constexpr bool fitsIntoMax() { return std::numeric_limits<RequestType>::max() <= std::numeric_limits<ReturnType>::max(); } // for built-in types everything is constexpr

  // add specializations here when needed
  template <> constexpr bool fitsIntoMax<float16, float>() { return true; };  // for float16 conversion to float is not constexpr, hence specializations
  template <> constexpr bool fitsIntoMax<float, float16>() { return false; }; // for float16 conversion to float is not constexpr, hence specializations
}

template <typename ReturnType>
class NumericLimits {
private:
  
  template <typename MaxType> void setLimitsMax() {
    max    = (ReturnType)std::numeric_limits<MaxType>::max();
    lowest = (ReturnType)std::numeric_limits<MaxType>::lowest();
  }

  template <typename RequestType>
  void setLimits() {
    // check if the maximum of type RequestType fits into ReturnType
    constexpr bool fits = typeFitting::fitsIntoMax<RequestType, ReturnType>();
    // and then use the smaller of each types to determine max, min, lowest.
    using MaxType = typename std::conditional<fits, RequestType, ReturnType>::type;
    setLimitsMax<MaxType>();
    // @TODO: should we rather abort if the RequestType does not fit into ReturnType instead of clipping to smaller type? 
    // ABORT_IF(!fits, "Type {} is too small to contain max of type {}", typeId<ReturnType>(), typeId<RequestType>());
  }

  void setLimits(Type type) {
    DISPATCH_BY_TYPE0(type, setLimits);
  }

public:
  ReturnType max;
  ReturnType lowest;

  NumericLimits(Type type) {
    setLimits(type);
  }
};

}  // namespace marian

// custom specialization of std::hash can be injected in namespace std
namespace std {
  template<> struct hash<::marian::Type> {
    size_t operator()(const ::marian::Type& type) const noexcept {
      return (size_t)type; // type is already a unique value of type size_t
    }
  };
}<|MERGE_RESOLUTION|>--- conflicted
+++ resolved
@@ -261,15 +261,8 @@
   return (size_t)typeClass & (size_t)type;
 }
 
-<<<<<<< HEAD
-// check if two types have the same type class, i.e. float16 and float32 returns true
-static inline bool sameTypeClass(Type type1, Type type2) {
-  size_t classMask = 0xFF00;
-  return ((size_t)type1 & classMask) == ((size_t)type2 & classMask);
-=======
 static inline bool isSameTypeClass(Type type1, Type type2) {
   return (TypeClass::class_mask & type1) == (TypeClass::class_mask & type2);
->>>>>>> 88d99805
 }
 
 static inline size_t sizeOf(Type type) {
