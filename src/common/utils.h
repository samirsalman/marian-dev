--- conflicted
+++ resolved
@@ -1,8 +1,5 @@
 #pragma once
-<<<<<<< HEAD
-=======
 
->>>>>>> b8c5bcf1
 #include <string>
 #include <vector>
 
