#include "common/config_parser.h"

#include "common/definitions.h"
#include "common/cli_helper.h"
#include "common/config_validator.h"
#include "common/file_stream.h"
#include "common/logging.h"
#include "common/utils.h"
#include "3rd_party/exception.h"

#include <algorithm>
#include <set>
#include <stdexcept>
#include <string>

#if MKL_FOUND
#include <mkl.h>
#else
#if BLAS_FOUND
#include <cblas.h>
#endif
#endif

namespace marian {

// TODO: move to CLIWrapper and update
const std::set<std::string> PATHS = {"model",
                                     "models",
                                     "train-sets",
                                     "vocabs",
                                     "embedding-vectors",
                                     "valid-sets",
                                     "valid-script-path",
                                     "valid-log",
                                     "valid-translation-output",
                                     "log",
									 "output" };

void ConfigParser::addOptionsGeneral(cli::CLIWrapper& cli) {
  int defaultWorkspace = (mode_ == cli::mode::translation) ? 512 : 2048;

  cli.switchGroup("General options");

  // clang-format off
  cli.add<std::vector<std::string>>("--config,-c",
     "Configuration file(s). If multiple, later overrides earlier");
  cli.add<size_t>("--workspace,-w",
      "Preallocate  arg  MB of work space",
      defaultWorkspace);
  cli.add_nondefault<std::string>("--log",
     "Log training process information to file given by  arg");
  cli.add<std::string>("--log-level",
     "Set verbosity level of logging: trace, debug, info, warn, err(or), critical, off",
     "info");
  cli.add_nondefault<std::string>("--log-time-zone",
     "Set time zone for the date shown on logging");
  cli.add<bool>("--quiet",
     "Suppress all logging to stderr. Logging to files still works");
  cli.add<bool>("--quiet-translation",
     "Suppress logging for translation");
  cli.add<size_t>("--seed",
     "Seed for all random number generators. 0 means initialize randomly");
  cli.add<float>("--clip-gemm",
     "If not 0 clip GEMM input values to +/- arg");
  cli.add<bool>("--interpolate-env-vars",
     "allow the use of environment variables in paths, of the form ${VAR_NAME}");
  cli.add<bool>("--relative-paths",
     "All paths are relative to the config file location");
  cli.add<bool>("--dump-config",
     "Dump current (modified) configuration to stdout and exit");
  // clang-format on
}

void ConfigParser::addOptionsModel(cli::CLIWrapper& cli) {
  cli.switchGroup("Model options");

  // clang-format off
  if(mode_ == cli::mode::translation) {
    cli.add<std::vector<std::string>>("--models,-m",
      "Paths to model(s) to be loaded");
  } else {
    cli.add<std::string>("--model,-m",
      "Path prefix for model to be saved/resumed",
      "model.npz");

    if(mode_ == cli::mode::training) {
      cli.add_nondefault<std::string>("--pretrained-model",
        "Path prefix for pre-trained model to initialize model weights");
    }
  }

  cli.add<bool>("--ignore-model-config",
      "Ignore the model configuration saved in npz file");
  cli.add<std::string>("--type",
      "Model type: amun, nematus, s2s, multi-s2s, transformer",
      "amun");
  cli.add<std::vector<int>>("--dim-vocabs",
      "Maximum items in vocabulary ordered by rank, 0 uses all items in the provided/created vocabulary file",
      std::vector<int>({0, 0}));
  cli.add<int>("--dim-emb",
      "Size of embedding vector",
      512);
  cli.add<int>("--dim-rnn",
      "Size of rnn hidden state", 1024);
  cli.add<std::string>("--enc-type",
      "Type of encoder RNN : bidirectional, bi-unidirectional, alternating (s2s)",
      "bidirectional");
  cli.add<std::string>("--enc-cell",
      "Type of RNN cell: gru, lstm, tanh (s2s)", "gru");
  cli.add<int>("--enc-cell-depth",
      "Number of transitional cells in encoder layers (s2s)",
      1);
  cli.add<int>("--enc-depth",
      "Number of encoder layers (s2s)",
      1);
  cli.add<std::string>("--dec-cell",
      "Type of RNN cell: gru, lstm, tanh (s2s)",
      "gru");
  cli.add<int>("--dec-cell-base-depth",
      "Number of transitional cells in first decoder layer (s2s)",
      2);
  cli.add<int>("--dec-cell-high-depth",
      "Number of transitional cells in next decoder layers (s2s)",
      1);
  cli.add<int>("--dec-depth",
      "Number of decoder layers (s2s)",
      1);
  cli.add<bool>("--skip",
      "Use skip connections (s2s)");
  cli.add<bool>("--layer-normalization",
      "Enable layer normalization");
  cli.add<bool>("--right-left",
      "Train right-to-left model");
  cli.add<bool>("--best-deep",
      "Use Edinburgh deep RNN configuration (s2s)");
  cli.add_nondefault<std::vector<size_t>>("--special-vocab",
      "Model-specific special vocabulary ids");
  cli.add<bool>("--tied-embeddings",
      "Tie target embeddings and output embeddings in output layer");
  cli.add<bool>("--tied-embeddings-src",
      "Tie source and target embeddings");
  cli.add<bool>("--tied-embeddings-all",
      "Tie all embedding layers and output layer");

  // Transformer options
  cli.add<int>("--transformer-heads",
      "Number of heads in multi-head attention (transformer)",
      8);
  cli.add<bool>("--transformer-no-projection",
      "Omit linear projection after multi-head attention (transformer)");
  cli.add<int>("--transformer-dim-ffn",
      "Size of position-wise feed-forward network (transformer)",
      2048);
  cli.add<int>("--transformer-ffn-depth",
      "Depth of filters (transformer)",
      2);
  cli.add<std::string>("--transformer-ffn-activation",
      "Activation between filters: swish or relu (transformer)",
      "swish");
  cli.add<int>("--transformer-dim-aan",
      "Size of position-wise feed-forward network in AAN (transformer)",
      2048);
  cli.add<int>("--transformer-aan-depth",
      "Depth of filter for AAN (transformer)",
      2);
  cli.add<std::string>("--transformer-aan-activation",
      "Activation between filters in AAN: swish or relu (transformer)",
      "swish");
  cli.add<bool>("--transformer-aan-nogate",
      "Omit gate in AAN (transformer)");
  cli.add<std::string>("--transformer-decoder-autoreg",
      "Type of autoregressive layer in transformer decoder: self-attention, average-attention (transformer)",
      "self-attention");
  cli.add<std::vector<size_t>>("--transformer-tied-layers",
      "List of tied decoder layers (transformer)");
  cli.add<std::string>("--transformer-guided-alignment-layer",
      "Last or number of layer to use for guided alignment training in transformer",
      "last");
  cli.add<std::string>("--transformer-preprocess",
      "Operation before each transformer layer: d = dropout, a = add, n = normalize");
  cli.add<std::string>("--transformer-postprocess-emb",
      "Operation after transformer embedding layer: d = dropout, a = add, n = normalize",
      "d");
  cli.add<std::string>("--transformer-postprocess",
      "Operation after each transformer layer: d = dropout, a = add, n = normalize",
      "dan");

#ifdef CUDNN
  cli.add<int>("--char-stride",
      "Width of max-pooling layer after convolution layer in char-s2s model",
      5);
  cli.add<int>("--char-highway",
      "Number of highway network layers after max-pooling in char-s2s model",
      4);
  cli.add<std::vector<int>>("--char-conv-filters-num",
      "Numbers of convolution filters of correspoding width in char-s2s model",
      std::vector<int>({200, 200, 250, 250, 300, 300, 300, 300}));
  cli.add<std::vector<int>>("--char-conv-filters-widths",
      "Convolution window widths in char-s2s model",
      std::vector<int>({1, 2, 3, 4, 5, 6, 7, 8}));
#endif

  if(mode_ == cli::mode::training) {
    // TODO: add ->range(0,1);
    cli.add<float>("--dropout-rnn",
        "Scaling dropout along rnn layers and time (0 = no dropout)");
    cli.add<float>("--dropout-src",
        "Dropout source words (0 = no dropout)");
    cli.add<float>("--dropout-trg",
        "Dropout target words (0 = no dropout)");
    cli.add<float>("--grad-dropping-rate",
        "Gradient Dropping rate (0 = no gradient Dropping)");
    cli.add<float>("--grad-dropping-momentum",
        "Gradient Dropping momentum decay rate (0.0 to 1.0)");
    cli.add<size_t>("--grad-dropping-warmup",
        "Do not apply gradient dropping for the first arg steps",
        100);
    cli.add<float>("--transformer-dropout",
        "Dropout between transformer layers (0 = no dropout)");
    cli.add<float>("--transformer-dropout-attention",
        "Dropout for transformer attention (0 = no dropout)");
    cli.add<float>("--transformer-dropout-ffn",
        "Dropout for transformer filter (0 = no dropout)");
  }
  // clang-format on
}

void ConfigParser::addOptionsTraining(cli::CLIWrapper& cli) {
  cli.switchGroup("Training options");
  // clang-format off
  cli.add<std::string>("--cost-type",
      "Optimization criterion: ce-mean, ce-mean-words, ce-sum, perplexity", "ce-mean");
  cli.add<bool>("--overwrite",
      "Overwrite model with following checkpoints");
  cli.add<bool>("--no-reload",
      "Do not load existing model specified in --model arg");
  cli.add<std::vector<std::string>>("--train-sets,-t",
      "Paths to training corpora: source target");
  cli.add<std::vector<std::string>>("--vocabs,-v",
      "Paths to vocabulary files have to correspond to --train-sets. "
      "If this parameter is not supplied we look for vocabulary files "
      "source.{yml,json} and target.{yml,json}. "
      "If these files do not exist they are created");

  // scheduling options
  cli.add<size_t>("--after-epochs,-e",
      "Finish after this many epochs, 0 is infinity");
  cli.add<size_t>("--after-batches",
      "Finish after this many batch updates, 0 is infinity");
  cli.add<size_t>("--disp-freq",
      "Display information every  arg  updates",
      1000);
  cli.add<bool>("--disp-label-counts",
      "Display label counts when logging loss progress");
  cli.add<size_t>("--save-freq",
      "Save model file every  arg  updates",
      10000);

  addSuboptionsInputLength(cli);

  // data management options
  cli.add<bool>("--no-shuffle",
      "Skip shuffling of training data before each epoch");
  cli.add<bool>("--no-restore-corpus",
      "Skip restoring corpus state after training is restarted");
  cli.add<std::string>("--tempdir,-T",
      "Directory for temporary (shuffled) files and database",
      "/tmp");
  cli.add<std::string>("--sqlite",
      "Use disk-based sqlite3 database for training corpus storage, default"
      " is temporary with path creates persistent storage")
    ->implicit_val("temporary");
  cli.add<bool>("--sqlite-drop",
      "Drop existing tables in sqlite3 database");

  addSuboptionsDevices(cli);
  addSuboptionsBatching(cli);

  // optimizer options
  cli.add<std::string>("--optimizer,-o",
     "Optimization algorithm: sgd, adagrad, adam",
     "adam");
  cli.add_nondefault<std::vector<float>>("--optimizer-params",
     "Parameters for optimization algorithm, e.g. betas for adam");
  cli.add<size_t>("--optimizer-delay",
     "SGD update delay, 1 = no delay",
     1);

  cli.add<bool>("--sync-sgd",
     "Use synchronous SGD instead of asynchronous for multi-gpu training");

  // learning rate options
  cli.add<double>("--learn-rate,-l",
     "Learning rate",
     0.0001);
  cli.add<bool>("--lr-report",
     "Report learning rate for each update");

  cli.add<double>("--lr-decay",
     "Decay factor for learning rate: lr = lr * arg (0 to disable)");
  cli.add<std::string>("--lr-decay-strategy",
     "Strategy for learning rate decaying: epoch, batches, stalled, epoch+batches, epoch+stalled",
     "epoch+stalled");
  cli.add<std::vector<size_t>>("--lr-decay-start",
     "The first number of epoch/batches/stalled validations to start learning rate decaying",
     std::vector<size_t>({10,1}));
  cli.add<size_t>("--lr-decay-freq",
     "Learning rate decaying frequency for batches, requires --lr-decay-strategy to be batches",
     50000);
  cli.add<bool>("--lr-decay-reset-optimizer",
      "Reset running statistics of optimizer whenever learning rate decays");
  cli.add<bool>("--lr-decay-repeat-warmup",
     "Repeat learning rate warmup when learning rate is decayed");
  cli.add<size_t>("--lr-decay-inv-sqrt",
     "Decrease learning rate at arg / sqrt(no. updates) starting at arg");

  cli.add<size_t>("--lr-warmup",
     "Increase learning rate linearly for arg first steps");
  cli.add<float>("--lr-warmup-start-rate",
     "Start value for learning rate warmup");
  cli.add<bool>("--lr-warmup-cycle",
     "Apply cyclic warmup");
  cli.add<bool>("--lr-warmup-at-reload",
     "Repeat warmup after interrupted training");

  cli.add<double>("--label-smoothing",
     "Epsilon for label smoothing (0 to disable)");
  cli.add<double>("--clip-norm",
     "Clip gradient norm to  argcli.add<int>(0 to disable)",
     1.f);
  cli.add<float>("--exponential-smoothing",
     "Maintain smoothed version of parameters for validation and saving with smoothing factor. 0 to disable",
     0)->implicit_val("1e-4");

  // options for additional training data
  cli.add_nondefault<std::string>("--guided-alignment",
     "Use guided alignment to guide attention");
  cli.add<std::string>("--guided-alignment-cost",
     "Cost type for guided alignment: ce (cross-entropy), mse (mean square error), mult (multiplication)",
     "ce");
  cli.add<double>("--guided-alignment-weight",
     "Weight for guided alignment cost",
     1);
  cli.add_nondefault<std::string>("--data-weighting",
     "File with sentence or word weights");
  cli.add<std::string>("--data-weighting-type",
     "Processing level for data weighting: sentence, word",
     "sentence");

  // embedding options
  cli.add_nondefault<std::vector<std::string>>("--embedding-vectors",
     "Paths to files with custom source and target embedding vectors");
  cli.add<bool>("--embedding-normalization",
     "Enable normalization of custom embedding vectors");
  cli.add<bool>("--embedding-fix-src",
     "Fix source embeddings. Affects all encoders");
  cli.add<bool>("--embedding-fix-trg",
     "Fix target embeddings. Affects all decoders");

  cli.add<bool>("--multi-node",
     "Enable multi-node training through MPI");
  cli.add<bool>("--multi-node-overlap",
     "Overlap model computations with MPI communication",
     true);
  // clang-format on
}

void ConfigParser::addOptionsValidation(cli::CLIWrapper& cli) {
  cli.switchGroup("Validation set options");

  // clang-format off
  cli.add_nondefault<std::vector<std::string>>("--valid-sets",
      "Paths to validation corpora: source target");
  cli.add<size_t>("--valid-freq",
      "Validate model every  arg  updates",
      10000);
  cli.add<std::vector<std::string>>("--valid-metrics",
      "Metric to use during validation: cross-entropy, perplexity, valid-script, translation."
      " Multiple metrics can be specified",
      std::vector<std::string>({"cross-entropy"}));
  cli.add<size_t>("--early-stopping",
     "Stop if the first validation metric does not improve for  arg  consecutive validation steps",
     10);

  // decoding options
  cli.add<size_t>("--beam-size,-b",
      "Beam size used during search with validating translator",
      12);
  cli.add<float>("--normalize,-n",
      "Divide translation score by pow(translation length, arg)",
      0)->implicit_val("1");
  cli.add<float>("--max-length-factor",
      "Maximum target length as source length times factor",
      3);
  cli.add<float>("--word-penalty",
      "Subtract (arg * translation length) from translation score ");
  cli.add<bool>("--allow-unk",
      "Allow unknown words to appear in output");
  cli.add<bool>("--n-best",
      "Generate n-best list");

  // efficiency options
  cli.add<int>("--valid-mini-batch",
      "Size of mini-batch used during validation",
      32);
  cli.add<size_t>("--valid-max-length",
      "Maximum length of a sentence in a validating sentence pair",
      1000);

  // options for validation script
  cli.add_nondefault<std::string>("--valid-script-path",
     "Path to external validation script."
     " It should print a single score to stdout."
     " If the option is used with validating translation, the output"
     " translation file will be passed as a first argument");
  cli.add_nondefault<std::string>("--valid-translation-output",
     "Path to store the translation");

  cli.add<bool>("--keep-best",
      "Keep best model for each validation metric");
  cli.add_nondefault<std::string>("--valid-log",
     "Log validation scores to file given by  arg");
  // clang-format on
}

void ConfigParser::addOptionsTranslation(cli::CLIWrapper& cli) {
  cli.switchGroup("Translator options");

  // clang-format off
  cli.add<std::vector<std::string>>("--input,-i",
      "Paths to input file(s), stdin by default",
      std::vector<std::string>({"stdin"}));
  cli.add<std::vector<std::string>>("--vocabs,-v",
      "Paths to vocabulary files have to correspond to --input");

  // decoding options
  cli.add<size_t>("--beam-size,-b",
      "Beam size used during search with validating translator",
      12);
  cli.add<float>("--normalize,-n",
      "Divide translation score by pow(translation length, arg)",
      0)->implicit_val("1");
  cli.add<float>("--max-length-factor",
      "Maximum target length as source length times factor",
      3);
  cli.add<float>("--word-penalty",
      "Subtract (arg * translation length) from translation score");
  cli.add<bool>("--allow-unk",
      "Allow unknown words to appear in output");
  cli.add<bool>("--n-best",
      "Generate n-best list");
  cli.add_nondefault<std::string>("--alignment",
     "Return word alignment. Possible values: 0.0-1.0, hard, soft")
    ->implicit_val("1");

  addSuboptionsDevices(cli);
  addSuboptionsInputLength(cli);
  addSuboptionsBatching(cli);

  cli.add<bool>("--optimize",
      "Optimize speed aggressively sacrificing memory or precision");
  cli.add<bool>("--skip-cost",
      "Ignore model cost during translation, not recommended for beam-size > 1");

  cli.add_nondefault<std::vector<std::string>>("--shortlist",
     "Use softmax shortlist: path first best prune");
  cli.add_nondefault<std::vector<float>>("--weights",
      "Scorer weights");

  // TODO: the options should be available only in server
  cli.add_nondefault<size_t>("--port,-p",
      "Port number for web socket server");
  // clang-format on
}

void ConfigParser::addOptionsScoring(cli::CLIWrapper& cli) {
  cli.switchGroup("Scorer options");

  // clang-format off
  cli.add<bool>("--no-reload",
      "Do not load existing model specified in --model arg");
  // TODO: move options like vocabs and train-sets to a separate procedure as they are defined twice
  cli.add<std::vector<std::string>>("--train-sets,-t",
      "Paths to corpora to be scored: source target");
  cli.add<std::vector<std::string>>("--vocabs,-v",
      "Paths to vocabulary files have to correspond to --train-sets."
      " If this parameter is not supplied we look for vocabulary files source.{yml,json} and target.{yml,json}."
      " If these files do not exists they are created");
  cli.add<bool>("--n-best",
      "Score n-best list instead of plain text corpus");
  cli.add<std::string>("--n-best-feature",
      "Feature name to be inserted into n-best list", "Score");
  cli.add_nondefault<std::string>("--summary",
      "Only print total cost, possible values: cross-entropy (ce-mean), ce-mean-words, ce-sum, perplexity")
      ->implicit_val("cross-entropy");
  cli.add_nondefault<std::string>("--alignment",
     "Return word alignments. Possible values: 0.0-1.0, hard, soft")
     ->implicit_val("1"),

  addSuboptionsInputLength(cli);
  addSuboptionsDevices(cli);
  addSuboptionsBatching(cli);

  cli.add<bool>("--optimize",
      "Optimize speed aggressively sacrificing memory or precision");
  // clang-format on
}

void ConfigParser::addSuboptionsDevices(cli::CLIWrapper& cli) {
  // clang-format off
  cli.add<std::vector<std::string>>("--devices,-d",
      "GPUs to use for training",
      std::vector<std::string>({"0"}));
#ifdef USE_NCCL
  if(mode_ == cli::mode::training)
    cli.add<bool>("--no-nccl",
      "Disable inter-GPU communication via NCCL");
#endif
#ifdef CUDA_FOUND
  cli.add<size_t>("--cpu-threads",
      "Use CPU-based computation with this many independent threads, 0 means GPU-based computation")
      ->default_val("0")->implicit_val("1");
#else
  cli.add<size_t>("--cpu-threads",
      "Use CPU-based computation with this many independent threads, 0 means GPU-based computation")
      ->default_val("1");
#endif
  // clang-format on
}

void ConfigParser::addSuboptionsBatching(cli::CLIWrapper& cli) {
  int defaultMiniBatch = (mode_ == cli::mode::translation) ? 1 : 64;
  int defaultMaxiBatch = (mode_ == cli::mode::translation) ? 1 : 100;
  std::string defaultMaxiBatchSort
      = (mode_ == cli::mode::translation) ? "none" : "trg";

  // clang-format off
  cli.add<int>("--mini-batch",
      "Size of mini-batch used during update",
      defaultMiniBatch);
  cli.add<int>("--mini-batch-words",
      "Set mini-batch size based on words instead of sentences");

  if(mode_ == cli::mode::training) {
    cli.add<bool>("--mini-batch-fit",
      "Determine mini-batch size automatically based on sentence-length to fit reserved memory");
    cli.add<size_t>("--mini-batch-fit-step",
      "Step size for mini-batch-fit statistics",
      10);
  }

  cli.add<int>("--maxi-batch",
      "Number of batches to preload for length-based sorting",
      defaultMaxiBatch);
  cli.add<std::string>("--maxi-batch-sort",
      "Sorting strategy for maxi-batch: none, src, trg (not available for decoder)",
      defaultMaxiBatchSort);
  // clang-format on
}

void ConfigParser::addSuboptionsInputLength(cli::CLIWrapper& cli) {
  size_t defaultMaxLength = (mode_ == cli::mode::training) ? 50 : 1000;
  // clang-format off
<<<<<<< HEAD
  cli.add<size_t>("--max-length",
      "Maximum length of a sentence in a training sentence pair",
      defaultMaxLength);
  cli.add<bool>("--max-length-crop",
      "Crop a sentence to max-length instead of ommitting it if longer than max-length");
=======
  translate.add_options()
    ("input,i", po::value<std::vector<std::string>>()
      ->multitoken()
      ->default_value(std::vector<std::string>({"stdin"}), "stdin"),
      "Paths to input file(s), stdin by default")
	("output,o", po::value<std::string>()->default_value("stdout"),
		"Path to store the translation output")
    ("vocabs,v", po::value<std::vector<std::string>>()->multitoken(),
      "Paths to vocabulary files have to correspond to --input")
    ("beam-size,b", po::value<size_t>()->default_value(12),
      "Beam size used during search")
    ("normalize,n", po::value<float>()->default_value(0.f)->implicit_value(1.f),
      "Divide translation score by pow(translation length, arg) ")
    ("word-penalty", po::value<float>()->default_value(0.f)->implicit_value(0.f),
      "Subtract (arg * translation length) from translation score ")
    ("allow-unk", po::value<bool>()->zero_tokens()->default_value(false),
      "Allow unknown words to appear in output")
    ("skip-cost", po::value<bool>()->zero_tokens()->default_value(false),
      "Ignore model cost during translation, not recommended for beam-size > 1")
    ("max-length", po::value<size_t>()->default_value(1000),
      "Maximum length of a sentence in a training sentence pair")
    ("max-length-factor", po::value<float>()->default_value(3),
      "Maximum target length as source length times factor")
    ("max-length-crop", po::value<bool>()->zero_tokens()->default_value(false),
      "Crop a sentence to max-length instead of ommitting it if longer than max-length")
    ("devices,d", po::value<std::vector<std::string>>()
      ->multitoken()
      ->default_value(std::vector<std::string>({"0"}), "0"),
      "GPUs to use for translating")
#ifdef CUDA_FOUND
    ("cpu-threads", po::value<size_t>()->default_value(0)->implicit_value(1),
      "Use CPU-based computation with this many independent threads, 0 means GPU-based computation")
    //("omp-threads", po::value<size_t>()->default_value(1),
    //  "Set number of OpenMP threads for each CPU-based thread")
#else
    ("cpu-threads", po::value<size_t>()->default_value(1),
      "Use CPU-based computation with this many independent threads, 0 means GPU-based computation")
#endif
    ("optimize", po::value<bool>()->zero_tokens()->default_value(false),
      "Optimize speed aggressively sacrificing memory or precision")
    ("mini-batch", po::value<int>()->default_value(1),
      "Size of mini-batch used during update")
    ("mini-batch-words", po::value<int>()->default_value(0),
      "Set mini-batch size based on words instead of sentences")
    ("maxi-batch", po::value<int>()->default_value(1),
      "Number of batches to preload for length-based sorting")
    ("maxi-batch-sort", po::value<std::string>()->default_value("none"),
      "Sorting strategy for maxi-batch: none, src")
    ("n-best", po::value<bool>()->zero_tokens()->default_value(false),
      "Display n-best list")
    ("shortlist", po::value<std::vector<std::string>>()->multitoken(),
     "Use softmax shortlist: path first best prune")
    ("weights", po::value<std::vector<float>>()->multitoken(),
      "Scorer weights")
    ("alignment", po::value<std::string>()->implicit_value("1"),
     "Return word alignment. Possible values: 0.0-1.0, hard, soft")
    // TODO: the options should be available only in server
    ("port,p", po::value<size_t>()->default_value(8080),
      "Port number for web socket server")
	
  ;
>>>>>>> e240a64b
  // clang-format on
}

void ConfigParser::expandAliases(cli::CLIWrapper& cli) {
  YAML::Node config;

  if(config_["best-deep"].as<bool>()) {
    config["layer-normalization"] = true;
    config["tied-embeddings"] = true;
    config["enc-type"] = "alternating";
    config["enc-cell-depth"] = 2;
    config["enc-depth"] = 4;
    config["dec-cell-base-depth"] = 4;
    config["dec-cell-high-depth"] = 2;
    config["dec-depth"] = 4;
    config["skip"] = true;
  }

  // @TODO: Quite sure CLIWrapper should not do that;
  // that's semantics that seem to belong into the current class
  // and has not really anything to do with CLI proper.
  if(config)
    cli.overwriteDefault(config);
}

void ConfigParser::parseOptions(int argc, char** argv, bool doValidate) {
  cli::CLIWrapper cli(config_,
                      "Marian: Fast Neural Machine Translation in C++",
                      "General options",
                      "",
                      40);

  addOptionsGeneral(cli);
  addOptionsModel(cli);

  // clang-format off
  switch(mode_) {
    case cli::mode::training:
      addOptionsTraining(cli);
      addOptionsValidation(cli);
      break;
    case cli::mode::translation:
      addOptionsTranslation(cli);
      break;
    case cli::mode::scoring:
      addOptionsScoring(cli);
      break;
  }
  // clang-format on

  // parse command-line options and fill wrapped YAML config
  cli.parse(argc, argv);

  // get paths to extra config files
  auto configPaths = loadConfigPaths();

  if(!configPaths.empty()) {
    // load options from extra config files into a single YAML config
    auto config = loadConfigFiles(configPaths);
    // combine loaded options with the main YAML config
    cli.overwriteDefault(config);
  }

  if(get<bool>("interpolate-env-vars")) {
    cli::ProcessPaths(config_, cli::InterpolateEnvVars, PATHS);
  }

  if(get<bool>("relative-paths") && !get<bool>("dump-config")) {
    makeAbsolutePaths(configPaths);
  }

  if(doValidate) {
    try {
      ConfigValidator validator(config_);
      validator.validateOptions(mode_);
    } catch(util::Exception& e) {
      std::cerr << "Error: " << e.what() << std::endl << std::endl;
      std::cerr << "Usage: " + std::string(argv[0]) + " [options]" << std::endl;
      exit(1);
    }
  }

  // remove extra config files from the config to avoid redundancy
  config_.remove("config");

  if(get<bool>("dump-config")) {
    config_.remove("dump-config");
    YAML::Emitter emit;
    cli::OutputYaml(config_, emit);
    std::cout << emit.c_str() << std::endl;
    exit(0);
  }

  expandAliases(cli);
}

void ConfigParser::makeAbsolutePaths(
    const std::vector<std::string>& configPaths) {
  ABORT_IF(configPaths.empty(),
           "--relative-paths option requires at least one config file provided "
           "with --config");
  auto configDir = filesystem::Path{configPaths.front()}.parentPath();

  for(const auto& configPath : configPaths)
    ABORT_IF(filesystem::Path{configPath}.parentPath() != configDir,
             "--relative-paths option requires all config files to be in the "
             "same directory");

  auto transformFunc = [&](const std::string& nodePath) -> std::string {
    // replace relative path w.r.t. configDir
    try {
      return canonical(filesystem::Path{nodePath}, configDir).string();
    } catch(filesystem::FilesystemError& e) {
      // will fail if file does not exist; use parent in that case
      std::cerr << e.what() << std::endl;
      auto parentPath = filesystem::Path{nodePath}.parentPath();
      return (canonical(parentPath, configDir) / filesystem::Path{nodePath}.filename())
          .string();
    }
  };

<<<<<<< HEAD
  cli::ProcessPaths(config_, transformFunc, PATHS);
}
=======
  if(mode_ == ConfigMode::translating) {
    SET_OPTION("input", std::vector<std::string>);
	SET_OPTION("output", std::string);
    SET_OPTION("beam-size", size_t);
    SET_OPTION("normalize", float);
    SET_OPTION("word-penalty", float);
    SET_OPTION("allow-unk", bool);
    SET_OPTION("n-best", bool);
    SET_OPTION("mini-batch-words", int);
    SET_OPTION_NONDEFAULT("weights", std::vector<float>);
    SET_OPTION_NONDEFAULT("shortlist", std::vector<std::string>);
    SET_OPTION_NONDEFAULT("alignment", std::string);
    SET_OPTION("port", size_t);
    SET_OPTION("optimize", bool);
    SET_OPTION("max-length-factor", float);
    SET_OPTION("skip-cost", bool);
  }
>>>>>>> e240a64b

YAML::Node ConfigParser::loadConfigFiles(
    const std::vector<std::string>& paths) {
  YAML::Node config;

  for(auto& path : paths) {
    // later file overrides earlier
    for(const auto& it : YAML::Load(io::InputFileStream(path))) {
      config[it.first.as<std::string>()] = YAML::Clone(it.second);
    }
<<<<<<< HEAD
=======
    SET_OPTION_NONDEFAULT("valid-sets", std::vector<std::string>);
    SET_OPTION("valid-freq", size_t);
    SET_OPTION("valid-metrics", std::vector<std::string>);
    SET_OPTION("valid-mini-batch", int);
    SET_OPTION("valid-max-length", size_t);
    SET_OPTION_NONDEFAULT("valid-script-path", std::string);
    SET_OPTION("early-stopping", size_t);
    SET_OPTION("keep-best", bool);
    SET_OPTION_NONDEFAULT("valid-log", std::string);

    SET_OPTION_NONDEFAULT("valid-translation-output", std::string);
    SET_OPTION("beam-size", size_t);
    SET_OPTION("normalize", float);
    SET_OPTION("word-penalty", float);
    SET_OPTION("max-length-factor", float);
    SET_OPTION("allow-unk", bool);
    SET_OPTION("n-best", bool);
  }

  SET_OPTION("workspace", size_t);
  SET_OPTION("log-level", std::string);
  SET_OPTION("log-time-zone", std::string);
  SET_OPTION("quiet", bool);
  SET_OPTION("quiet-translation", bool);
  SET_OPTION_NONDEFAULT("log", std::string);
  SET_OPTION("seed", size_t);
  SET_OPTION("clip-gemm", float);
  SET_OPTION("interpolate-env-vars", bool);
  SET_OPTION("relative-paths", bool);
  SET_OPTION("devices", std::vector<std::string>);
  SET_OPTION("cpu-threads", size_t);
 
  // SET_OPTION("omp-threads", size_t);

  SET_OPTION("mini-batch", int);
  SET_OPTION("maxi-batch", int);

  SET_OPTION("maxi-batch-sort", std::string);
  SET_OPTION("max-length", size_t);
  SET_OPTION("max-length-crop", bool);

  if(vm_["best-deep"].as<bool>()) {
    config_["layer-normalization"] = true;
    config_["tied-embeddings"] = true;
    config_["enc-type"] = "alternating";
    config_["enc-cell-depth"] = 2;
    config_["enc-depth"] = 4;
    config_["dec-cell-base-depth"] = 4;
    config_["dec-cell-high-depth"] = 2;
    config_["dec-depth"] = 4;
    config_["skip"] = true;
>>>>>>> e240a64b
  }

  return config;
}

std::vector<std::string> ConfigParser::loadConfigPaths() {
  std::vector<std::string> paths;

  bool interpolateEnvVars = get<bool>("interpolate-env-vars");
  bool loadConfig = !config_["config"].as<std::vector<std::string>>().empty();

  if(loadConfig) {
    paths = config_["config"].as<std::vector<std::string>>();
    for(auto& path : paths) {
      // (note: this updates the paths array)
      if(interpolateEnvVars)
        path = cli::InterpolateEnvVars(path);
    }
  } else if(mode_ == cli::mode::training) {
    auto path = config_["model"].as<std::string>() + ".yml";
    if(interpolateEnvVars)
      path = cli::InterpolateEnvVars(path);

    bool reloadConfig = filesystem::exists(path) && !get<bool>("no-reload");
    if(reloadConfig)
      paths = {path};
  }

  return paths;
}

YAML::Node ConfigParser::getConfig() const {
  return config_;
}

std::vector<DeviceId> ConfigParser::getDevices() {
  std::vector<DeviceId> devices;

  try {
    std::string devicesStr
        = utils::join(config_["devices"].as<std::vector<std::string>>());

    if(mode_ == cli::mode::training && get<bool>("multi-node")) {
      auto parts = utils::split(devicesStr, ":");
      for(size_t i = 1; i < parts.size(); ++i) {
        std::string part = parts[i];
        utils::trim(part);
        auto ds = utils::split(part, " ");
        if(i < parts.size() - 1)
          ds.pop_back();

        // does this make sense?
        devices.push_back({ds.size(), DeviceType::gpu});
        for(auto d : ds)
          devices.push_back({(size_t)std::stoull(d), DeviceType::gpu});
      }
    } else {
      for(auto d : utils::split(devicesStr))
        devices.push_back({(size_t)std::stoull(d), DeviceType::gpu});
    }

    if(config_["cpu-threads"].as<size_t>() > 0) {
      devices.clear();
      for(size_t i = 0; i < config_["cpu-threads"].as<size_t>(); ++i)
        devices.push_back({i, DeviceType::cpu});
    }

  } catch(...) {
    ABORT("Problem parsing devices, please report an issue on github");
  }

  return devices;
}

}  // namespace marian<|MERGE_RESOLUTION|>--- conflicted
+++ resolved
@@ -430,6 +430,9 @@
   cli.add<std::vector<std::string>>("--input,-i",
       "Paths to input file(s), stdin by default",
       std::vector<std::string>({"stdin"}));
+  cli.add<std::vector<std::string>>("--output,-o",
+      "Paths to output file(s), stdout by default",
+      std::vector<std::string>({"stdout"}));
   cli.add<std::vector<std::string>>("--vocabs,-v",
       "Paths to vocabulary files have to correspond to --input");
 
@@ -561,75 +564,11 @@
 void ConfigParser::addSuboptionsInputLength(cli::CLIWrapper& cli) {
   size_t defaultMaxLength = (mode_ == cli::mode::training) ? 50 : 1000;
   // clang-format off
-<<<<<<< HEAD
   cli.add<size_t>("--max-length",
       "Maximum length of a sentence in a training sentence pair",
       defaultMaxLength);
   cli.add<bool>("--max-length-crop",
       "Crop a sentence to max-length instead of ommitting it if longer than max-length");
-=======
-  translate.add_options()
-    ("input,i", po::value<std::vector<std::string>>()
-      ->multitoken()
-      ->default_value(std::vector<std::string>({"stdin"}), "stdin"),
-      "Paths to input file(s), stdin by default")
-	("output,o", po::value<std::string>()->default_value("stdout"),
-		"Path to store the translation output")
-    ("vocabs,v", po::value<std::vector<std::string>>()->multitoken(),
-      "Paths to vocabulary files have to correspond to --input")
-    ("beam-size,b", po::value<size_t>()->default_value(12),
-      "Beam size used during search")
-    ("normalize,n", po::value<float>()->default_value(0.f)->implicit_value(1.f),
-      "Divide translation score by pow(translation length, arg) ")
-    ("word-penalty", po::value<float>()->default_value(0.f)->implicit_value(0.f),
-      "Subtract (arg * translation length) from translation score ")
-    ("allow-unk", po::value<bool>()->zero_tokens()->default_value(false),
-      "Allow unknown words to appear in output")
-    ("skip-cost", po::value<bool>()->zero_tokens()->default_value(false),
-      "Ignore model cost during translation, not recommended for beam-size > 1")
-    ("max-length", po::value<size_t>()->default_value(1000),
-      "Maximum length of a sentence in a training sentence pair")
-    ("max-length-factor", po::value<float>()->default_value(3),
-      "Maximum target length as source length times factor")
-    ("max-length-crop", po::value<bool>()->zero_tokens()->default_value(false),
-      "Crop a sentence to max-length instead of ommitting it if longer than max-length")
-    ("devices,d", po::value<std::vector<std::string>>()
-      ->multitoken()
-      ->default_value(std::vector<std::string>({"0"}), "0"),
-      "GPUs to use for translating")
-#ifdef CUDA_FOUND
-    ("cpu-threads", po::value<size_t>()->default_value(0)->implicit_value(1),
-      "Use CPU-based computation with this many independent threads, 0 means GPU-based computation")
-    //("omp-threads", po::value<size_t>()->default_value(1),
-    //  "Set number of OpenMP threads for each CPU-based thread")
-#else
-    ("cpu-threads", po::value<size_t>()->default_value(1),
-      "Use CPU-based computation with this many independent threads, 0 means GPU-based computation")
-#endif
-    ("optimize", po::value<bool>()->zero_tokens()->default_value(false),
-      "Optimize speed aggressively sacrificing memory or precision")
-    ("mini-batch", po::value<int>()->default_value(1),
-      "Size of mini-batch used during update")
-    ("mini-batch-words", po::value<int>()->default_value(0),
-      "Set mini-batch size based on words instead of sentences")
-    ("maxi-batch", po::value<int>()->default_value(1),
-      "Number of batches to preload for length-based sorting")
-    ("maxi-batch-sort", po::value<std::string>()->default_value("none"),
-      "Sorting strategy for maxi-batch: none, src")
-    ("n-best", po::value<bool>()->zero_tokens()->default_value(false),
-      "Display n-best list")
-    ("shortlist", po::value<std::vector<std::string>>()->multitoken(),
-     "Use softmax shortlist: path first best prune")
-    ("weights", po::value<std::vector<float>>()->multitoken(),
-      "Scorer weights")
-    ("alignment", po::value<std::string>()->implicit_value("1"),
-     "Return word alignment. Possible values: 0.0-1.0, hard, soft")
-    // TODO: the options should be available only in server
-    ("port,p", po::value<size_t>()->default_value(8080),
-      "Port number for web socket server")
-	
-  ;
->>>>>>> e240a64b
   // clang-format on
 }
 
@@ -751,28 +690,8 @@
     }
   };
 
-<<<<<<< HEAD
   cli::ProcessPaths(config_, transformFunc, PATHS);
 }
-=======
-  if(mode_ == ConfigMode::translating) {
-    SET_OPTION("input", std::vector<std::string>);
-	SET_OPTION("output", std::string);
-    SET_OPTION("beam-size", size_t);
-    SET_OPTION("normalize", float);
-    SET_OPTION("word-penalty", float);
-    SET_OPTION("allow-unk", bool);
-    SET_OPTION("n-best", bool);
-    SET_OPTION("mini-batch-words", int);
-    SET_OPTION_NONDEFAULT("weights", std::vector<float>);
-    SET_OPTION_NONDEFAULT("shortlist", std::vector<std::string>);
-    SET_OPTION_NONDEFAULT("alignment", std::string);
-    SET_OPTION("port", size_t);
-    SET_OPTION("optimize", bool);
-    SET_OPTION("max-length-factor", float);
-    SET_OPTION("skip-cost", bool);
-  }
->>>>>>> e240a64b
 
 YAML::Node ConfigParser::loadConfigFiles(
     const std::vector<std::string>& paths) {
@@ -783,62 +702,7 @@
     for(const auto& it : YAML::Load(io::InputFileStream(path))) {
       config[it.first.as<std::string>()] = YAML::Clone(it.second);
     }
-<<<<<<< HEAD
-=======
-    SET_OPTION_NONDEFAULT("valid-sets", std::vector<std::string>);
-    SET_OPTION("valid-freq", size_t);
-    SET_OPTION("valid-metrics", std::vector<std::string>);
-    SET_OPTION("valid-mini-batch", int);
-    SET_OPTION("valid-max-length", size_t);
-    SET_OPTION_NONDEFAULT("valid-script-path", std::string);
-    SET_OPTION("early-stopping", size_t);
-    SET_OPTION("keep-best", bool);
-    SET_OPTION_NONDEFAULT("valid-log", std::string);
-
-    SET_OPTION_NONDEFAULT("valid-translation-output", std::string);
-    SET_OPTION("beam-size", size_t);
-    SET_OPTION("normalize", float);
-    SET_OPTION("word-penalty", float);
-    SET_OPTION("max-length-factor", float);
-    SET_OPTION("allow-unk", bool);
-    SET_OPTION("n-best", bool);
-  }
-
-  SET_OPTION("workspace", size_t);
-  SET_OPTION("log-level", std::string);
-  SET_OPTION("log-time-zone", std::string);
-  SET_OPTION("quiet", bool);
-  SET_OPTION("quiet-translation", bool);
-  SET_OPTION_NONDEFAULT("log", std::string);
-  SET_OPTION("seed", size_t);
-  SET_OPTION("clip-gemm", float);
-  SET_OPTION("interpolate-env-vars", bool);
-  SET_OPTION("relative-paths", bool);
-  SET_OPTION("devices", std::vector<std::string>);
-  SET_OPTION("cpu-threads", size_t);
- 
-  // SET_OPTION("omp-threads", size_t);
-
-  SET_OPTION("mini-batch", int);
-  SET_OPTION("maxi-batch", int);
-
-  SET_OPTION("maxi-batch-sort", std::string);
-  SET_OPTION("max-length", size_t);
-  SET_OPTION("max-length-crop", bool);
-
-  if(vm_["best-deep"].as<bool>()) {
-    config_["layer-normalization"] = true;
-    config_["tied-embeddings"] = true;
-    config_["enc-type"] = "alternating";
-    config_["enc-cell-depth"] = 2;
-    config_["enc-depth"] = 4;
-    config_["dec-cell-base-depth"] = 4;
-    config_["dec-cell-high-depth"] = 2;
-    config_["dec-depth"] = 4;
-    config_["skip"] = true;
->>>>>>> e240a64b
-  }
-
+  }
   return config;
 }
 
