#include "common/cli_helper.h"
#include "common/config.h"
#include "common/config_parser.h"
#include "common/config_validator.h"
#include "common/definitions.h"
#include "common/file_stream.h"
#include "common/logging.h"
#include "common/options.h"
#include "common/regex.h"
#include "common/utils.h"
#include <algorithm>
#include <set>
#include <stdexcept>
#include <string>

#if MKL_FOUND
#include <mkl.h>
#else
#if BLAS_FOUND
#include <cblas.h>
#endif
#endif

namespace marian {

// TODO: Move this to CLIWrapper and allow to mark options as paths in the same place they are
// defined
// clang-format off
const std::set<std::string> PATHS = {
  "model",
  "models",
  "train-sets",
  "vocabs",
  "embedding-vectors",
  "valid-sets",
  "valid-script-path",
  "valid-script-args",
  "valid-log",
  "valid-translation-output",
  "input",            // except: stdin
  "output",           // except: stdout
  "pretrained-model",
  "data-weighting",
  "log"
  // TODO: Handle the special value in helper functions
  //"sqlite",         // except: temporary
  // TODO: This is a vector with a path and some numbers, handle this in helper
  // functions or separate shortlist path to a separate command-line option
  //"shortlist",
};
// clang-format on

std::string escapeCmdLine(int argc, char** argv){
  std::string cmdLine;
  for(int i = 0; i < argc; i++) {
    std::string arg = argv[i];
    std::string quote; // attempt to quote special chars
    if(arg.empty() || arg.find_first_of(" #`\"'\\${}|&^?*!()%><") != std::string::npos)
      quote = "'";
    arg = regex::regex_replace(arg, regex::regex("'"), "'\\''");
    if(!cmdLine.empty())
      cmdLine.push_back(' ');
    cmdLine += quote + arg + quote;
  }
  return cmdLine;
}

std::string const& ConfigParser::cmdLine() const {
  return cmdLine_;
}

ConfigParser::ConfigParser(cli::mode mode)
  : cli_(config_,"Marian: Fast Neural Machine Translation in C++",
         "General options", "", 40),
    mode_(mode == cli::mode::server ? cli::mode::translation : mode) {

  addOptionsGeneral(cli_);
  if (mode == cli::mode::server)
    addOptionsServer(cli_);
  addOptionsModel(cli_);

  // clang-format off
  switch(mode_) {
    case cli::mode::training:
      addOptionsTraining(cli_);
      addOptionsValidation(cli_);
      break;
    case cli::mode::translation:
      addOptionsTranslation(cli_);
      break;
    case cli::mode::scoring:
      addOptionsScoring(cli_);
      break;
    default:
      ABORT("wrong CLI mode");
      break;
  }

  addAliases(cli_);
  // clang-format on
}

void ConfigParser::addOptionsGeneral(cli::CLIWrapper& cli) {
  int defaultWorkspace = (mode_ == cli::mode::translation) ? 512 : 2048;

  cli.switchGroup("General options");

  // clang-format off
  cli.add<std::vector<std::string>>("--config,-c",
    "Configuration file(s). If multiple, later overrides earlier");
  cli.add<size_t>("--workspace,-w",
    "Preallocate  arg  MB of work space",
    defaultWorkspace);
  cli.add<std::string>("--log",
    "Log training process information to file given by  arg");
  cli.add<std::string>("--log-level",
    "Set verbosity level of logging: trace, debug, info, warn, err(or), critical, off",
    "info");
  cli.add<std::string>("--log-time-zone",
    "Set time zone for the date shown on logging");
  cli.add<bool>("--quiet",
    "Suppress all logging to stderr. Logging to files still works");
  cli.add<bool>("--quiet-translation",
    "Suppress logging for translation");
  cli.add<size_t>("--seed",
    "Seed for all random number generators. 0 means initialize randomly");
  cli.add<float>("--clip-gemm",
    "If not 0 clip GEMM input values to +/- arg");
  cli.add<bool>("--interpolate-env-vars",
    "allow the use of environment variables in paths, of the form ${VAR_NAME}");
  cli.add<bool>("--relative-paths",
    "All paths are relative to the config file location");
  cli.add<std::string>("--dump-config",
    "Dump current (modified) configuration to stdout and exit. Possible values: full, minimal, expand")
    ->implicit_val("full");
  // clang-format on
}

void ConfigParser::addOptionsServer(cli::CLIWrapper& cli) {
  // clang-format off
  auto previous_group = cli.switchGroup("Server options");
  cli.add<size_t>("--port,-p",
      "Port number for web socket server",
      8080);
  cli.switchGroup(previous_group);
  // clang-format on
}

void ConfigParser::addOptionsModel(cli::CLIWrapper& cli) {
  auto previous_group = cli.switchGroup("Model options");

  // clang-format off
  if(mode_ == cli::mode::translation) {
    cli.add<std::vector<std::string>>("--models,-m",
      "Paths to model(s) to be loaded. Supported file extensions: .npz, .bin");
  } else {
    cli.add<std::string>("--model,-m",
      "Path prefix for model to be saved/resumed. Supported file extensions: .npz, .bin",
      "model.npz");

    if(mode_ == cli::mode::training) {
      cli.add<std::string>("--pretrained-model",
        "Path prefix for pre-trained model to initialize model weights");
    }
  }

  cli.add<bool>("--ignore-model-config",
      "Ignore the model configuration saved in npz file");
  cli.add<std::string>("--type",
      "Model type: amun, nematus, s2s, multi-s2s, transformer",
      "amun");
  cli.add<std::vector<int>>("--dim-vocabs",
      "Maximum items in vocabulary ordered by rank, 0 uses all items in the provided/created vocabulary file",
      {0, 0});
  cli.add<int>("--dim-emb",
      "Size of embedding vector",
      512);
  cli.add<int>("--lemma-dim-emb",
      "Re-embedding dimension of lemma in factors",
      0);
  cli.add<int>("--dim-rnn",
      "Size of rnn hidden state", 1024);
  cli.add<std::string>("--enc-type",
      "Type of encoder RNN : bidirectional, bi-unidirectional, alternating (s2s)",
      "bidirectional");
  cli.add<std::string>("--enc-cell",
      "Type of RNN cell: gru, lstm, tanh (s2s)", "gru");
  cli.add<int>("--enc-cell-depth",
      "Number of transitional cells in encoder layers (s2s)",
      1);
  cli.add<int>("--enc-depth",
      "Number of encoder layers (s2s)",
      1);
  cli.add<std::string>("--dec-cell",
      "Type of RNN cell: gru, lstm, tanh (s2s)",
      "gru");
  cli.add<int>("--dec-cell-base-depth",
      "Number of transitional cells in first decoder layer (s2s)",
      2);
  cli.add<int>("--dec-cell-high-depth",
      "Number of transitional cells in next decoder layers (s2s)",
      1);
  cli.add<int>("--dec-depth",
      "Number of decoder layers (s2s)",
      1);
  cli.add<bool>("--skip",
      "Use skip connections (s2s)");
  cli.add<bool>("--layer-normalization",
      "Enable layer normalization");
  cli.add<bool>("--right-left",
      "Train right-to-left model");
  cli.add<std::vector<std::string>>("--input-types",
      "Provide type of input data if different than 'sequence'. "
      "Possible values: sequence, class. You need to provide one type per input.",
      {});
  cli.add<bool>("--best-deep",
      "Use Edinburgh deep RNN configuration (s2s)");
  cli.add<bool>("--tied-embeddings",
      "Tie target embeddings and output embeddings in output layer");
  cli.add<bool>("--tied-embeddings-src",
      "Tie source and target embeddings");
  cli.add<bool>("--tied-embeddings-all",
      "Tie all embedding layers and output layer");

  // Transformer options
  cli.add<int>("--transformer-heads",
      "Number of heads in multi-head attention (transformer)",
      8);
  cli.add<bool>("--transformer-no-projection",
      "Omit linear projection after multi-head attention (transformer)");
  cli.add<int>("--transformer-dim-ffn",
      "Size of position-wise feed-forward network (transformer)",
      2048);
  cli.add<int>("--transformer-ffn-depth",
      "Depth of filters (transformer)",
      2);
  cli.add<std::string>("--transformer-ffn-activation",
      "Activation between filters: swish or relu (transformer)",
      "swish");
  cli.add<int>("--transformer-dim-aan",
      "Size of position-wise feed-forward network in AAN (transformer)",
      2048);
  cli.add<int>("--transformer-aan-depth",
      "Depth of filter for AAN (transformer)",
      2);
  cli.add<std::string>("--transformer-aan-activation",
      "Activation between filters in AAN: swish or relu (transformer)",
      "swish");
  cli.add<bool>("--transformer-aan-nogate",
      "Omit gate in AAN (transformer)");
  cli.add<std::string>("--transformer-decoder-autoreg",
      "Type of autoregressive layer in transformer decoder: self-attention, average-attention (transformer)",
      "self-attention");
  cli.add<std::vector<size_t>>("--transformer-tied-layers",
      "List of tied decoder layers (transformer)");
  cli.add<std::string>("--transformer-guided-alignment-layer",
      "Last or number of layer to use for guided alignment training in transformer",
      "last");
  cli.add<std::string>("--transformer-preprocess",
      "Operation before each transformer layer: d = dropout, a = add, n = normalize");
  cli.add<std::string>("--transformer-postprocess-emb",
      "Operation after transformer embedding layer: d = dropout, a = add, n = normalize",
      "d");
  cli.add<std::string>("--transformer-postprocess",
      "Operation after each transformer layer: d = dropout, a = add, n = normalize",
      "dan");
  cli.add<bool>("--transformer-train-position-embeddings",
      "Train positional embeddings instead of using static sinusoidal embeddings");
  cli.add<bool>("--transformer-depth-scaling",
      "Scale down weight initialization in transformer layers by 1 / sqrt(depth)");

  cli.add<std::string>("--bert-mask-symbol", "Masking symbol for BERT masked-LM training", "[MASK]");
  cli.add<std::string>("--bert-sep-symbol", "Sentence separator symbol for BERT next sentence prediction training", "[SEP]");
  cli.add<std::string>("--bert-class-symbol", "Class symbol BERT classifier training", "[CLS]");
  cli.add<float>("--bert-masking-fraction", "Fraction of masked out tokens during training", 0.15f);
  cli.add<bool>("--bert-train-type-embeddings", "Train bert type embeddings, set to false to use static sinusoidal embeddings", true);
  cli.add<int>("--bert-type-vocab-size", "Size of BERT type vocab (sentence A and B)", 2);
#ifdef CUDNN
  cli.add<int>("--char-stride",
      "Width of max-pooling layer after convolution layer in char-s2s model",
      5);
  cli.add<int>("--char-highway",
      "Number of highway network layers after max-pooling in char-s2s model",
      4);
  cli.add<std::vector<int>>("--char-conv-filters-num",
      "Numbers of convolution filters of corresponding width in char-s2s model",
      {200, 200, 250, 250, 300, 300, 300, 300});
  cli.add<std::vector<int>>("--char-conv-filters-widths",
      "Convolution window widths in char-s2s model",
      {1, 2, 3, 4, 5, 6, 7, 8});
#endif

  if(mode_ == cli::mode::training) {
    // TODO: add ->range(0,1);
    cli.add<float>("--dropout-rnn",
        "Scaling dropout along rnn layers and time (0 = no dropout)");
    cli.add<float>("--dropout-src",
        "Dropout source words (0 = no dropout)");
    cli.add<float>("--dropout-trg",
        "Dropout target words (0 = no dropout)");
    cli.add<float>("--grad-dropping-rate",
        "Gradient Dropping rate (0 = no gradient Dropping)");
    cli.add<float>("--grad-dropping-momentum",
        "Gradient Dropping momentum decay rate (0.0 to 1.0)");
    cli.add<size_t>("--grad-dropping-warmup",
        "Do not apply gradient dropping for the first arg steps",
        100);
    cli.add<float>("--transformer-dropout",
        "Dropout between transformer layers (0 = no dropout)");
    cli.add<float>("--transformer-dropout-attention",
        "Dropout for transformer attention (0 = no dropout)");
    cli.add<float>("--transformer-dropout-ffn",
        "Dropout for transformer filter (0 = no dropout)");
  }
  cli.switchGroup(previous_group);
  // clang-format on
}

void ConfigParser::addOptionsTraining(cli::CLIWrapper& cli) {
  auto previous_group = cli.switchGroup("Training options");
  // clang-format off
  cli.add<std::string>("--cost-type", // @TODO: rename to loss-type
      "Optimization criterion: ce-mean, ce-mean-words, ce-sum, perplexity", "ce-mean");
  cli.add<std::string>("--multi-loss-type",
      "How to accumulate multi-objective losses: sum, scaled, mean", "sum");
  cli.add<bool>("--overwrite",
      "Do not create model checkpoints, only overwrite main model file with last checkpoint. "
      "Reduces disk usage");
  cli.add<bool>("--no-reload",
      "Do not load existing model specified in --model arg");
  cli.add<std::vector<std::string>>("--train-sets,-t",
      "Paths to training corpora: source target");
  cli.add<std::vector<std::string>>("--vocabs,-v",
      "Paths to vocabulary files have to correspond to --train-sets. "
      "If this parameter is not supplied we look for vocabulary files "
      "source.{yml,json} and target.{yml,json}. "
      "If these files do not exist they are created");
#ifdef USE_SENTENCEPIECE
  cli.add<std::vector<float>>("--sentencepiece-alphas",
      "Sampling factors for SentencePiece vocabulary; i-th factor corresponds to i-th vocabulary");
  cli.add<std::string>("--sentencepiece-options",
      "Pass-through command-line options to SentencePiece trainer");
  cli.add<size_t>("--sentencepiece-max-lines",
      "Maximum lines to train SentencePiece vocabulary, selected with sampling from all data. "
      "When set to 0 all lines are going to be used.",
      10000000);
#endif
  // scheduling options
  cli.add<size_t>("--after-epochs,-e",
      "Finish after this many epochs, 0 is infinity");
  cli.add<size_t>("--after-batches",
      "Finish after this many batch updates, 0 is infinity");
  cli.add<std::string/*SchedulerPeriod*/>("--disp-freq",
      "Display information every  arg  updates (append 't' for every  arg  target labels)",
      "1000u");
  cli.add<size_t>("--disp-first",
      "Display information for the first  arg  updates");
  cli.add<bool>("--disp-label-counts",
      "Display label counts when logging loss progress");
//   cli.add<int>("--disp-label-index",
//       "Display label counts based on i-th input stream (-1 is last)", -1);
  cli.add<std::string/*SchedulerPeriod*/>("--save-freq",
      "Save model file every  arg  updates (append 't' for every  arg  target labels)",
      "10000u");

  addSuboptionsInputLength(cli);

  // data management options
  cli.add<std::string>("--shuffle",
      "How to shuffle input data (data: shuffles data and sorted batches; batches: "
      "data is read in order into batches, but batches are shuffled; none: no shuffling). "
      "Use with '--maxi-batch-sort none' in order to achieve exact reading order", "data");
  cli.add<bool>("--no-shuffle",
      "Shortcut for backwards compatiblity, equivalent to --shuffle none (deprecated)");
  cli.add<bool>("--no-restore-corpus",
      "Skip restoring corpus state after training is restarted");
  cli.add<std::string>("--tempdir,-T",
      "Directory for temporary (shuffled) files and database",
      "/tmp");
  cli.add<std::string>("--sqlite",
      "Use disk-based sqlite3 database for training corpus storage, default"
      " is temporary with path creates persistent storage")
    ->implicit_val("temporary");
  cli.add<bool>("--sqlite-drop",
      "Drop existing tables in sqlite3 database");

  addSuboptionsDevices(cli);
  addSuboptionsBatching(cli);

  // optimizer options
  cli.add<std::string>("--optimizer,-o",
     "Optimization algorithm: sgd, adagrad, adam",
     "adam");
  cli.add<std::vector<float>>("--optimizer-params",
     "Parameters for optimization algorithm, e.g. betas for Adam. "
     "Auto-adjusted to --mini-batch-words-ref if given");
  cli.add<float>("--optimizer-delay",
     "SGD update delay (#batches between updates). 1 = no delay. "
     "Can be fractional, e.g. 0.1 to use only 10% of each batch",
     1.f);

  cli.add<bool>("--sync-sgd",
     "Use synchronous SGD instead of asynchronous for multi-gpu training");

  // learning rate options
  cli.add<float>("--learn-rate,-l",
     "Learning rate. "
      "Auto-adjusted to --mini-batch-words-ref if given",
     0.0001f);
  cli.add<bool>("--lr-report",
     "Report learning rate for each update");

  cli.add<float>("--lr-decay",
     "Per-update decay factor for learning rate: lr <- lr * arg (0 to disable)");
  cli.add<std::string>("--lr-decay-strategy",
     "Strategy for learning rate decaying: epoch, batches, stalled, epoch+batches, epoch+stalled",
     "epoch+stalled");
  cli.add<std::vector<size_t>>("--lr-decay-start",
     "The first number of (epoch, batches, stalled) validations to start learning rate decaying (tuple)",
     {10,1});
  cli.add<size_t>("--lr-decay-freq",
     "Learning rate decaying frequency for batches, requires --lr-decay-strategy to be batches",
     50000);
  cli.add<bool>("--lr-decay-reset-optimizer",
      "Reset running statistics of optimizer whenever learning rate decays");
  cli.add<bool>("--lr-decay-repeat-warmup",
     "Repeat learning rate warmup when learning rate is decayed");
  cli.add<std::vector<std::string/*SchedulerPeriod*/>>("--lr-decay-inv-sqrt",
     "Decrease learning rate at arg / sqrt(no. batches) starting at arg  (append 't' or 'e' for sqrt(target labels or epochs)). "
     "Add second argument to define the starting point (default: same as first value)",
     {"0"});

  cli.add<std::string/*SchedulerPeriod*/>("--lr-warmup",
     "Increase learning rate linearly for  arg  first batches (append 't' for  arg  first target labels)",
      "0");
  cli.add<float>("--lr-warmup-start-rate",
     "Start value for learning rate warmup");
  cli.add<bool>("--lr-warmup-cycle",
     "Apply cyclic warmup");
  cli.add<bool>("--lr-warmup-at-reload",
     "Repeat warmup after interrupted training");

  cli.add<double>("--label-smoothing",
     "Epsilon for label smoothing (0 to disable)");
  cli.add<double>("--factor-weight",
     "Weight for loss function for factors (factored vocab only) (1 to disable)", 1.0f);
  cli.add<float>("--clip-norm",
     "Clip gradient norm to  arg  (0 to disable)",
     1.f); // @TODO: this is currently wrong with ce-sum and should rather be disabled or fixed by multiplying with labels
  cli.add<float>("--exponential-smoothing",
     "Maintain smoothed version of parameters for validation and saving with smoothing factor. 0 to disable. "
      "Auto-adjusted to --mini-batch-words-ref if given.",
     0.f)->implicit_val("1e-4");
  cli.add<std::string>("--guided-alignment",
     "Path to a file with word alignments. Use guided alignment to guide attention or 'none'",
     "none");
  cli.add<std::string>("--guided-alignment-cost",
     "Cost type for guided alignment: ce (cross-entropy), mse (mean square error), mult (multiplication)",
     "mse");
  cli.add<double>("--guided-alignment-weight",
     "Weight for guided alignment cost",
     0.1);
  cli.add<std::string>("--data-weighting",
     "Path to a file with sentence or word weights");
  cli.add<std::string>("--data-weighting-type",
     "Processing level for data weighting: sentence, word",
     "sentence");

  // embedding options
  cli.add<std::vector<std::string>>("--embedding-vectors",
     "Paths to files with custom source and target embedding vectors");
  cli.add<bool>("--embedding-normalization",
     "Normalize values from custom embedding vectors to [-1, 1]");
  cli.add<bool>("--embedding-fix-src",
     "Fix source embeddings. Affects all encoders");
  cli.add<bool>("--embedding-fix-trg",
     "Fix target embeddings. Affects all decoders");

  // mixed precision training
  cli.add<bool>("--fp16", 
      "Shortcut for mixed precision training with float16 and cost-scaling, "
      "corresponds to: --precision float16 float32 float32 --cost-scaling 7 2000 2 0.05 10 1");
  cli.add<std::vector<std::string>>("--precision",
      "Mixed precision training for forward/backward pass and optimizaton. "
      "Defines types for: forward/backward, optimization, saving.",
      {"float32", "float32", "float32"});
  cli.add<std::vector<std::string>>("--cost-scaling",
      "Dynamic cost scaling for mixed precision training: "
      "power of 2, scaling window, scaling factor, tolerance, range, minimum factor")->implicit_val("7.f 2000 2.f 0.05f 10 1.f");
  cli.add<bool>("--normalize-gradient", "Normalize gradient by multiplying with no. devices / total labels");

  // multi-node training
  cli.add<bool>("--multi-node",
     "Enable asynchronous multi-node training through MPI (and legacy sync if combined with --sync-sgd)");
  cli.add<bool>("--multi-node-overlap",
     "Overlap model computations with MPI communication",
     true);

<<<<<<< HEAD
=======
  cli.add<int>("--compress-bit",
     "Model compression bit. Set 32 to disable",
      32);
  cli.add<float>("--compress-base",
     "Model compression base",
     2.0);
  cli.add<float>("--compress-clip",
     "Clip before compression. set 0 to disable",
     0.0);
  cli.add<int>("--compress-interval",
     "Compress model every N steps",
     1);
  cli.add<bool>("--compress-max-scale",
     "Set the compression scale based on max value");
  cli.add<int>("--compress-k-means",
     "Adjust compression scale with k-means for N steps",
     0);
  cli.add<bool>("--compress-skip-bias",
     "Do not compress bias");

>>>>>>> 3a9a60f4
  // add ULR settings
  addSuboptionsULR(cli);

  cli.add<std::vector<std::string>>("--task",
     "Use predefined set of options. Possible values: transformer, transformer-big");
  cli.switchGroup(previous_group);
  // clang-format on
}

void ConfigParser::addOptionsValidation(cli::CLIWrapper& cli) {
  auto previous_group = cli.switchGroup("Validation set options");

  // clang-format off
  cli.add<std::vector<std::string>>("--valid-sets",
      "Paths to validation corpora: source target");
  cli.add<std::string/*SchedulerPeriod*/>("--valid-freq",
      "Validate model every  arg  updates (append 't' for every  arg  target labels)",
      "10000u");
  cli.add<std::vector<std::string>>("--valid-metrics",
      "Metric to use during validation: cross-entropy, ce-mean-words, perplexity, valid-script, "
      "translation, bleu, bleu-detok. Multiple metrics can be specified",
      {"cross-entropy"});
  cli.add<size_t>("--early-stopping",
     "Stop if the first validation metric does not improve for  arg  consecutive validation steps",
     10);

  // decoding options
  cli.add<size_t>("--beam-size,-b",
      "Beam size used during search with validating translator",
      12);
  cli.add<float>("--normalize,-n",
      "Divide translation score by pow(translation length, arg)",
      0)->implicit_val("1");
  cli.add<float>("--max-length-factor",
      "Maximum target length as source length times factor",
      3);
  cli.add<float>("--word-penalty",
      "Subtract (arg * translation length) from translation score ");
  cli.add<bool>("--allow-unk",
      "Allow unknown words to appear in output");
  cli.add<bool>("--n-best",
      "Generate n-best list");

  // efficiency options
  cli.add<int>("--valid-mini-batch",
      "Size of mini-batch used during validation",
      32);
  cli.add<size_t>("--valid-max-length",
      "Maximum length of a sentence in a validating sentence pair",
      1000);

  // options for validation script
  cli.add<std::string>("--valid-script-path",
     "Path to external validation script."
     " It should print a single score to stdout."
     " If the option is used with validating translation, the output"
     " translation file will be passed as a first argument");
  cli.add<std::vector<std::string>>("--valid-script-args",
      "Additional args passed to --valid-script-path. These are inserted"
      " between the script path and the output translation-file path");
  cli.add<std::string>("--valid-translation-output",
     "Path to store the translation");

  cli.add<bool>("--keep-best",
      "Keep best model for each validation metric");
  cli.add<std::string>("--valid-log",
     "Log validation scores to file given by  arg");
  cli.switchGroup(previous_group);
  // clang-format on
}

void ConfigParser::addOptionsTranslation(cli::CLIWrapper& cli) {
  auto previous_group = cli.switchGroup("Translator options");

  // clang-format off
  cli.add<std::vector<std::string>>("--input,-i",
      "Paths to input file(s), stdin by default",
      {"stdin"});
  cli.add<std::string>("--output,-o",
      "Path to output file, stdout by default",
      "stdout");
  cli.add<std::vector<std::string>>("--vocabs,-v",
      "Paths to vocabulary files have to correspond to --input");
  // decoding options
  cli.add<size_t>("--beam-size,-b",
      "Beam size used during search with validating translator",
      12);
  cli.add<float>("--normalize,-n",
      "Divide translation score by pow(translation length, arg)",
      0)->implicit_val("1");
  cli.add<float>("--max-length-factor",
      "Maximum target length as source length times factor",
      3);
  cli.add<float>("--word-penalty",
      "Subtract (arg * translation length) from translation score");
  cli.add<bool>("--allow-unk",
      "Allow unknown words to appear in output");
  cli.add<bool>("--n-best",
      "Generate n-best list");
  cli.add<std::string>("--alignment",
     "Return word alignment. Possible values: 0.0-1.0, hard, soft")
    ->implicit_val("1");

  addSuboptionsDevices(cli);
  addSuboptionsInputLength(cli);
  addSuboptionsBatching(cli);

  cli.add<bool>("--optimize",
      "Optimize speed aggressively sacrificing memory or precision");
  cli.add<bool>("--skip-cost",
      "Ignore model cost during translation, not recommended for beam-size > 1");
  cli.add<std::string>("--gemm-type",
      "Select GEMM options: auto, mklfp32, intrinint16, fp16packed, int8packed",
      "auto");
  
  cli.add<bool>("--fp16", 
      "Shortcut for mixed precision inference with float16, corresponds to: --precision float16");
  cli.add<std::vector<std::string>>("--precision",
      "Mixed precision for inference, set parameter type in expression graph",
      {"float32"});

  cli.add<std::vector<std::string>>("--shortlist",
     "Use softmax shortlist: path first best prune");
  cli.add<std::vector<float>>("--weights",
      "Scorer weights");
  cli.add<bool>("--output-sampling",
     "Noise output layer with gumbel noise",
      false);

  // add ULR settings
  addSuboptionsULR(cli);

  cli.switchGroup(previous_group);
  // clang-format on
}

void ConfigParser::addOptionsScoring(cli::CLIWrapper& cli) {
  auto previous_group = cli.switchGroup("Scorer options");

  // clang-format off
  cli.add<bool>("--no-reload",
      "Do not load existing model specified in --model arg");
  // TODO: move options like vocabs and train-sets to a separate procedure as they are defined twice
  cli.add<std::vector<std::string>>("--train-sets,-t",
      "Paths to corpora to be scored: source target");
  cli.add<std::string>("--output,-o",
      "Path to output file, stdout by default",
      "stdout");
  cli.add<std::vector<std::string>>("--vocabs,-v",
      "Paths to vocabulary files have to correspond to --train-sets. "
      "If this parameter is not supplied we look for vocabulary files source.{yml,json} and target.{yml,json}. "
      "If these files do not exists they are created");
  cli.add<bool>("--n-best",
      "Score n-best list instead of plain text corpus");
  cli.add<std::string>("--n-best-feature",
      "Feature name to be inserted into n-best list", "Score");
  cli.add<bool>("--normalize,-n",
      "Divide translation score by translation length");
  cli.add<std::string>("--summary",
      "Only print total cost, possible values: cross-entropy (ce-mean), ce-mean-words, ce-sum, perplexity")
      ->implicit_val("cross-entropy");
  cli.add<std::string>("--alignment",
     "Return word alignments. Possible values: 0.0-1.0, hard, soft")
     ->implicit_val("1"),

  addSuboptionsInputLength(cli);
  addSuboptionsDevices(cli);
  addSuboptionsBatching(cli);

  cli.add<bool>("--optimize",
      "Optimize speed aggressively sacrificing memory or precision");
  cli.add<bool>("--fp16", 
      "Shortcut for mixed precision inference with float16, corresponds to: --precision float16");
  cli.add<std::vector<std::string>>("--precision",
      "Mixed precision for inference, set parameter type in expression graph",
      {"float32"});
  
  cli.switchGroup(previous_group);
  // clang-format on
}

void ConfigParser::addSuboptionsDevices(cli::CLIWrapper& cli) {
  // clang-format off
  cli.add<std::vector<std::string>>("--devices,-d",
      "Specifies GPU ID(s) to use for training. Defaults to 0..num-devices-1",
      {"0"});
  cli.add<size_t>("--num-devices",
      "Number of GPUs to use for this process. Defaults to length(devices) or 1");
#ifdef USE_NCCL
  if(mode_ == cli::mode::training)
    cli.add<bool>("--no-nccl",
      "Disable inter-GPU communication via NCCL");
#endif
#ifdef CUDA_FOUND
  cli.add<size_t>("--cpu-threads",
      "Use CPU-based computation with this many independent threads, 0 means GPU-based computation",
      0)
    ->implicit_val("1");
#else
  cli.add<size_t>("--cpu-threads",
      "Use CPU-based computation with this many independent threads, 0 means GPU-based computation",
      1);
#endif
  // clang-format on
}

void ConfigParser::addSuboptionsBatching(cli::CLIWrapper& cli) {
  int defaultMiniBatch = (mode_ == cli::mode::translation) ? 1 : 64;
  int defaultMaxiBatch = (mode_ == cli::mode::translation) ? 1 : 100;
  std::string defaultMaxiBatchSort = (mode_ == cli::mode::translation) ? "none" : "trg";

  // clang-format off
  cli.add<int>("--mini-batch",
               // set accurate help messages for translation, scoring, or training
               (mode_ == cli::mode::translation)
                   ? "Size of mini-batch used during batched translation" :
               (mode_ == cli::mode::scoring)
                   ? "Size of mini-batch used during batched scoring"
                   : "Size of mini-batch used during update",
               defaultMiniBatch);
  cli.add<int>("--mini-batch-words",
      "Set mini-batch size based on words instead of sentences");

  if(mode_ == cli::mode::training) {
    cli.add<bool>("--mini-batch-fit",
      "Determine mini-batch size automatically based on sentence-length to fit reserved memory");
    cli.add<size_t>("--mini-batch-fit-step",
      "Step size for mini-batch-fit statistics",
      10);
    cli.add<bool>("--gradient-checkpointing", 
      "Enable gradient-checkpointing to minimize memory usage");
  }

  cli.add<int>("--maxi-batch",
      "Number of batches to preload for length-based sorting",
      defaultMaxiBatch);
  cli.add<std::string>("--maxi-batch-sort",
      "Sorting strategy for maxi-batch: none, src, trg (not available for decoder)",
      defaultMaxiBatchSort);

  cli.add<bool>("--shuffle-in-ram",
      "Keep shuffled corpus in RAM, do not write to temp file");
  // @TODO: Consider making the next two options options of the vocab instead, to make it more local in scope.
  cli.add<size_t>("--all-caps-every",
      "When forming minibatches, preprocess every Nth line on the fly to all-caps. Assumes UTF-8");
  cli.add<size_t>("--english-title-case-every",
      "When forming minibatches, preprocess every Nth line on the fly to title-case. Assumes English (ASCII only)");

  cli.add<int>("--mini-batch-words-ref",
      "If given, the following hyper parameters are adjusted as-if we had this mini-batch size: "
      "--learn-rate, --optimizer-params, --exponential-smoothing, --mini-batch-warmup");
  cli.add<std::string/*SchedulerPeriod*/>("--mini-batch-warmup",
      "Linear ramp-up of MB size, up to this #updates (append 't' for up to this #target labels). "
      "Auto-adjusted to --mini-batch-words-ref if given",
      {"0"});
  cli.add<bool>("--mini-batch-track-lr",
      "Dynamically track mini-batch size inverse to actual learning rate (not considering lr-warmup)");
  cli.add<size_t>("--mini-batch-overstuff",
      "[experimental] Stuff this much more data into a minibatch, but scale down the LR and progress counter",
      1);
  cli.add<size_t>("--mini-batch-understuff",
      "[experimental] Break each batch into this many updates",
      1);
  // clang-format on
}

void ConfigParser::addSuboptionsInputLength(cli::CLIWrapper& cli) {
  size_t defaultMaxLength = (mode_ == cli::mode::training) ? 50 : 1000;
  // clang-format off
  cli.add<size_t>("--max-length",
      "Maximum length of a sentence in a training sentence pair",
      defaultMaxLength);
  cli.add<bool>("--max-length-crop",
      "Crop a sentence to max-length instead of omitting it if longer than max-length");
  // clang-format on
}

void ConfigParser::addSuboptionsULR(cli::CLIWrapper& cli) {
  // clang-format off
  // support for universal encoder ULR https://arxiv.org/pdf/1802.05368.pdf
  cli.add<bool>("--ulr",
      "Enable ULR (Universal Language Representation)");
  // reading pre-trained universal embeddings for multi-sources.
  // Note that source and target here is relative to ULR not the translation langs
  // queries: EQ in Fig2 : is the unified embeddings projected to one space.
  cli.add<std::string>("--ulr-query-vectors",
      "Path to file with universal sources embeddings from projection into universal space",
      "");
  // keys: EK in Fig2 : is the keys of the target embbedings projected to unified space (i.e. ENU in
  // multi-lingual case)
  cli.add<std::string>("--ulr-keys-vectors",
      "Path to file with universal sources embeddings of traget keys from projection into universal space",
      "");
  cli.add<bool>("--ulr-trainable-transformation",
      "Make Query Transformation Matrix A trainable");
  cli.add<int>("--ulr-dim-emb",
      "ULR monolingual embeddings dimension");
  cli.add<float>("--ulr-dropout",
      "ULR dropout on embeddings attentions. Default is no dropout",
      0.0f);
  cli.add<float>("--ulr-softmax-temperature",
      "ULR softmax temperature to control randomness of predictions. Deafult is 1.0: no temperature",
      1.0f);
  // clang-format on
}


cli::mode ConfigParser::getMode() const { return mode_; }

Ptr<Options> ConfigParser::parseOptions(int argc, char** argv, bool doValidate){
  cmdLine_ = escapeCmdLine(argc,argv);

  // parse command-line options and fill wrapped YAML config
  cli_.parse(argc, argv);

  // get paths to extra config files
  auto configPaths = findConfigPaths();
  if(!configPaths.empty()) {
    auto config = loadConfigFiles(configPaths);
    cli_.updateConfig(config,
                     cli::OptionPriority::ConfigFile,
                     "There are option(s) in a config file that are not expected");
  }

  if(get<bool>("interpolate-env-vars")) {
    cli::processPaths(config_, cli::InterpolateEnvVars, PATHS);
  }

  if(doValidate) {
    ConfigValidator(config_).validateOptions(mode_);
  }

  // remove extra config files from the config to avoid redundancy
  config_.remove("config");

  if(!get<std::string>("dump-config").empty() && get<std::string>("dump-config") != "false") {
    auto dumpMode = get<std::string>("dump-config");
    config_.remove("dump-config");

    if(dumpMode == "expand") {
      cli_.parseAliases();
    }

    bool minimal = (dumpMode == "minimal" || dumpMode == "expand");
    std::cout << cli_.dumpConfig(minimal) << std::endl;
    exit(0);
  }

  cli_.parseAliases();
  auto opts = New<Options>();
  opts->merge(Config(*this).get());
  return opts;
}

std::vector<std::string> ConfigParser::findConfigPaths() {
  std::vector<std::string> paths;

  bool interpolateEnvVars = get<bool>("interpolate-env-vars");
  bool loadConfig = !config_["config"].as<std::vector<std::string>>().empty();

  if(loadConfig) {
    paths = config_["config"].as<std::vector<std::string>>();
    for(auto& path : paths) {
      // (note: this updates the paths array)
      if(interpolateEnvVars)
        path = cli::InterpolateEnvVars(path);
    }
  } else if(mode_ == cli::mode::training) {
    auto path = config_["model"].as<std::string>() + ".yml";
    if(interpolateEnvVars)
      path = cli::InterpolateEnvVars(path);

    bool reloadConfig = filesystem::exists(path) && !get<bool>("no-reload");
    if(reloadConfig)
      paths = {path};
  }

  return paths;
}

YAML::Node ConfigParser::loadConfigFiles(const std::vector<std::string>& paths) {
  YAML::Node configAll;

  for(auto& path : paths) {
    // load single config file
    io::InputFileStream strm(path);
    YAML::Node config = YAML::Load(strm);

    // expand relative paths if requested
    if(config["relative-paths"] && config["relative-paths"].as<bool>()) {
      // interpolate environment variables if requested in this config file or
      // via command-line options
      bool interpolateEnvVars = (config["interpolate-env-vars"]
                                 && config["interpolate-env-vars"].as<bool>())
                                || get<bool>("interpolate-env-vars");
      if(interpolateEnvVars)
        cli::processPaths(config, cli::InterpolateEnvVars, PATHS);

      // replace relative path w.r.t. the config file
      cli::makeAbsolutePaths(config, path, PATHS);
      // remove 'relative-paths' and do not spread it into other config files
      config.remove("relative-paths");
    }

    // merge with previous config files, later file overrides earlier
    for(const auto& it : config) {
      configAll[it.first.as<std::string>()] = YAML::Clone(it.second);
    }
  }

  return configAll;
}

const YAML::Node& ConfigParser::getConfig() const {
  return config_;
}
}  // namespace marian<|MERGE_RESOLUTION|>--- conflicted
+++ resolved
@@ -496,8 +496,6 @@
      "Overlap model computations with MPI communication",
      true);
 
-<<<<<<< HEAD
-=======
   cli.add<int>("--compress-bit",
      "Model compression bit. Set 32 to disable",
       32);
@@ -518,7 +516,6 @@
   cli.add<bool>("--compress-skip-bias",
      "Do not compress bias");
 
->>>>>>> 3a9a60f4
   // add ULR settings
   addSuboptionsULR(cli);
 
