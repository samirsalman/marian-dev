--- conflicted
+++ resolved
@@ -165,11 +165,8 @@
     tensors/gpu/device.cu
     tensors/gpu/algorithm.cu
     tensors/gpu/prod.cpp
-<<<<<<< HEAD
     tensors/gpu/prod.cu
-=======
     tensors/gpu/prod_sparse.cpp
->>>>>>> db771e09
     tensors/gpu/topk.cu
     tensors/gpu/element.cu
     tensors/gpu/add.cu
