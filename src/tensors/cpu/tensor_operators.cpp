--- conflicted
+++ resolved
@@ -271,27 +271,16 @@
     TransposeGeneric<true>(out, in, vAxis);
 }
 
-<<<<<<< HEAD
-void Softmax(Tensor out_, Tensor in_) {
-  float* out = out_->data();
-  const float* in = in_->data();
-=======
 void Softmax(Tensor out, Tensor in) {
   float* pOut = out->data();
   const float* pIn = in->data();
->>>>>>> 4d261b01
 
   int rows = out->shape().elements() / out->shape().back();
   int cols = out->shape().back();
 
   for(int j = 0; j < rows; ++j) {
-<<<<<<< HEAD
-    float* so = out + j * cols;
-    const float* sp = in + j * cols;
-=======
     float* so = pOut + j * cols;
     const float* sp = pIn + j * cols;
->>>>>>> 4d261b01
 
     float max = sp[0];
     for(int i = 1; i < cols; ++i)
@@ -404,12 +393,9 @@
 #pragma omp parallel for
   for(size_t j = 0; j < rows; ++j) {
     size_t dst = j;
-<<<<<<< HEAD
-=======
 
     // @TODO: consider moving type checking to this function 
     // instead of matchOrAbort above
->>>>>>> 4d261b01
     size_t src = (size_t)indices->data<IndexType>()[j];
 
     float* rowOut = out + dst * cols;
@@ -505,22 +491,13 @@
   functional::Shape outShape = out->shape();
   functional::Shape inShape = in->shape();
   int length = outShape.elements();
-<<<<<<< HEAD
-
-  functional::Array<int, functional::Shape::size()> dims;
-=======
->>>>>>> 4d261b01
 
   functional::Array<int, functional::Shape::size()> dims;
   int axisCPU = axis + functional::Shape::size() - out->shape().size();
   
   for(int index = 0; index < length; ++index) {
     outShape.dims(index, dims);
-<<<<<<< HEAD
-    dims[axis] = (int)indices->data<IndexType>()[dims[axis]];
-=======
     dims[axisCPU] = (int)indices->data<IndexType>()[dims[axisCPU]];
->>>>>>> 4d261b01
     int inIndex = inShape.index(dims);
     out->data()[index] = in->data()[inIndex];
   }
@@ -544,11 +521,7 @@
 
   for(int index = 0; index < length; ++index) {
     inShape.dims(index, dims);
-<<<<<<< HEAD
-    dims[axis] = (int)indices->data<IndexType>()[dims[axis]];
-=======
     dims[axisCPU] = (int)indices->data<IndexType>()[dims[axisCPU]];
->>>>>>> 4d261b01
     int outIndex = outShape.index(dims);
     out->data()[outIndex] += in->data()[index];
   }
