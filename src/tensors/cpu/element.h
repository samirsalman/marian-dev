#pragma once

#include "tensors/tensor.h"

namespace marian {
namespace cpu {

// Function in this header are supposed to execute element-wise operations
// (passed in as a Functor) on arbitrary numbers of tensors. The templates
// are required to implement correct broadcasting of operations across
// a fixed-at-compile-time but in principle arbitrary number of dimensions.

// @TODO: generalize to vector operations, possible using specializations

// single loop over outer dimension. Recursively creates nested loops
// down to inner dimension and to single elements. Since this is based
// on strides, it correctly broadcasts to all dimensions without additional
// computation.
// Compiler optimizes this to single construct with nested(?) loops.

namespace F = marian::functional;

template <size_t I = 0>
struct E {
  template <size_t numArg, class Functor, typename ElementType>
  static inline void element(
      const Functor& functor,
      F::Array<F::Tensor<ElementType>, numArg>& tensors,
      F::Array<int, numArg> indices) {
    const auto& shape = tensors[0].shape();

    // loop over outer-most dimension
    for(int i = 0; i < shape[I]; ++i) {
      // call loop for next-inner dimension
      E<I + 1>::element(functor, tensors, indices);

      // increase index for current dimension by stride or 0 if broadcasting.
      // bstride(i) is look-up value, either equal to stride if the
      // corresponding dim is larger 1 or 0 if the dim is 1.
      for(size_t k = 0; k < numArg; ++k) {
        //int stride = tensors[k].shape().stride(I);
        //indices[k] += stride == 1 ? 0 : stride;
        indices[k] += tensors[k].shape().bstride(I);
      }
    }
  }
};

// specialization for inner-most single element (recursive stopping criterion)
// using const reference for indices here to avoid copying. No loop.
template <>
struct E<F::Shape::size()> {
  template <size_t numArg, class Functor, typename ElementType>
  static inline void element(
      const Functor& functor,
      F::Array<F::Tensor<ElementType>, numArg>& tensors,
      const F::Array<int, numArg>& indices) {
    // just apply the function for all indexed elements across all tensors
    // @TODO: use converting operator[] on tensor
    tensors[0].data()[indices[0]] = F::apply(functor, tensors, indices);
  }
};

template <typename ElementType, class Functor, class... Tensors>
void element(const Functor& functor, marian::Tensor out, Tensors... tensors) {

  // Number of input tensors + 1 (output tensor)
  constexpr size_t argNum = sizeof...(tensors) + 1;
  // create and initialize indices to 0, one index per tensor
  F::Array<int, argNum> indices;
  indices.fill(0);

  // call elementwise operation going from outer-most dimension
  // to inner-most element.
  F::Array<F::Tensor<ElementType>, argNum> gTensors = {out, tensors...};
  E<0>::element(functor, gTensors, indices);
}

// Dispatch elementwise functions with float element type based on number of 
// elements. If dividable by 8 and AVX2 is available (TODO: check this?) use
// AVX2 specific intrinsics. Similar for 4 and AVX. TODO: Add AVX512 support.
template <class Functor, class... Tensors>
void elementFloat(const Functor& functor, marian::Tensor out, Tensors... tensors) {
#ifndef __CUDACC__
  std::vector<marian::Tensor> ts({tensors...});
  bool div8 = true;
  bool div4 = true;

  if(out->shape()[-1] % 8 != 0)
    div8 = false;
  if(out->shape()[-1] % 4 != 0)
    div4 = false;
  for(auto t : ts) {
    if(t->shape()[-1] % 8 != 0)
      div8 = false;
    if(t->shape()[-1] % 4 != 0)
      div4 = false;
  }

  if(div8) {
    // std::cerr << "8: " << functor.to_string() << std::endl;
<<<<<<< HEAD
#ifndef NO_AVX
=======
#ifdef __AVX__
>>>>>>> c343ced9
    element<float32x8>(functor, out, tensors...);
    return;
#endif
  }

  if(div4) {
    // std::cerr << "4: " << functor.to_string() << std::endl;
    element<float32x4>(functor, out, tensors...);
    return;
  }
#endif
  // std::cerr << "1: " << functor.to_string() << std::endl;
  element<float>(functor, out, tensors...);
}

// main call to function executing element-wise operation
template <class Functor, class... Tensors>
void Element(const Functor& functor, marian::Tensor out, Tensors... tensors) {
  switch(out->type()) {
    case Type::float32: elementFloat(functor, out, tensors...); break;
    //case Type::uint32:  element<uint32_t>(functor, out, tensors...); break;
    default: ABORT("Unsupported type for element-wise operation: {}", out->type()); break;
  }
}

}  // namespace cpu
}  // namespace marian<|MERGE_RESOLUTION|>--- conflicted
+++ resolved
@@ -99,11 +99,7 @@
 
   if(div8) {
     // std::cerr << "8: " << functor.to_string() << std::endl;
-<<<<<<< HEAD
-#ifndef NO_AVX
-=======
 #ifdef __AVX__
->>>>>>> c343ced9
     element<float32x8>(functor, out, tensors...);
     return;
 #endif
