/* All or part of this file was contributed by Intel under license:
 *   Copyright (C) 2017-2018 Intel Corporation
 *   SPDX-License-Identifier: MIT
 */

#pragma once

#include "functional/functional.h"
#include "functional/shape.h"
#include "functional/tensor.h"
#include "functional/tmp.h"
#include "tensors/tensor.h"

namespace marian {

namespace cpu {

template <size_t K, class Functor, class AggFunctor>
void gAggregateGeneric(Functor functor, float aggInit, AggFunctor aggFunctor,
                 const functional::Shape full,
                 functional::Tensor<float> out,
                 functional::Array<functional::Tensor<float>, K> ins,
                 float scale = 1.0) {
  int outLength = out.shape().elements();
  bool same = outLength == full.elements();
  for(size_t i = 0; i < K; ++i)
    same = same && outLength == ins[i].shape().elements();

  constexpr size_t N = functional::Shape::size();
  functional::Array<int, N> len;
  for(int i = 0; i < N; ++i)
    len[i] = full[i] / out.shape()[i];

  functional::Array<int, N> dims;
  for(int index = 0; index < outLength; ++index) {
    if(same) {
<<<<<<< HEAD
      // raw index, no conversion
      out.data()[index] += functional::apply(functor, ins, index) * scale;
    } else {
      out.shape().dims(index, dims);
      // raw index, no conversion
      out.data()[index] += functional::loops(functor, ins, len, dims) * scale;
=======
      out[index] = aggFunctor(out[index], functional::apply(functor, ins, index) * scale);
    } else {
      out.shape().dims(index, dims);
      out[index] = aggFunctor(out[index], functional::loops(functor, aggInit, aggFunctor, ins, len, dims) * scale);
>>>>>>> 7e517e2e
    }
  }
}

template <size_t K, class Functor, class AggFunctor>
void gAggregateEqual(Functor functor, AggFunctor aggFunctor,
               functional::Tensor<float> out,
               functional::Array<functional::Tensor<float>, K> ins,
               float scale,
               bool broadcast) {
  int length = out.shape().elements();
  functional::Array<int, functional::Shape::size()> dims;

  for(int index = 0; index < length; ++index) {
    functional::Array<int, K> indices;
    indices.fill(index);

    if(broadcast) {
      out.shape().dims(index, dims);
      for(size_t i = 0; i < K; ++i)
        indices[i] = ins[i].shape().bindex(dims);
    }

<<<<<<< HEAD
    // raw index, no conversion
    out.data()[index] += functional::apply(functor, ins, indices) * scale;
=======
    out[index] = aggFunctor(out[index], functional::apply(functor, ins, indices) * scale);
>>>>>>> 7e517e2e
  }
}

template <size_t K, class Functor, class AggFunctor>
void gAggregateReduce(Functor functor, float aggInit, AggFunctor aggFunctor,
                const functional::Shape full,
                functional::Tensor<float> out,
                functional::Array<functional::Tensor<float>, K> ins,
                float scale = 1.0) {
  int rows = full.elements() / full.back();
  int cols = full.back();

  bool same = true;
  for(size_t i = 0; i < K; ++i)
    same = same && ins[i].shape().elements() == full.elements();

  for(int j = 0; j < rows; ++j) {
    float colSum = aggInit;
    if(same) {
      for(int id = 0; id < cols; ++id)
        colSum = aggFunctor(colSum, functional::apply(functor, ins, j * cols + id));
    } else {
      functional::Array<int, functional::Shape::size()> dims;
      for(int id = 0; id < cols; ++id) {
        full.dims(j * cols + id, dims);
        functional::Array<int, K> indices;
        for(size_t i = 0; i < K; ++i)
          indices[i] = ins[i].shape().bindex(dims);
        colSum = aggFunctor(colSum, functional::apply(functor, ins, indices));
      }
    }
<<<<<<< HEAD
    
    // raw index, no conversion
    out.data()[j] += sum * scale;
=======
    out[j] = aggFunctor(out[j], colSum * scale);
>>>>>>> 7e517e2e
  }
}

template <class Functor, class AggFunctor, class... Tensors>
void Aggregate(Functor functor, float aggInit, AggFunctor aggFunctor, float scale, marian::Tensor out, Tensors... tensors) {
  auto full = marian::Shape::broadcast({out, tensors...});

  //int length = out->shape().elements();

  constexpr size_t K = sizeof...(Tensors);

  functional::Tensor<float> gOut = out;
  functional::Array<functional::Tensor<float>, K> gIns = {tensors...};

  if(full.back() != 1 && out->shape().back() == 1) {
    //size_t m = full.elements() / length;
    //size_t k = full.back();
    cpu::gAggregateReduce(functor, aggInit, aggFunctor, full, gOut, gIns, scale);
  } else if(out->shape() == full) {
    bool broadcast = false;
    for(size_t i = 0; i < K; ++i)
      broadcast = broadcast || gOut.shape() != gIns[i].shape();
    cpu::gAggregateEqual(functor, aggFunctor, gOut, gIns, scale, broadcast);
  } else {
    cpu::gAggregateGeneric(functor, aggInit, aggFunctor, full, gOut, gIns, scale);
  }
}

}  // namespace cpu
}  // namespace marian<|MERGE_RESOLUTION|>--- conflicted
+++ resolved
@@ -34,19 +34,10 @@
   functional::Array<int, N> dims;
   for(int index = 0; index < outLength; ++index) {
     if(same) {
-<<<<<<< HEAD
-      // raw index, no conversion
-      out.data()[index] += functional::apply(functor, ins, index) * scale;
-    } else {
-      out.shape().dims(index, dims);
-      // raw index, no conversion
-      out.data()[index] += functional::loops(functor, ins, len, dims) * scale;
-=======
       out[index] = aggFunctor(out[index], functional::apply(functor, ins, index) * scale);
     } else {
       out.shape().dims(index, dims);
       out[index] = aggFunctor(out[index], functional::loops(functor, aggInit, aggFunctor, ins, len, dims) * scale);
->>>>>>> 7e517e2e
     }
   }
 }
@@ -70,12 +61,7 @@
         indices[i] = ins[i].shape().bindex(dims);
     }
 
-<<<<<<< HEAD
-    // raw index, no conversion
-    out.data()[index] += functional::apply(functor, ins, indices) * scale;
-=======
     out[index] = aggFunctor(out[index], functional::apply(functor, ins, indices) * scale);
->>>>>>> 7e517e2e
   }
 }
 
@@ -107,13 +93,7 @@
         colSum = aggFunctor(colSum, functional::apply(functor, ins, indices));
       }
     }
-<<<<<<< HEAD
-    
-    // raw index, no conversion
-    out.data()[j] += sum * scale;
-=======
     out[j] = aggFunctor(out[j], colSum * scale);
->>>>>>> 7e517e2e
   }
 }
 
