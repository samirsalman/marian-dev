#include "tensors/gpu/algorithm.h"

// clang-format off
#include "tensors/tensor_operators.h"
#include "tensors/gpu/cuda_helpers.h"
// clang-format on

#include <cuda_fp16.h>

namespace marian {
namespace gpu {

template <typename T>
void copy(Ptr<Backend> backend, const T* begin, const T* end, T* dest) {
  CUDA_CHECK(cudaSetDevice(backend->getDeviceId().no));
  CudaCopy(begin, end, dest);
  CUDA_CHECK(cudaStreamSynchronize(0));
}

// clang-format off
template void copy<int8_t>(Ptr<Backend>, const int8_t*, const int8_t*, int8_t*);
template void copy<int16_t>(Ptr<Backend>, const int16_t*, const int16_t*, int16_t*);
template void copy<int32_t>(Ptr<Backend>, const int32_t*, const int32_t*, int32_t*);
template void copy<int64_t>(Ptr<Backend>, const int64_t*, const int64_t*, int64_t*);

template void copy<uint8_t>(Ptr<Backend>, const uint8_t*, const uint8_t*, uint8_t*);
template void copy<uint16_t>(Ptr<Backend>, const uint16_t*, const uint16_t*, uint16_t*);
template void copy<uint32_t>(Ptr<Backend>, const uint32_t*, const uint32_t*, uint32_t*);
template void copy<uint64_t>(Ptr<Backend>, const uint64_t*, const uint64_t*, uint64_t*);

template void copy<char>(Ptr<Backend>, const char*, const char*, char*);
template void copy<float16>(Ptr<Backend>, const float16*, const float16*, float16*);
template void copy<float>(Ptr<Backend>, const float*, const float*, float*);
template void copy<double>(Ptr<Backend>, const double*, const double*, double*);
// clang-format on

template <typename T>
__global__ void gFill(T* d_in, int size, T val) {
  //auto blocks = gridDim.x;
  auto threadsPerBlock = blockDim.x;
  //for(int bid = 0; bid < size; bid += threadsPerBlock * blocks) {
    int index = /*bid +*/ threadIdx.x + threadsPerBlock * blockIdx.x;
    if(index < size) {
      d_in[index] = val;
    }
  //}
}

template <typename T>
void fill(Ptr<Backend> backend, T* begin, T* end, T value) {
  int size = end - begin;
  if (size == 0)
    return;
  CUDA_CHECK(cudaSetDevice(backend->getDeviceId().no));
  int threadsPerBlock = std::min(MAX_THREADS, size);
  int blocks = (size / threadsPerBlock) + (size % threadsPerBlock != 0); // @TODO: (size+threadsPerBlock-1)/threadsPerBlock or CeilDiv(a,b)
  gFill<<<blocks, threadsPerBlock>>>(begin, size, value);
  CUDA_CHECK(cudaStreamSynchronize(0));
}

<<<<<<< HEAD
template <>
void fill(Ptr<Backend> backend, float16* begin, float16* end, float16 value) {
  int size = end - begin;
  if (size == 0)
    return;
  CUDA_CHECK(cudaSetDevice(backend->getDeviceId().no));
  int threadsPerBlock = std::min(MAX_THREADS, size);
  int blocks = (size / threadsPerBlock) + (size % threadsPerBlock != 0); // @TODO: (size+threadsPerBlock-1)/threadsPerBlock or CeilDiv(a,b)
  gFill<<<blocks, threadsPerBlock>>>((__half*)begin, size, (__half)value);
  CUDA_CHECK(cudaStreamSynchronize(0));
}

=======
>>>>>>> 7e517e2e
template void fill<bool>(Ptr<Backend>, bool*, bool*, bool);
template void fill<int8_t>(Ptr<Backend>, int8_t*, int8_t*, int8_t);
template void fill<int16_t>(Ptr<Backend>, int16_t*, int16_t*, int16_t);
template void fill<int32_t>(Ptr<Backend>, int32_t*, int32_t*, int32_t);
template void fill<int64_t>(Ptr<Backend>, int64_t*, int64_t*, int64_t);
template void fill<uint8_t>(Ptr<Backend>, uint8_t*, uint8_t*, uint8_t);
template void fill<uint16_t>(Ptr<Backend>, uint16_t*, uint16_t*, uint16_t);
template void fill<uint32_t>(Ptr<Backend>, uint32_t*, uint32_t*, uint32_t);
template void fill<uint64_t>(Ptr<Backend>, uint64_t*, uint64_t*, uint64_t);

template void fill<float>(Ptr<Backend>, float*, float*, float);
template void fill<double>(Ptr<Backend>, double*, double*, double);

void setSparse(Ptr<Backend> backend,
               const std::vector<size_t>& keys,
               const std::vector<float>& values,
               float* data) {
  CUDA_CHECK(cudaSetDevice(backend->getDeviceId().no));
  ABORT("no SetSparse");
  // gpu::SetSparse(data, keys, values);
  CUDA_CHECK(cudaStreamSynchronize(0));
}

template <typename T>
__global__ void gSwap(T* d_v1, T* d_v2, int size) {
  auto threadsPerBlock = blockDim.x;
  int index = threadIdx.x + threadsPerBlock * blockIdx.x;
  if(index < size) {
    T temp = d_v1[index];
    d_v1[index] = d_v2[index];
    d_v2[index] = temp;
  }
}

template <typename T>
void swap_ranges(Ptr<Backend> backend, T* begin, T* end, T* dest) {
  int size = end - begin;
  if (size == 0)
    return;

  CUDA_CHECK(cudaSetDevice(backend->getDeviceId().no));
  int threadsPerBlock = std::min(MAX_THREADS, size);
  int blocks = (size / threadsPerBlock) + (size % threadsPerBlock != 0); // @TODO: (size+threadsPerBlock-1)/threadsPerBlock or CeilDiv(a,b)
  gSwap<<<blocks, threadsPerBlock>>>(begin, dest, size);
  CUDA_CHECK(cudaStreamSynchronize(0));
}

template <>
void swap_ranges<float16>(Ptr<Backend> backend, float16* begin, float16* end, float16* dest) {
  int size = end - begin;
  if (size == 0)
    return;

  CUDA_CHECK(cudaSetDevice(backend->getDeviceId().no));
  int threadsPerBlock = std::min(MAX_THREADS, size);
  int blocks = (size / threadsPerBlock) + (size % threadsPerBlock != 0); // @TODO: (size+threadsPerBlock-1)/threadsPerBlock or CeilDiv(a,b)
  gSwap<<<blocks, threadsPerBlock>>>((__half*)begin, (__half*)dest, size);
  CUDA_CHECK(cudaStreamSynchronize(0));
}

// clang-format off
template void swap_ranges<char>(Ptr<Backend>, char*, char*, char*);
template void swap_ranges<int8_t>(Ptr<Backend>, int8_t*, int8_t*, int8_t*);
template void swap_ranges<int16_t>(Ptr<Backend>, int16_t*, int16_t*, int16_t*);
template void swap_ranges<int32_t>(Ptr<Backend>, int32_t*, int32_t*, int32_t*);
template void swap_ranges<int64_t>(Ptr<Backend>, int64_t*, int64_t*, int64_t*);

template void swap_ranges<uint8_t>(Ptr<Backend>, uint8_t*, uint8_t*, uint8_t*);
template void swap_ranges<uint16_t>(Ptr<Backend>, uint16_t*, uint16_t*, uint16_t*);
template void swap_ranges<uint32_t>(Ptr<Backend>, uint32_t*, uint32_t*, uint32_t*);
template void swap_ranges<uint64_t>(Ptr<Backend>, uint64_t*, uint64_t*, uint64_t*);

template void swap_ranges<float>(Ptr<Backend>, float*, float*, float*);
template void swap_ranges<double>(Ptr<Backend>, double*, double*, double*);
// clang-format on

}  // namespace gpu
}  // namespace marian<|MERGE_RESOLUTION|>--- conflicted
+++ resolved
@@ -58,8 +58,6 @@
   CUDA_CHECK(cudaStreamSynchronize(0));
 }
 
-<<<<<<< HEAD
-template <>
 void fill(Ptr<Backend> backend, float16* begin, float16* end, float16 value) {
   int size = end - begin;
   if (size == 0)
@@ -71,8 +69,6 @@
   CUDA_CHECK(cudaStreamSynchronize(0));
 }
 
-=======
->>>>>>> 7e517e2e
 template void fill<bool>(Ptr<Backend>, bool*, bool*, bool);
 template void fill<int8_t>(Ptr<Backend>, int8_t*, int8_t*, int8_t);
 template void fill<int16_t>(Ptr<Backend>, int16_t*, int16_t*, int16_t);
