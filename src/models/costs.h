#pragma once

#include "layers/generic.h"
#include "layers/guided_alignment.h"
#include "layers/loss.h"
#include "layers/weight.h"
#include "models/encoder_decoder.h"
#include "models/encoder_classifier.h"

namespace marian {
namespace models {

// @TODO: this whole file is an unholy mess and needs to be refactored.
// Using MultiRationalLoss is a first improvement, but we can probably
// unify classifier and decoder costs. Also rethink step-wise cost.

// @TODO: inheritance and polymorphism is used here in a rather unclear way.
// E.g. returns Ptr<MultiRationalLoss> which should be Ptr<RationalLoss>?
// Other functions return RationalLoss directly without Ptr<...>, but also
// they do not need polymorphism here.

class ICost {
public:
  virtual Ptr<MultiRationalLoss> apply(Ptr<IModel> model,
                                       Ptr<ExpressionGraph> graph, // @TODO: why needed? Can it be gotten from model?
                                       Ptr<data::Batch> batch,
                                       bool clearGraph = true) = 0;
};

class EncoderDecoderCECost : public ICost {
protected:
  Ptr<Options> options_;

  const bool inference_{false};
  /*const*/ bool toBeWeighted_{false};

  // @TODO: single loss seems wrong
  Ptr<LabelwiseLoss> loss_;
  Ptr<WeightingBase> weighter_;

public:
  EncoderDecoderCECost(Ptr<Options> options)
      : options_(options), inference_(options->get<bool>("inference", false)) {
    loss_ = newLoss(options_, inference_);

    toBeWeighted_
        = (options_->hasAndNotEmpty("data-weighting") && !inference_)
          || (options_->has("dynamic-weighting") && options_->get<bool>("dynamic-weighting")
              && !inference_);
    if(toBeWeighted_)
      weighter_ = WeightingFactory(options_);
  }

  Ptr<MultiRationalLoss> apply(Ptr<IModel> model,
             Ptr<ExpressionGraph> graph,
             Ptr<data::Batch> batch,
             bool clearGraph = true) override {
    auto encdec = std::static_pointer_cast<EncoderDecoder>(model);
    auto corpusBatch = std::static_pointer_cast<data::CorpusBatch>(batch);

    auto state = encdec->stepAll(graph, corpusBatch, clearGraph);

    Expr weights;
    if(toBeWeighted_)
      weights = weighter_->getWeights(graph, corpusBatch);

    // multi-objective training
    Ptr<MultiRationalLoss> multiLoss = newMultiLoss(options_);

    // @TODO: adapt to multi-objective training with multiple decoders
    auto partialLoss = loss_->apply(state->getLogProbs(),
                                    state->getTargetWords(),
                                    state->getTargetMask(),
                                    weights);
    multiLoss->push_back(partialLoss);

    if(options_->get("guided-alignment", std::string("none")) != "none" && !inference_) {
      auto attentionVectors = encdec->getDecoders()[0]->getAlignments(); // [tgt index][beam depth, max src length, batch size, 1]
      ABORT_IF(attentionVectors.empty(), "Model does not seem to support alignments");

      auto attention = concatenate(attentionVectors, /*axis =*/ -1);

      auto alignmentLoss = guidedAlignmentCost(graph, corpusBatch, options_, attention);
      multiLoss->push_back(alignmentLoss);
    }

    return multiLoss;
  }
};

// Wraps an EncoderClassifier so it can produce a cost from raw logits. @TODO: Needs refactoring
class EncoderClassifierCECost : public ICost {
protected:
  Ptr<Options> options_;
  const bool inference_{false};

  // @TODO: single loss seems wrong, especially since we support multiple objectives here,
  // also not sure this needs to be a member at all.
  Ptr<LabelwiseLoss> loss_;

public:
  EncoderClassifierCECost(Ptr<Options> options)
      : options_(options), inference_(options->get<bool>("inference", false)) {
    loss_ = newLoss(options_, inference_);
  }

  Ptr<MultiRationalLoss> apply(Ptr<IModel> model,
             Ptr<ExpressionGraph> graph,
             Ptr<data::Batch> batch,
             bool clearGraph = true) override {

    auto enccls = std::static_pointer_cast<EncoderClassifier>(model);
    auto corpusBatch = std::static_pointer_cast<data::CorpusBatch>(batch);

    auto states = enccls->apply(graph, corpusBatch, clearGraph);

    // multi-objective training
    Ptr<MultiRationalLoss> multiLoss = newMultiLoss(options_);
    for(int i = 0; i < states.size(); ++i) {
      auto partialLoss = loss_->apply(Logits(states[i]->getLogProbs()),
                                      states[i]->getTargetWords(),
                                      /*mask=*/nullptr,
                                      /*weights=*/nullptr);
      multiLoss->push_back(partialLoss);
    }
    return multiLoss;
  }
};

class Trainer : public ICriterionFunction {
protected:
  Ptr<IModel> model_;
  Ptr<ICost> cost_;

public:
  Trainer(Ptr<IModel> model, Ptr<ICost> cost)
      : model_(model), cost_(cost) {}

  Ptr<IModel> getModel() { return model_; }

  virtual void load(Ptr<ExpressionGraph> graph,
                    const std::string& name,
                    bool markedReloaded = true) override {
    model_->load(graph, name, markedReloaded);
  };

  virtual void save(Ptr<ExpressionGraph> graph,
                    const std::string& name,
                    bool saveTranslatorConfig = false) override {
    model_->save(graph, name, saveTranslatorConfig);
  }

  virtual Ptr<RationalLoss> build(Ptr<ExpressionGraph> graph,
                       Ptr<data::Batch> batch,
                       bool clearGraph = true) override {
    return cost_->apply(model_, graph, batch, clearGraph);
  };

  virtual void clear(Ptr<ExpressionGraph> graph) override { model_->clear(graph); };
};

class ILogProb {
public:
  virtual Logits apply(Ptr<IModel> model,
                     Ptr<ExpressionGraph> graph,
                     Ptr<data::Batch> batch,
                     bool clearGraph = true) = 0;
};

// @TODO: Name 'scorer' is ambiguous: Does it compute scores for all classes, or the loss value for the ground truth?
//        Beam search uses it for the former meaning, while 'marian score' and validation in the latter.
//        This class is for the former use. The latter is done using Trainer.
class Scorer : public IModel {
protected:
  Ptr<IModel> model_;
  Ptr<ILogProb> logProb_;

public:
  Scorer(Ptr<IModel> model, Ptr<ILogProb> cost)
      : model_(model), logProb_(cost) {}

  Ptr<IModel> getModel() { return model_; }

  virtual void load(Ptr<ExpressionGraph> graph,
                    const std::string& name,
                    bool markedReloaded = true) override {
    model_->load(graph, name, markedReloaded);
  };

  virtual void save(Ptr<ExpressionGraph> graph,
                    const std::string& name,
                    bool saveTranslatorConfig = false) override {
    model_->save(graph, name, saveTranslatorConfig);
  }

  virtual Logits build(Ptr<ExpressionGraph> graph,
                     Ptr<data::Batch> batch,
                     bool clearGraph = true) override {
    return logProb_->apply(model_, graph, batch, clearGraph);
  };

  virtual void clear(Ptr<ExpressionGraph> graph) override { model_->clear(graph); };
};

class ILogProbStep {
public:
  // @BUGBUG: This is not a function application. Rather, it updates 'state' in-place.
  // Suggest to call it updateState, and not return the state object.
  virtual Ptr<DecoderState> apply(Ptr<DecoderState> state) = 0;
};

class LogSoftmaxStep : public ILogProbStep {
public:
  virtual Ptr<DecoderState> apply(Ptr<DecoderState> state) override {
    // decoder needs normalized probabilities (note: skipped if beam 1 and --skip-cost)
    state->setLogProbs(state->getLogProbs().applyUnaryFunction(logsoftmax));
    // @TODO: This is becoming more and more opaque ^^. Can we simplify this?
    return state;
  }
};

// Gumbel-max noising for sampling during beam-search
// Seems to work well enough with beam-size=1. Turn on
// with --output-sampling during translation with marian-decoder
class GumbelSoftmaxStep : public ILogProbStep {
public:
  virtual Ptr<DecoderState> apply(Ptr<DecoderState> state) override {
    state->setLogProbs(state->getLogProbs().applyUnaryFunctions(
      [](Expr logits){ // lemma gets gumbelled
        return logsoftmax(logits + constant_like(logits, inits::gumbel()));
      },
      logsoftmax)); // factors don't
    return state;
  }
};

// class to wrap an IEncoderDecoder and a ILogProbStep that are executed in sequence,
// wrapped again in the IEncoderDecoder interface
// @TODO: seems we are conflating an interface defition with its implementation?
// @TODO: needs a better name. Stepwise is an adjective. Classes are things=nouns. StepwiseWhat?
class Stepwise : public IEncoderDecoder {
protected:
  Ptr<IEncoderDecoder> encdec_;
  Ptr<ILogProbStep> cost_;

public:
  Stepwise(Ptr<IEncoderDecoder> encdec, Ptr<ILogProbStep> cost)
      : encdec_(encdec), cost_(cost) {}

  virtual void load(Ptr<ExpressionGraph> graph,
                    const std::string& name,
                    bool markedReloaded = true) override {
    encdec_->load(graph, name, markedReloaded);
  }

  virtual void mmap(Ptr<ExpressionGraph> graph,
                    const void* ptr,
                    bool markedReloaded = true) override {
    encdec_->mmap(graph, ptr, markedReloaded);
  };

  virtual void save(Ptr<ExpressionGraph> graph,
                    const std::string& name,
                    bool saveTranslatorConfig = false) override {
    encdec_->save(graph, name, saveTranslatorConfig);
  }

  virtual void clear(Ptr<ExpressionGraph> graph) override { encdec_->clear(graph); }

  virtual Logits build(Ptr<ExpressionGraph> graph,
                       Ptr<data::Batch> batch,
                       bool clearGraph = true) override {
    auto corpusBatch = std::static_pointer_cast<data::CorpusBatch>(batch);
    return build(graph, corpusBatch, clearGraph);
  }

  virtual Ptr<DecoderState> startState(Ptr<ExpressionGraph> graph,
                                       Ptr<data::CorpusBatch> batch) override {
    return encdec_->startState(graph, batch);
  }

  virtual Ptr<DecoderState> step(Ptr<ExpressionGraph> graph,
                                 Ptr<DecoderState> state,
<<<<<<< HEAD
                                 const std::vector<IndexType>& hypIndices,
                                 const Words& words,
                                 int dimBatch,
                                 int beamSize) override {
    auto nextState = encdec_->step(
        graph, state, hypIndices, words, dimBatch, beamSize);
=======
                                 const std::vector<IndexType>& hypIndices,   // [beamIndex * activeBatchSize + batchIndex]
                                 const Words& words,                         // [beamIndex * activeBatchSize + batchIndex]
                                 const std::vector<IndexType>& batchIndices, // [batchIndex]
                                 int beamSize) override {
    auto nextState = encdec_->step(graph, state, hypIndices, words, batchIndices, beamSize);
>>>>>>> 9a4f7843
    return cost_->apply(nextState);
  }

  virtual Logits build(Ptr<ExpressionGraph> /*graph*/,
                       Ptr<data::CorpusBatch> /*batch*/,
                       bool /*clearGraph*/ = true) override {
    ABORT("Wrong wrapper. Use models::Trainer or models::Scorer");
  }

  virtual Ptr<Options> getOptions() override { return encdec_->getOptions(); };

  virtual void setShortlistGenerator(
      Ptr<data::ShortlistGenerator const> shortlistGenerator) override {
    encdec_->setShortlistGenerator(shortlistGenerator);
  };

  virtual Ptr<data::Shortlist> getShortlist() override {
    return encdec_->getShortlist();
  };

  virtual data::SoftAlignment getAlignment() override { return encdec_->getAlignment(); }
};

}  // namespace models
}  // namespace marian<|MERGE_RESOLUTION|>--- conflicted
+++ resolved
@@ -281,20 +281,11 @@
 
   virtual Ptr<DecoderState> step(Ptr<ExpressionGraph> graph,
                                  Ptr<DecoderState> state,
-<<<<<<< HEAD
-                                 const std::vector<IndexType>& hypIndices,
-                                 const Words& words,
-                                 int dimBatch,
-                                 int beamSize) override {
-    auto nextState = encdec_->step(
-        graph, state, hypIndices, words, dimBatch, beamSize);
-=======
                                  const std::vector<IndexType>& hypIndices,   // [beamIndex * activeBatchSize + batchIndex]
                                  const Words& words,                         // [beamIndex * activeBatchSize + batchIndex]
                                  const std::vector<IndexType>& batchIndices, // [batchIndex]
                                  int beamSize) override {
     auto nextState = encdec_->step(graph, state, hypIndices, words, batchIndices, beamSize);
->>>>>>> 9a4f7843
     return cost_->apply(nextState);
   }
 
@@ -307,7 +298,7 @@
   virtual Ptr<Options> getOptions() override { return encdec_->getOptions(); };
 
   virtual void setShortlistGenerator(
-      Ptr<data::ShortlistGenerator const> shortlistGenerator) override {
+      Ptr<data::ShortlistGenerator> shortlistGenerator) override {
     encdec_->setShortlistGenerator(shortlistGenerator);
   };
 
