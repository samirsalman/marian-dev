#include "models/encoder_decoder.h"
#include "common/cli_helper.h"
#include "common/filesystem.h"
#include "common/version.h"

namespace marian {

EncoderDecoder::EncoderDecoder(Ptr<ExpressionGraph> graph, Ptr<Options> options)
    : LayerBase(graph, options),
      prefix_(options->get<std::string>("prefix", "")),
      inference_(options->get<bool>("inference", false)) {

  std::vector<std::string> encoderDecoderModelFeatures =
    {"type",
     "dim-vocabs",
     "dim-emb",
     "dim-rnn",
     "enc-cell",
     "enc-type",
     "enc-cell-depth",
     "enc-depth",
     "dec-depth",
     "dec-cell",
     "dec-cell-base-depth",
     "dec-cell-high-depth",
     "skip",
     "layer-normalization",
     "right-left",
     "input-types",
     "special-vocab",
     "tied-embeddings",
     "tied-embeddings-src",
     "tied-embeddings-all"};

  for(auto feature : encoderDecoderModelFeatures)
    modelFeatures_.insert(feature);

  modelFeatures_.insert("transformer-heads");
  modelFeatures_.insert("transformer-no-projection");
  modelFeatures_.insert("transformer-dim-ffn");
  modelFeatures_.insert("transformer-ffn-depth");
  modelFeatures_.insert("transformer-ffn-activation");
  modelFeatures_.insert("transformer-dim-aan");
  modelFeatures_.insert("transformer-aan-depth");
  modelFeatures_.insert("transformer-aan-activation");
  modelFeatures_.insert("transformer-aan-nogate");
  modelFeatures_.insert("transformer-preprocess");
  modelFeatures_.insert("transformer-postprocess");
  modelFeatures_.insert("transformer-postprocess-emb");
  modelFeatures_.insert("transformer-decoder-autoreg");
  modelFeatures_.insert("transformer-tied-layers");
  modelFeatures_.insert("transformer-guided-alignment-layer");
  modelFeatures_.insert("transformer-train-position-embeddings");

  modelFeatures_.insert("bert-train-type-embeddings");
  modelFeatures_.insert("bert-type-vocab-size");

  modelFeatures_.insert("ulr");
  modelFeatures_.insert("ulr-trainable-transformation");
  modelFeatures_.insert("ulr-dim-emb");
  modelFeatures_.insert("lemma-dim-emb");
}

std::vector<Ptr<EncoderBase>>& EncoderDecoder::getEncoders() {
  return encoders_;
}

void EncoderDecoder::push_back(Ptr<EncoderBase> encoder) {
  encoders_.push_back(encoder);
}

std::vector<Ptr<DecoderBase>>& EncoderDecoder::getDecoders() {
  return decoders_;
}

void EncoderDecoder::push_back(Ptr<DecoderBase> decoder) {
  decoders_.push_back(decoder);
}

void EncoderDecoder::createDecoderConfig(const std::string& name) {
  Config::YamlNode decoder;

  if(options_->get<bool>("relative-paths")) {
    decoder["relative-paths"] = true;
    // we can safely use a bare model file name here, because the config file is created in the same
    // directory as the model file
    auto modelFileName = filesystem::Path{name}.filename().string();
    decoder["models"] = std::vector<std::string>({modelFileName});

    // create relative paths to vocabs with regard to saved model checkpoint
    auto dirPath = filesystem::Path{name}.parentPath();
    std::vector<std::string> relativeVocabs;
    const auto& vocabs = options_->get<std::vector<std::string>>("vocabs");
    std::transform(
        vocabs.begin(),
        vocabs.end(),
        std::back_inserter(relativeVocabs),
        [&](const std::string& p) -> std::string {
          return filesystem::relative(filesystem::Path{p}, dirPath).string();
        });

    decoder["vocabs"] = relativeVocabs;
  } else {
    decoder["relative-paths"] = false;
    decoder["models"] = std::vector<std::string>({name});
    decoder["vocabs"] = options_->get<std::vector<std::string>>("vocabs");
  }

  decoder["beam-size"] = opt<size_t>("beam-size");
  decoder["normalize"] = opt<float>("normalize");
  decoder["word-penalty"] = opt<float>("word-penalty");

  decoder["mini-batch"] = opt<size_t>("valid-mini-batch");
  decoder["maxi-batch"] = opt<size_t>("valid-mini-batch") > 1 ? 100 : 1;
  decoder["maxi-batch-sort"] = opt<size_t>("valid-mini-batch") > 1 ? "src" : "none";

  io::OutputFileStream out(name + ".decoder.yml");
  out << decoder;
}

Config::YamlNode EncoderDecoder::getModelParameters() {
  Config::YamlNode modelParams;
  auto clone = options_->cloneToYamlNode();
  for(auto& key : modelFeatures_)
    modelParams[key] = clone[key];

  if(options_->has("original-type"))
    modelParams["type"] = clone["original-type"];

  modelParams["version"] = buildVersion();
  return modelParams;
}

std::string EncoderDecoder::getModelParametersAsString() {
  auto yaml = getModelParameters();
  YAML::Emitter out;
  cli::OutputYaml(yaml, out);
  return std::string(out.c_str());
}

void EncoderDecoder::load(Ptr<ExpressionGraph> graph,
                          const std::string& name,
                          bool markedReloaded) {
  graph->load(name, markedReloaded && !opt<bool>("ignore-model-config", false));
}

void EncoderDecoder::mmap(Ptr<ExpressionGraph> graph,
                          const void* ptr,
                          bool markedReloaded) {
  graph->mmap(ptr, markedReloaded && !opt<bool>("ignore-model-config", false));
}

void EncoderDecoder::save(Ptr<ExpressionGraph> graph,
                          const std::string& name,
                          bool saveTranslatorConfig) {
  // ignore config for now
  LOG(info, "Saving model weights and runtime parameters to {}", name);

  graph->save(name, getModelParametersAsString());

  if(saveTranslatorConfig)
    createDecoderConfig(name);
}

void EncoderDecoder::clear(Ptr<ExpressionGraph> graph) {
  graph->clear();

  for(auto& enc : encoders_)
    enc->clear();
  for(auto& dec : decoders_)
    dec->clear();
}

Ptr<DecoderState> EncoderDecoder::startState(Ptr<ExpressionGraph> graph,
                                             Ptr<data::CorpusBatch> batch) {
  std::vector<Ptr<EncoderState>> encoderStates;
  for(auto& encoder : encoders_)
    encoderStates.push_back(encoder->build(graph, batch));

  // initialize shortlist here
  if(shortlistGenerator_) {
    auto shortlist = shortlistGenerator_->generate(batch);
    decoders_[0]->setShortlist(shortlist);
  }

  return decoders_[0]->startState(graph, batch, encoderStates);
}

Ptr<DecoderState> EncoderDecoder::step(Ptr<ExpressionGraph> graph,
                                       Ptr<DecoderState> state,
<<<<<<< HEAD
                                       const std::vector<IndexType>& hypIndices, // [beamIndex * activeBatchSize + batchIndex]
                                       const Words& words,                       // [beamIndex * activeBatchSize + batchIndex]
                                       int dimBatch,
=======
                                       const std::vector<IndexType>& hypIndices,   // [beamIndex * activeBatchSize + batchIndex]
                                       const Words& words,                         // [beamIndex * activeBatchSize + batchIndex]
                                       const std::vector<IndexType>& batchIndices, // [batchIndex]
>>>>>>> 9a4f7843
                                       int beamSize) {
  // create updated state that reflects reordering and dropping of hypotheses
  state = hypIndices.empty() ? state : state->select(hypIndices, batchIndices, beamSize);

  // Fill state with embeddings based on last prediction
<<<<<<< HEAD
  decoders_[0]->embeddingsFromPrediction(graph, state, words, dimBatch, beamSize);
=======
  decoders_[0]->embeddingsFromPrediction(graph, state, words, batchIndices.size(), beamSize);
>>>>>>> 9a4f7843
  auto nextState = decoders_[0]->step(graph, state);
  
  return nextState;
}

Ptr<DecoderState> EncoderDecoder::stepAll(Ptr<ExpressionGraph> graph,
                                          Ptr<data::CorpusBatch> batch,
                                          bool clearGraph) {
  if(clearGraph)
    clear(graph);

  // Required first step, also intializes shortlist
  auto state = startState(graph, batch);

  // Fill state with embeddings from batch (ground truth)
  decoders_[0]->embeddingsFromBatch(graph, state, batch);
  auto nextState = decoders_[0]->step(graph, state);
  nextState->setTargetMask(state->getTargetMask());
  nextState->setTargetWords(state->getTargetWords());

  return nextState;
}

Logits EncoderDecoder::build(Ptr<ExpressionGraph> graph,
                           Ptr<data::CorpusBatch> batch,
                           bool clearGraph) {
  auto state = stepAll(graph, batch, clearGraph);

  // returns raw logits
  return state->getLogProbs();
}

Logits EncoderDecoder::build(Ptr<ExpressionGraph> graph,
                           Ptr<data::Batch> batch,
                           bool clearGraph) {
  auto corpusBatch = std::static_pointer_cast<data::CorpusBatch>(batch);
  return build(graph, corpusBatch, clearGraph);
}

}  // namespace marian<|MERGE_RESOLUTION|>--- conflicted
+++ resolved
@@ -188,25 +188,15 @@
 
 Ptr<DecoderState> EncoderDecoder::step(Ptr<ExpressionGraph> graph,
                                        Ptr<DecoderState> state,
-<<<<<<< HEAD
-                                       const std::vector<IndexType>& hypIndices, // [beamIndex * activeBatchSize + batchIndex]
-                                       const Words& words,                       // [beamIndex * activeBatchSize + batchIndex]
-                                       int dimBatch,
-=======
                                        const std::vector<IndexType>& hypIndices,   // [beamIndex * activeBatchSize + batchIndex]
                                        const Words& words,                         // [beamIndex * activeBatchSize + batchIndex]
                                        const std::vector<IndexType>& batchIndices, // [batchIndex]
->>>>>>> 9a4f7843
                                        int beamSize) {
   // create updated state that reflects reordering and dropping of hypotheses
   state = hypIndices.empty() ? state : state->select(hypIndices, batchIndices, beamSize);
 
   // Fill state with embeddings based on last prediction
-<<<<<<< HEAD
-  decoders_[0]->embeddingsFromPrediction(graph, state, words, dimBatch, beamSize);
-=======
   decoders_[0]->embeddingsFromPrediction(graph, state, words, batchIndices.size(), beamSize);
->>>>>>> 9a4f7843
   auto nextState = decoders_[0]->step(graph, state);
   
   return nextState;
