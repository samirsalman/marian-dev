#pragma once

#include "marian.h"

#include "layers/constructors.h"
#include "rnn/attention_constructors.h"
#include "rnn/constructors.h"

namespace marian {

class EncoderS2S : public EncoderBase {
  using EncoderBase::EncoderBase;
public:
  Expr applyEncoderRNN(Ptr<ExpressionGraph> graph,
                       Expr embeddings,
                       Expr mask,
                       std::string type) {
    int first, second;
    if(type == "bidirectional" || type == "alternating") {
      // build two separate stacks, concatenate top output
      first = opt<int>("enc-depth");
      second = 0;
    } else {
      // build 1-layer bidirectional stack, concatenate,
      // build n-1 layer unidirectional stack
      first = 1;
      second = opt<int>("enc-depth") - first;
    }

    auto forward = type == "alternating" ? rnn::dir::alternating_forward
                                         : rnn::dir::forward;

    auto backward = type == "alternating" ? rnn::dir::alternating_backward
                                          : rnn::dir::backward;

    float dropoutRnn = inference_ ? 0 : opt<float>("dropout-rnn");

    auto rnnFw = rnn::rnn()                                        //
        ("type", opt<std::string>("enc-cell"))                     //
        ("direction", (int)forward)                                //
        ("dimInput", embeddings->shape()[-1])                      //
        ("dimState", opt<int>("dim-rnn"))                          //
        ("dropout", dropoutRnn)                                    //
        ("layer-normalization", opt<bool>("layer-normalization"))  //
        ("skip", opt<bool>("skip"));

    for(int i = 1; i <= first; ++i) {
      auto stacked = rnn::stacked_cell();
      for(int j = 1; j <= opt<int>("enc-cell-depth"); ++j) {
        std::string paramPrefix = prefix_ + "_bi";
        if(i > 1)
          paramPrefix += "_l" + std::to_string(i);
        if(i > 1 || j > 1)
          paramPrefix += "_cell" + std::to_string(j);
        bool transition = (j > 1);

        stacked.push_back(rnn::cell()              //
                          ("prefix", paramPrefix)  //
                          ("transition", transition));
      }
      rnnFw.push_back(stacked);
    }

    auto rnnBw = rnn::rnn()                                        //
        ("type", opt<std::string>("enc-cell"))                     //
        ("direction", (int)backward)                               //
        ("dimInput", embeddings->shape()[-1])                      //
        ("dimState", opt<int>("dim-rnn"))                          //
        ("dropout", dropoutRnn)                                    //
        ("layer-normalization", opt<bool>("layer-normalization"))  //
        ("skip", opt<bool>("skip"));

    for(int i = 1; i <= first; ++i) {
      auto stacked = rnn::stacked_cell();
      for(int j = 1; j <= opt<int>("enc-cell-depth"); ++j) {
        std::string paramPrefix = prefix_ + "_bi_r";
        if(i > 1)
          paramPrefix += "_l" + std::to_string(i);
        if(i > 1 || j > 1)
          paramPrefix += "_cell" + std::to_string(j);
        bool transition = (j > 1);

        stacked.push_back(rnn::cell()              //
                          ("prefix", paramPrefix)  //
                          ("transition", transition));
      }
      rnnBw.push_back(stacked);
    }

    auto context = concatenate({rnnFw.construct(graph)->transduce(embeddings, mask),
                                rnnBw.construct(graph)->transduce(embeddings, mask)},
                               /*axis =*/ -1);

    if(second > 0) {
      // add more layers (unidirectional) by transducing the output of the
      // previous bidirectional RNN through multiple layers

      // construct RNN first
      auto rnnUni = rnn::rnn()                                       //
          ("type", opt<std::string>("enc-cell"))                     //
          ("dimInput", 2 * opt<int>("dim-rnn"))                      //
          ("dimState", opt<int>("dim-rnn"))                          //
          ("dropout", dropoutRnn)                                    //
          ("layer-normalization", opt<bool>("layer-normalization"))  //
          ("skip", opt<bool>("skip"));

      for(int i = first + 1; i <= second + first; ++i) {
        auto stacked = rnn::stacked_cell();
        for(int j = 1; j <= opt<int>("enc-cell-depth"); ++j) {
          std::string paramPrefix = prefix_ + "_l" + std::to_string(i) + "_cell"
                                    + std::to_string(j);
          stacked.push_back(rnn::cell()("prefix", paramPrefix));
        }
        rnnUni.push_back(stacked);
      }

      // transduce context to new context
      context = rnnUni.construct(graph)->transduce(context);
    }
    return context;
  }

  //EncoderS2S(Ptr<Options> options) : EncoderBase(options) {}

  virtual Ptr<EncoderState> build(Ptr<ExpressionGraph> graph,
                                  Ptr<data::CorpusBatch> batch) override {
    graph_ = graph;
    // select embeddings that occur in the batch
    Expr batchEmbeddings, batchMask; std::tie
    (batchEmbeddings, batchMask) = getEmbeddingLayer()->apply((*batch)[batchIndex_]);

    Expr context = applyEncoderRNN(
        graph_, batchEmbeddings, batchMask, opt<std::string>("enc-type"));

    return New<EncoderState>(context, batchMask, batch);
  }

  void clear() override {}
};

class DecoderS2S : public DecoderBase {
  using DecoderBase::DecoderBase;
private:
  Ptr<rnn::RNN> rnn_;
  Ptr<mlp::MLP> output_;
  int lastDimBatch_{-1}; // monitor dimBatch to take into account batch-pruning during decoding
                         // may require to lazily rebuild decoder RNN

  Ptr<rnn::RNN> constructDecoderRNN(Ptr<ExpressionGraph> graph,
                                    Ptr<DecoderState> state) {
    float dropoutRnn = inference_ ? 0 : opt<float>("dropout-rnn");

    auto rnn = rnn::rnn()                                          //
        ("type", opt<std::string>("dec-cell"))                     //
        ("dimInput", opt<int>("dim-emb"))                          //
        ("dimState", opt<int>("dim-rnn"))                          //
        ("dropout", dropoutRnn)                                    //
        ("layer-normalization", opt<bool>("layer-normalization"))  //
        ("nematus-normalization",
         options_->has("original-type")
             && opt<std::string>("original-type") == "nematus")  //
        ("skip", opt<bool>("skip"));

    size_t decoderLayers = opt<size_t>("dec-depth");
    size_t decoderBaseDepth = opt<size_t>("dec-cell-base-depth");
    size_t decoderHighDepth = opt<size_t>("dec-cell-high-depth");

    // setting up conditional (transitional) cell
    auto baseCell = rnn::stacked_cell();
    for(size_t i = 1; i <= decoderBaseDepth; ++i) {
      bool transition = (i > 2);
      auto paramPrefix = prefix_ + "_cell" + std::to_string(i);
      baseCell.push_back(rnn::cell()              //
                         ("prefix", paramPrefix)  //
                         ("final", i > 1)         //
                         ("transition", transition));
      if(i == 1) {
        for(size_t k = 0; k < state->getEncoderStates().size(); ++k) {
          auto attPrefix = prefix_;
          if(state->getEncoderStates().size() > 1)
            attPrefix += "_att" + std::to_string(k + 1);

          auto encState = state->getEncoderStates()[k];

          baseCell.push_back(rnn::attention()("prefix", attPrefix).set_state(encState));
        }
      }
    }
    // Add cell to RNN (first layer)
    rnn.push_back(baseCell);

    // Add more cells to RNN (stacked RNN)
    for(size_t i = 2; i <= decoderLayers; ++i) {
      // deep transition
      auto highCell = rnn::stacked_cell();

      for(size_t j = 1; j <= decoderHighDepth; j++) {
        auto paramPrefix
            = prefix_ + "_l" + std::to_string(i) + "_cell" + std::to_string(j);
        highCell.push_back(rnn::cell()("prefix", paramPrefix));
      }

      // Add cell to RNN (more layers)
      rnn.push_back(highCell);
    }

    return rnn.construct(graph);
  }

public:
  virtual Ptr<DecoderState> startState(
      Ptr<ExpressionGraph> graph,
      Ptr<data::CorpusBatch> batch,
      std::vector<Ptr<EncoderState>>& encStates) override {

    std::vector<Expr> meanContexts;
    for(auto& encState : encStates) {
      // average the source context weighted by the batch mask
      // this will remove padded zeros from the average
      meanContexts.push_back(weighted_average(
          encState->getContext(), encState->getMask(), /*axis =*/ -3));
    }

    Expr start;
    if(!meanContexts.empty()) {
      // apply single layer network to mean to map into decoder space
      auto mlp = mlp::mlp().push_back(
          mlp::dense()                                               //
          ("prefix", prefix_ + "_ff_state")                          //
          ("dim", opt<int>("dim-rnn"))                               //
          ("activation", (int)mlp::act::tanh)                        //
          ("layer-normalization", opt<bool>("layer-normalization"))  //
          ("nematus-normalization",
          options_->has("original-type")
               && opt<std::string>("original-type") == "nematus")  //
      )
      .construct(graph);

      start = mlp->apply(meanContexts);
    } else {
      int dimBatch = (int)batch->size();
      int dimRnn = opt<int>("dim-rnn");

      start = graph->constant({dimBatch, dimRnn}, inits::zeros());
    }

    rnn::States startStates(opt<size_t>("dec-depth"), {start, start});
    return New<DecoderState>(startStates, Logits(), encStates, batch);
  }

  virtual Ptr<DecoderState> step(Ptr<ExpressionGraph> graph,
                                 Ptr<DecoderState> state) override {

    auto embeddings = state->getTargetHistoryEmbeddings();

<<<<<<< HEAD
    if(!rnn_)
      rnn_ = constructDecoderRNN(graph, state);
=======
    // The batch dimension of the inputs can change due to batch-pruning, in that case
    // cached elements need to be rebuilt, in this case the mapped encoder context in the 
    // attention mechanism of the decoder RNN.
    int currDimBatch = embeddings->shape()[-2];
    if(!rnn_ || lastDimBatch_ != currDimBatch)  // if currDimBatch is different, rebuild the cached RNN
      rnn_ = constructDecoderRNN(graph, state); // @TODO: add a member to encoder/decoder state `bool batchDimChanged()`
    lastDimBatch_ = currDimBatch;
    // Also @TODO: maybe implement a Cached(build, updateIf) that runs a check and rebuild if required
    // at dereferecing :
    // rnn_ = Cached<decltype(constructDecoderRNN(graph, state))>(
    //          /*build=*/[]{ return constructDecoderRNN(graph, state); }, 
    //          /*updateIf=*/[]{ return state->batchDimChanged() });
    // rnn_->transduce(...);
>>>>>>> 9a4f7843

    // apply RNN to embeddings, initialized with encoder context mapped into
    // decoder space
    auto decoderContext = rnn_->transduce(embeddings, state->getStates());

    // retrieve the last state per layer. They are required during translation
    // in order to continue decoding for the next word
    rnn::States decoderStates = rnn_->lastCellStates();

    std::vector<Expr> alignedContexts;
    for(int k = 0; k < state->getEncoderStates().size(); ++k) {
      // retrieve all the aligned contexts computed by the attention mechanism
      auto att = rnn_->at(0)
                     ->as<rnn::StackedCell>()
                     ->at(k + 1)
                     ->as<rnn::Attention>();
      alignedContexts.push_back(att->getContext());
    }

    Expr alignedContext;
    if(alignedContexts.size() > 1)
      alignedContext = concatenate(alignedContexts, /*axis =*/ -1);
    else if(alignedContexts.size() == 1)
      alignedContext = alignedContexts[0];

    if(!output_) {
      // construct deep output multi-layer network layer-wise

      auto hidden = mlp::dense()                                     //
          ("prefix", prefix_ + "_ff_logit_l1")                       //
          ("dim", opt<int>("dim-emb"))                               //
          ("activation", (int)mlp::act::tanh)                        //
          ("layer-normalization", opt<bool>("layer-normalization"))  //
          ("nematus-normalization",
           options_->has("original-type")
               && opt<std::string>("original-type") == "nematus");

      int dimTrgVoc = opt<std::vector<int>>("dim-vocabs")[batchIndex_];

      auto last = mlp::output()                 //
          ("prefix", prefix_ + "_ff_logit_l2")  //
          ("dim", dimTrgVoc);

      if(opt<bool>("tied-embeddings") || opt<bool>("tied-embeddings-all")) {
        std::string tiedPrefix = prefix_ + "_Wemb";
        if(opt<bool>("tied-embeddings-all") || opt<bool>("tied-embeddings-src"))
          tiedPrefix = "Wemb";
        last.tieTransposed(tiedPrefix);
      }
      last("vocab", opt<std::vector<std::string>>("vocabs")[batchIndex_]); // for factored outputs
      last("lemma-dim-emb", opt<int>("lemma-dim-emb", 0)); // for factored outputs

      // assemble layers into MLP and apply to embeddings, decoder context and
      // aligned source context
      output_ = mlp::mlp()              //
                    .push_back(hidden)  //
                    .push_back(last)
                    .construct(graph);
    }

    if (shortlist_)
      output_->setShortlist(shortlist_);

    Logits logits;
    if(alignedContext)
      logits = output_->applyAsLogits({embeddings, decoderContext, alignedContext});
    else
      logits = output_->applyAsLogits({embeddings, decoderContext});

    // return unormalized(!) probabilities
    auto nextState = New<DecoderState>(
      decoderStates, logits, state->getEncoderStates(), state->getBatch());

    // Advance current target token position by one
    nextState->setPosition(state->getPosition() + 1);
    return nextState;
  }

  // helper function for guided alignment
  virtual const std::vector<Expr> getAlignments(int i = 0) override {
    auto att
        = rnn_->at(0)->as<rnn::StackedCell>()->at(i + 1)->as<rnn::Attention>();
    return att->getAlignments();
  }

  void clear() override {
    rnn_ = nullptr;
    if (output_)
      output_->clear();
  }
};
}  // namespace marian<|MERGE_RESOLUTION|>--- conflicted
+++ resolved
@@ -253,10 +253,6 @@
 
     auto embeddings = state->getTargetHistoryEmbeddings();
 
-<<<<<<< HEAD
-    if(!rnn_)
-      rnn_ = constructDecoderRNN(graph, state);
-=======
     // The batch dimension of the inputs can change due to batch-pruning, in that case
     // cached elements need to be rebuilt, in this case the mapped encoder context in the 
     // attention mechanism of the decoder RNN.
@@ -270,7 +266,6 @@
     //          /*build=*/[]{ return constructDecoderRNN(graph, state); }, 
     //          /*updateIf=*/[]{ return state->batchDimChanged() });
     // rnn_->transduce(...);
->>>>>>> 9a4f7843
 
     // apply RNN to embeddings, initialized with encoder context mapped into
     // decoder space
