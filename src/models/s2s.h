--- conflicted
+++ resolved
@@ -187,7 +187,8 @@
              ("dimState", opt<int>("dim-rnn"))
              ("dropout", dropoutRnn)
              ("layer-normalization", opt<bool>("layer-normalization"))
-             ("nematus-normalization", opt<std::string>("type") == "nematus")
+             ("nematus-normalization",
+                opt<std::string>("original-type") == "nematus")
              ("skip", opt<bool>("skip"));
 
   size_t decoderLayers = opt<size_t>("dec-depth");
@@ -201,15 +202,8 @@
     auto paramPrefix = prefix_ + "_cell" + std::to_string(i);
     baseCell.push_back(rnn::cell(graph)
                        ("prefix", paramPrefix)
-<<<<<<< HEAD
                        ("final", i > 1)
                        ("transition", transition));
-    if(i == 1)
-      baseCell.push_back(rnn::attention(graph)
-                         ("prefix", prefix_)
-                         .set_state(state->getEncoderState()));
-=======
-                       ("final", i > 1));
     if(i == 1) {
       for(int k = 0; k < state->getEncoderStates().size(); ++k) {
         auto attPrefix = prefix_;
@@ -223,7 +217,6 @@
                            .set_state(encState));
       }
     }
->>>>>>> dd1b79d1
   }
   // Add cell to RNN (first layer)
   rnn.push_back(baseCell);
@@ -273,28 +266,18 @@
                             ("prefix", prefix_ + "_ff_state")
                             ("dim", opt<int>("dim-rnn"))
                             ("activation", mlp::act::tanh)
-                            ("layer-normalization", opt<bool>("layer-normalization")));
+                            ("layer-normalization", opt<bool>("layer-normalization"))
+                            ("nematus-normalization",
+                               opt<std::string>("original-type") == "nematus"));
       start = mlp->apply(meanContexts);
     }
     else {
       int dimBatch = batch->size();
       int dimRnn = opt<int>("dim-rnn");
 
-<<<<<<< HEAD
-    // apply single layer network to mean to map into decoder space
-    auto mlp = mlp::mlp(graph)
-               .push_back(mlp::dense(graph)
-                          ("prefix", prefix_ + "_ff_state")
-                          ("dim", opt<int>("dim-rnn"))
-                          ("activation", mlp::act::tanh)
-                          ("layer-normalization", opt<bool>("layer-normalization"))
-                          ("nematus-normalization", opt<std::string>("type") == "nematus"));
-    auto start = mlp->apply(meanContext);
-=======
       start = graph->constant({dimBatch, dimRnn},
                               init=inits::zeros);
     }
->>>>>>> dd1b79d1
 
     rnn::States startStates(opt<size_t>("dec-depth"), {start, start});
     return New<DecoderState>(startStates, nullptr, encStates);
@@ -344,7 +327,8 @@
                   ("dim", opt<int>("dim-emb"))
                   ("activation", mlp::act::tanh)
                   ("layer-normalization", opt<bool>("layer-normalization"))
-                  ("nematus-normalization", opt<std::string>("type") == "nematus");
+                  ("nematus-normalization",
+                     opt<std::string>("original-type") == "nematus");
 
     int dimTrgVoc = opt<std::vector<int>>("dim-vocabs").back();
 
