#include "marian.h"
#include "common/timer.h"

int main(int argc, char** argv) {
    using namespace marian;

    {
        auto g = New<ExpressionGraph>(true);
        g->setDevice({0, DeviceType::cpu});
        g->getBackend()->setOptimized(false);
        g->reserveWorkspaceMB(2512);

        timer::AutoTimer timer;
        for(int i = 0; i < 100; ++i) {
            g->clear();

            auto x = g->constant({1, 4, 8, 256}, inits::glorotUniform());

            auto W1 = g->param("W1", {256, 2048}, inits::glorotUniform());
            auto b1 = g->param("b1", {1, 2048}, inits::glorotUniform());

            auto out = affine(x, W1, b1);

            for(int i = 2; i < 20; ++i) {
                auto Wi = g->param("W" + std::to_string(i), {2048, 2048}, inits::glorotUniform());
                auto bi = g->param("b" + std::to_string(i), {1, 2048}, inits::glorotUniform());

                out = relu(affine(out, Wi, bi));
            }

            auto Wn = g->param("Wn", {2048, 256}, inits::glorotUniform());
            auto bn = g->param("bn", {1, 256}, inits::glorotUniform());

            auto y = affine(out, Wn, bn);

            g->forward();
        }
    }

    {
        auto g = New<ExpressionGraph>(true);
        g->setDevice({0, DeviceType::cpu});
        g->getBackend()->setOptimized(true);
<<<<<<< HEAD
        g->getBackend()->setGemmType("auto");
=======
>>>>>>> 9a4f7843
        g->reserveWorkspaceMB(2512);

        timer::AutoTimer timer;
        for(int i = 0; i < 100; ++i) {
            g->clear();

            auto x = g->constant({1, 4, 8, 256}, inits::glorotUniform());

            auto W1 = g->param("W1", {256, 2048}, inits::glorotUniform());
            auto b1 = g->param("b1", {1, 2048}, inits::glorotUniform());

            auto out = affine(x, W1, b1);

            for(int i = 2; i < 20; ++i) {
                auto Wi = g->param("W" + std::to_string(i), {2048, 2048}, inits::glorotUniform());
                auto bi = g->param("b" + std::to_string(i), {1, 2048}, inits::glorotUniform());

                out = relu(affine(out, Wi, bi));
            }

            auto Wn = g->param("Wn", {2048, 256}, inits::glorotUniform());
            auto bn = g->param("bn", {1, 256}, inits::glorotUniform());

            auto y = affine(out, Wn, bn);

            g->forward();
        }
    }

    return 0;
}<|MERGE_RESOLUTION|>--- conflicted
+++ resolved
@@ -41,10 +41,6 @@
         auto g = New<ExpressionGraph>(true);
         g->setDevice({0, DeviceType::cpu});
         g->getBackend()->setOptimized(true);
-<<<<<<< HEAD
-        g->getBackend()->setGemmType("auto");
-=======
->>>>>>> 9a4f7843
         g->reserveWorkspaceMB(2512);
 
         timer::AutoTimer timer;
