#include "optimizers.h"

#include "common/io.h"
#include "tensors/tensor_operators.h"
#include <array>

namespace marian {

float OptimizerBase::update(Tensor params, Tensor grads, size_t mbSize, float costScaleFactor) {
  size_t refMBWords = refMBWordsParam_;
  if (refMBWords == 0) { // optimizer not configured to use hyper-parameter auto-adjustment
    refMBWords = mbSize = 1; // neutral settings that keep the standard behavior
  } else { // optimizer is configured to auto-adjust hyper-parameters
    ABORT_IF(mbSize == mbSizeNotProvided, "Using rational optimizer auto-adjustment with trainer that does not provide MB size");
    // note: this behavior is only meaningful if using the ce-sum criterion
  }

  // if true model for forward/backward uses a different type than the optimizer
  castOptimizerType_ = params->type() != optimizerType_;
  int elements = (int)params->size();

  LOG_ONCE(info, "Parameter type {}, optimization type {}",
           params->type(), optimizerType_);

  int numAllocateShards = 0;
  if(mvAvg_) numAllocateShards += 1; // one shard for exp smoothing
  if(castOptimizerType_) numAllocateShards += 2; // two shards for conversion

  // allocate storage for shards
  if(numAllocateShards > 0 && !baseAlloc_) {
    LOG_ONCE(info, "Allocating memory for general optimizer shards");
    baseAlloc_ = New<TensorAllocator>(params->getBackend());
    baseAlloc_->reserveExact(numAllocateShards * elements * sizeOf(optimizerType_));
  }


  if(mvAvg_ && !avg_)
    // allocate exp smooth shard tensor
    baseAlloc_->allocate(avg_, {1, elements}, optimizerType_);

  if(castOptimizerType_) {
    if(!pm_) {
      // create parameter master copy and temporary gradient shard
      baseAlloc_->allocate(pm_, {1, elements}, optimizerType_);
      baseAlloc_->allocate(gd_, {1, elements}, optimizerType_);

      // keep parameter master copy around and initialize once, converting types
      CopyCast(pm_, params);
    }
  } else {
    // no conversion, just assign at each update
    pm_ = params;
  }

  using namespace functional;
  if(castOptimizerType_)
    CopyCast(gd_, grads);
  else
    gd_ = grads;

  // reverse cost scaling when used
  if(costScaleFactor != 1.f)
    Element(_1 = _1 / costScaleFactor, gd_);

  // clip gradients when used
  float gNorm = clipper_->clip(gd_); // clip and rescale, report norm before clipping

  // perform update on master copy with cast gradients
  // if a type cast has been performed. Otherwise the
  // original tensors are used.
  updateImpl(pm_, gd_, mbSize, refMBWords);

  if(mvAvg_)
    updateAvgParams(avg_, pm_, batchesSeen_, mbSize);

  // undo paramter type cast if required
  if(castOptimizerType_)
    CopyCast(params, pm_);

  params->getBackend()->synchronize();

  return gNorm;
}

void OptimizerBase::load(std::vector<io::Item>& items,
                    const std::vector<Ptr<OptimizerBase>>& opts,
                    const std::vector<Ptr<Backend>>& backends,
                    const ScatterStateFunc& scatterFn) {
  ABORT_IF(opts.size() != backends.size(), "opts and backends of different sizes??");

  size_t numShards = 0;
  if(mvAvg_) numShards += 1;
  if(castOptimizerType_) numShards += 2;

  if(castOptimizerType_) {
    io::Item iParams;
    for(auto item : items)
      if(item.name == "master_parameters")
        iParams = std::move(item);

    if(iParams.bytes.empty()) {
      LOG(warn, "[warn] Parameters not found in .npz file");
    } else {
      ABORT_IF(optimizerType_ != iParams.type,
               "Current ({}) and previous ({}) optimization type do not match",
               optimizerType_,
               iParams.type);

      scatterFn(iParams,
        [&](size_t localDeviceIndex, const char* begin, const char* end) {
          auto opt = opts[localDeviceIndex];
          if(!opt->pm_) { // lazily allocate
            size_t size = end - begin;  // this is size in bytes now
            if(!opt->baseAlloc_) {
              opt->baseAlloc_ = New<TensorAllocator>(backends[localDeviceIndex]);
              opt->baseAlloc_->reserveExact(numShards * size);
            }
            int elements = (int)size / (int)sizeOf(iParams.type);
            opt->baseAlloc_->allocate(opt->pm_, {1, elements}, iParams.type);
            opt->baseAlloc_->allocate(opt->gd_, {1, elements}, iParams.type);
          }
          opt->pm_->set(begin, end, iParams.type); // set the value
        });
    }
  }

  if(mvAvg_) {
    io::Item iAvg;
    for(auto item : items)
      if(item.name == "exp_smoothing")
        iAvg = std::move(item);

    if(iAvg.bytes.empty()) {
      LOG(warn, "[warn] Average not found in .npz file");
    } else {
      ABORT_IF(optimizerType_ != iAvg.type,
          "Current ({}) and previous ({}) optimization type do not match",
          optimizerType_,
          iAvg.type);

      scatterFn(iAvg,
        [&](size_t localDeviceIndex, const char* begin, const char* end) {
          auto opt = opts[localDeviceIndex];
          if(!opt->avg_) { // lazily allocate
            size_t size = end - begin;  // this is size in bytes now
            if(!opt->baseAlloc_) {
              opt->baseAlloc_ = New<TensorAllocator>(backends[localDeviceIndex]);
              opt->baseAlloc_->reserveExact(numShards * size);
            }
            int elements = (int)size / (int)sizeOf(iAvg.type);
            opt->baseAlloc_->allocate(opt->avg_, {1, elements}, iAvg.type);
          }
          opt->avg_->set(begin, end, iAvg.type); // set the value
        });
    }
  }
}

void OptimizerBase::save(std::vector<io::Item>& items,
                         const std::vector<Ptr<OptimizerBase>>& opts,
                         const GatherStateFunc& gatherFn) {
  if(castOptimizerType_) {
    // fetch and concatenate state vectors for high precision copy
    io::Item pm = gatherFn([&](size_t localDeviceIndex) {
        auto opt = opts[localDeviceIndex];
        io::Item item;
        opt->pm_->get(item, "master_parameters");
        return item;
      });
    items.emplace_back(std::move(pm));
  }
  if(mvAvg_) {
    // fetch and concatenate state vectors for smoothed parameters
    io::Item avg = gatherFn([&](size_t localDeviceIndex) {
        auto opt = opts[localDeviceIndex];
        io::Item item;
        opt->avg_->get(item, "exp_smoothing");
        return item;
      });
    items.emplace_back(std::move(avg));
  }
}

void Sgd::updateImpl(Tensor params, Tensor grads, size_t actualMBSize, size_t refMBWords) {
  actualMBSize, refMBWords; // (no correction for base update needed beyond using ce-sum)
  using namespace functional;
  Element(_1 -= eta_ * _2, params, grads);
}

void Sgd::load(const std::string& name,
               const std::vector<Ptr<OptimizerBase>>& opts,
               const std::vector<Ptr<Backend>>& backends,
               const ScatterStateFunc& scatterFn) {

  if(!filesystem::exists(name))
    return;

  auto items = io::loadItems(name);

  OptimizerBase::load(items, opts, backends, scatterFn);
}

void Sgd::save(const std::string& name,
               const std::vector<Ptr<OptimizerBase>>& opts,
               const GatherStateFunc& gatherFn,
               bool isMainProcess /*= true*/) {
  // if not main MPI process then we have done our duty
  if (!isMainProcess)
    return;

  std::vector<io::Item> items;
  OptimizerBase::save(items, opts, gatherFn); // collect parameters base optimizer class
  // SGD has no parameters, but check if base optimizer has
  if(!items.empty())
    io::saveItems(name, items); // save all to file
}


// Adagrad update rule
void Adagrad::updateImpl(Tensor params, Tensor grads, size_t actualMBSize, size_t refMBWords) {
  ABORT_IF(actualMBSize != refMBWords, "Adagrad does not support rational hyper-parameter adjustment");

  // allocate optimizer-specific parameters
  if(!alloc_) {
    LOG_ONCE(info, "Allocating memory for Adagrad-specific shards");
    alloc_ = New<TensorAllocator>(params->getBackend());
  }

  if(!gt_) {
    int elements = (int)params->size();
    alloc_->reserveExact(params->memory()->size());
    alloc_->allocate(gt_, {1, elements}, params->type());
    gt_->set(0.f);
  }

  using namespace functional;
  Element(_1 += (_2 * _2), gt_, grads);

  // make sure eps_ does not drop below minimum value, add some reserve by multiplying with 2
  eps_ = std::max(NumericLimits<double>(params->type()).min * 2.f, (double)eps_);
  Element(_1 -= (eta_ / (sqrt(_2) + eps_)) * _3, params, gt_, grads);
}

void Adagrad::load(std::vector<io::Item>& items,
                   const std::vector<Ptr<OptimizerBase>>& opts,
                   const std::vector<Ptr<Backend>>& backends,
                   const ScatterStateFunc& scatterFn) {
  ABORT_IF(opts.size() != backends.size(), "opts and backends of different sizes??");

  io::Item iGt;
  for(auto item : items)
    // extract data into vectors
    if(item.name == "adagrad_gt")
      iGt = std::move(item);

  if(iGt.bytes.empty()) {
    LOG(warn, "[warn] Adagrad parameters not found in .npz file");
    return;
  }

  ABORT_IF(optimizerType_ != iGt.type,
          "Current ({}) and previous ({}) optimization type do not match",
          optimizerType_,
          iGt.type);

  scatterFn(iGt,
    [&](size_t localDeviceIndex, const char* begin, const char* end) {
      auto opt = std::dynamic_pointer_cast<Adagrad>(opts[localDeviceIndex]);
      if(!opt->gt_) {
        if(!opt->alloc_)
          opt->alloc_ = New<TensorAllocator>(backends[localDeviceIndex]);

<<<<<<< HEAD
        size_t size = end - begin; // this is size in bytes now
        int elements = (int)size / (int)sizeOf(iGt.type);
        opt->alloc_->reserveExact(size);
        opt->alloc_->allocate(opt->gt_, {1, elements}, iGt.type);
      }

      opt->gt_->set(begin, end, iGt.type);
    });
}

void Adagrad::load(const std::string& name,
                   const std::vector<Ptr<OptimizerBase>>& opts,
                   const std::vector<Ptr<Backend>>& backends,
                   const ScatterStateFunc& scatterFn) {

  if(!filesystem::exists(name))
=======
  auto items = io::loadItems(name);
  for(auto item : items) {
    // get the size of gt_
    auto totalSize = item.shape.elements();

    // extract data into vectors
    if(item.name == "adagrad_gt") {
      vGt.resize(totalSize);
      std::copy((float*)item.data(), ((float*)item.data()) + totalSize, vGt.begin());
    }
  }
  if(vGt.empty()) {
    LOG(warn, "[warn] Adagrad parameters not found in .npz file");
>>>>>>> 7e517e2e
    return;

<<<<<<< HEAD
  auto items = io::loadItems(name);

  OptimizerBase::load(items, opts, backends, scatterFn);

  LOG(info, "Loading Adagrad parameters from {}", name);
  load(items, opts, backends, scatterFn);
=======
  scatterFn(vGt,
    [&](size_t localDeviceIndex, std::vector<float>::const_iterator begin, std::vector<float>::const_iterator end) {
    auto opt = std::dynamic_pointer_cast<Adagrad>(opts[localDeviceIndex]);
    if(!opt->gt_) {
      if(!opt->alloc_)
        opt->alloc_ = New<TensorAllocator>(backends[localDeviceIndex]);
      auto size = end - begin;
      opt->alloc_->reserveExact(sizeof(float) * size);
      opt->alloc_->allocate(opt->gt_, {1, (int)size});
    }
    opt->gt_->set(std::vector<float>(begin, end));
  });
>>>>>>> 7e517e2e
}

void Adagrad::save(std::vector<io::Item>& items,
                   const std::vector<Ptr<OptimizerBase>>& opts,
                   const GatherStateFunc& gatherFn) {
  // fetch and concatenate state vectors from distributed shards into a CPU-side vector
  io::Item gt = gatherFn([&](size_t localDeviceIndex) {
      auto opt = std::dynamic_pointer_cast<Adagrad>(opts[localDeviceIndex]);
      io::Item item;
      opt->gt_->get(item, "adagrad_gt");
      return item;
    });
  items.emplace_back(std::move(gt));
}

void Adagrad::save(const std::string& name,
                   const std::vector<Ptr<OptimizerBase>>& opts,
                   const GatherStateFunc& gatherFn,
                   bool isMainProcess /*= true*/) {
  // if not main MPI process then we have done our duty
  if (!isMainProcess)
    return;

<<<<<<< HEAD
  std::vector<io::Item> items;
  OptimizerBase::save(items, opts, gatherFn); // collect parameters from base
=======
  // save to file
  io::Item item;
  item.name = "adagrad_gt";
  item.shape = Shape({1, (int)vGt.size()});
  item.type = Type::float32;
  item.bytes.resize(vGt.size() * sizeOf(item.type));
  std::copy((char*)vGt.data(), (char*)(vGt.data() + vGt.size()), item.bytes.begin());
>>>>>>> 7e517e2e

  LOG(info, "Saving Adagrad parameters to {}", name);
  save(items, opts, gatherFn); // collect parameters for this optimizer class
  io::saveItems(name, items);  // save all to file
}

void Adagrad::resetStats() {
  if(gt_)
    gt_->set(0.f);
}

// Adam
void Adam::updateImpl(Tensor params, Tensor grads, size_t actualMBSize, size_t refMBWords) {
  // lazy allocation
  if(!alloc_) {
    LOG_ONCE(info, "Allocating memory for Adam-specific shards");
    alloc_ = New<TensorAllocator>(params->getBackend());
  }

  if(!mt_) {
    int elements = (int)params->size();
    alloc_->reserveExact(2 * elements * sizeOf(params->type()));
    alloc_->allocate(mt_, {1, elements}, params->type());
    mt_->set(0.f);

    alloc_->allocate(vt_, {1, elements}, params->type());
    vt_->set(0.f);
  }

  double T    = (double)actualMBSize;
  double Tref = (double)refMBWords;

  // adjust for minibatch-size changes if Adam parameters are given a reference size (else do nothing)
  double eta   = eta_ * (T/Tref);
  double beta1 = beta1_;
  double beta2 = beta2_;
  double decay = w_    ;

  // denominators. At steady state: =1. This recursion does the same as the Adam beta correction term.
  denom1_ = (beta1 * denom1_) + (1 - beta1); // momentum smoothing
  denom2_ = (beta2 * denom2_) + (1 - beta2); // RMS normalization

<<<<<<< HEAD
  //LOG_ONCE(info, "[adam] First update: Tref = {}, T = {}, eta = {} -> {}, beta = {}, {}", Tref, T, eta_, eta, beta1, beta2);

=======
>>>>>>> 7e517e2e
  // numerators. Divide by T to convert ce-sum gradient to avg gradient.
  using namespace functional;
  Element(_1 = ((float)beta1 * _1) + float((1 - beta1) / T    ) *  _2,       mt_, grads); // momentum smoothing. At steady state: =smoothed avg gradient
  Element(_1 = ((float)beta2 * _1) + float((1 - beta2) / T / T) * (_2 * _2), vt_, grads); // RMS normalization.  At steady state: =mean square of the avg gradients

  // make sure eps_ does not drop below minimum value, this is important
  // when training with mixed precision. Otherwise we divide by 0.
  // We multiply the minimum by 2 in order to step away from the abyss.
  eps_ = std::max(NumericLimits<float>(params->type()).min * 2.f, eps_);

  // apply Adam normalization
  float etaf = (float)eta, denom1f = (float)denom1_, denom2f = (float)denom2_, decayf = (float)decay; // (get casts out of Element expression for readability)
  Element(_1 -= etaf                               // learning-rate: x_t = x_{t-1} - \eta * (...)
                * ((  (     _2 / denom1f)          // momentum-smoothed per-sample gradient: m_{t-1}
                    / (sqrt(_3 / denom2f) + eps_)) // normalize by RMS: \sqrt(v_{t-1})
                   + decayf * _1),                 // weight-decay: w * x_{t-1}
          params,  // =_1
          mt_,     // =_2
          vt_      // =_3
          );
}

void Adam::load(std::vector<io::Item>& items,
                const std::vector<Ptr<OptimizerBase>>& opts,
                const std::vector<Ptr<Backend>>& backends,
                const ScatterStateFunc& scatterFn) {
  ABORT_IF(opts.size() != backends.size(), "opts and backends of different sizes??");

  io::Item iMt;
  io::Item iVt;
  std::array<double, 2> vDenoms;

  for(auto item : items) {
    // extract data into vectors
    if(item.name == "adam_mt") {
      iMt = std::move(item);
    } else if(item.name == "adam_vt") {
      iVt = std::move(item);
    } else if(item.name == "adam_denoms") {
      ABORT_IF(item.size() != 2 * sizeof(double), "adam_denoms should have 2 entries");
      std::copy((double*)item.data(), ((double*)item.data()) + 2, vDenoms.begin());
      // Back compat note: Old files lacked "adam_denoms". For those, vDenoms will remain 0, which reproduces the old behavior.
    }
  }

  if(iMt.bytes.empty() || iVt.bytes.empty()) {
    LOG(warn, "[warn] Adam parameters not found in .npz file");
    return;
  }

  ABORT_IF(optimizerType_ != iMt.type,
          "Current ({}) and previous ({}) optimization type do not match",
          optimizerType_,
          iMt.type);

  ABORT_IF(iMt.size() != iVt.size(), "mt and vt have different sizes??");

  //LOG(info, "loading Adam params");
  scatterFn(iMt,
    [&](size_t localDeviceIndex, const char* begin, const char* end) {
      auto opt = std::dynamic_pointer_cast<Adam>(opts[localDeviceIndex]);
      if(!opt->mt_ || !opt->vt_) { // lazily allocate
        if(!opt->alloc_)
          opt->alloc_ = New<TensorAllocator>(backends[localDeviceIndex]);
        size_t size = end - begin;  // this is size in bytes now
        int elements = (int)size / (int)sizeOf(iMt.type);
        opt->alloc_->reserveExact(2 * size);
        opt->alloc_->allocate(opt->mt_, {1, elements}, iMt.type);
        opt->alloc_->allocate(opt->vt_, {1, elements}, iMt.type);
      }
      opt->mt_->set(begin, end, iMt.type); // set the value
    });

  scatterFn(iVt,
    [&](size_t id, const char* begin, const char* end) {
      auto opt = std::dynamic_pointer_cast<Adam>(opts[id]);
      opt->vt_->set(begin, end, iVt.type);
    });

  denom1_ = vDenoms[0];
  denom2_ = vDenoms[1];
  //LOG(info, "done loading Adam params");
}

void Adam::load(const std::string& name,
                const std::vector<Ptr<OptimizerBase>>& opts,
                const std::vector<Ptr<Backend>>& backends,
                const ScatterStateFunc& scatterFn) {

  if(!filesystem::exists(name))
    return;

  auto items = io::loadItems(name);

  OptimizerBase::load(items, opts, backends, scatterFn);

  LOG(info, "Loading Adam parameters from {}", name);
  load(items, opts, backends, scatterFn);
}

void Adam::save(std::vector<io::Item>& items,
                const std::vector<Ptr<OptimizerBase>>& opts,
                const GatherStateFunc& gatherFn) {
  // @TODO: switch to bytes

  // fetch and concatenate state vectors from distributed shards into a CPU-side vector
  io::Item mt = gatherFn([&](size_t localDeviceIndex) {
    auto opt = std::dynamic_pointer_cast<Adam>(opts[localDeviceIndex]);
    io::Item item;
    opt->mt_->get(item, "adam_mt");
    return item;
  });
  items.emplace_back(std::move(mt));

  io::Item vt = gatherFn([&](size_t localDeviceIndex) {
    auto opt = std::dynamic_pointer_cast<Adam>(opts[localDeviceIndex]);
    io::Item item;
    opt->vt_->get(item, "adam_vt");
    return item;
  });
  items.emplace_back(std::move(vt));

  std::vector<double> vDenoms{denom1_, denom2_};
  items.emplace_back(std::move(io::fromVector(vDenoms, "adam_denoms")));
}

void Adam::save(const std::string& name,
                const std::vector<Ptr<OptimizerBase>>& opts,
                const GatherStateFunc& gatherFn,
                bool isMainProcess /*= true*/) {
  // if not main MPI process then we have done our duty
  if (!isMainProcess)
    return;

  std::vector<io::Item> items;
  OptimizerBase::save(items, opts, gatherFn); // collect parameters from base

  LOG(info, "Saving Adam parameters to {}", name);
  save(items, opts, gatherFn); // collect parameters for this optimizer class
  io::saveItems(name, items); // save all to file
}

void Adam::resetStats() {
  if(mt_)
    mt_->set(0.f);

  if(vt_)
    vt_->set(0.f);

  denom1_ = 0; // @BUGBUG: or 1 or refMBWords if so specified. Fix once we have proper parameterization for that.
  denom2_ = 0;
}

<<<<<<< HEAD
Ptr<OptimizerBase> Optimizer(Ptr<Options> options, Ptr<Allocator> allocator) {
  auto optType = options->get<std::string>("optimizer");
  auto params = options->has("optimizer-params")
                     ? options->get<std::vector<float>>("optimizer-params")
                     : std::vector<float>({});
  Ptr<OptimizerBase> opt;
  if(optType == "sgd") {
    opt = New<Sgd>(options);
  } else if(optType == "adagrad") {
    opt = New<Adagrad>(options);
  } else if(optType == "adam") {
    opt = New<Adam>(options);
=======
Ptr<OptimizerBase> Optimizer(Ptr<Options> options) {
  float lrate = options->get<float>("learn-rate");
  auto params = options->get<std::vector<float>>("optimizer-params", std::vector<float>({}));
  // adjust hyper-parameters as if our MB size (in target labels) was this value
  size_t refMBWordsParam = options->get<size_t>("mini-batch-words-ref");

  Ptr<ClipperBase> clipper = nullptr;
  float clipNorm = options->get<float>("clip-norm");
  if(clipNorm > 0)
    clipper = Clipper<Norm>(clipNorm);

  auto opt = options->get<std::string>("optimizer");

  if(opt == "sgd") {
    return Optimizer<Sgd>(lrate, refMBWordsParam, clipper, params);
  } else if(opt == "adagrad") {
    return Optimizer<Adagrad>(lrate, refMBWordsParam, clipper, params);
  } else if(opt == "adam") {
    return Optimizer<Adam>(lrate, refMBWordsParam, clipper, params);
>>>>>>> 7e517e2e
  } else {
    ABORT("Unknown optimizer type: {}", opt);
  }

  opt->setParams(params);
  opt->setAllocator(allocator);
  return opt;
}
}  // namespace marian<|MERGE_RESOLUTION|>--- conflicted
+++ resolved
@@ -270,7 +270,6 @@
         if(!opt->alloc_)
           opt->alloc_ = New<TensorAllocator>(backends[localDeviceIndex]);
 
-<<<<<<< HEAD
         size_t size = end - begin; // this is size in bytes now
         int elements = (int)size / (int)sizeOf(iGt.type);
         opt->alloc_->reserveExact(size);
@@ -287,44 +286,14 @@
                    const ScatterStateFunc& scatterFn) {
 
   if(!filesystem::exists(name))
-=======
-  auto items = io::loadItems(name);
-  for(auto item : items) {
-    // get the size of gt_
-    auto totalSize = item.shape.elements();
-
-    // extract data into vectors
-    if(item.name == "adagrad_gt") {
-      vGt.resize(totalSize);
-      std::copy((float*)item.data(), ((float*)item.data()) + totalSize, vGt.begin());
-    }
-  }
-  if(vGt.empty()) {
-    LOG(warn, "[warn] Adagrad parameters not found in .npz file");
->>>>>>> 7e517e2e
-    return;
-
-<<<<<<< HEAD
+    return;
+
   auto items = io::loadItems(name);
 
   OptimizerBase::load(items, opts, backends, scatterFn);
 
   LOG(info, "Loading Adagrad parameters from {}", name);
   load(items, opts, backends, scatterFn);
-=======
-  scatterFn(vGt,
-    [&](size_t localDeviceIndex, std::vector<float>::const_iterator begin, std::vector<float>::const_iterator end) {
-    auto opt = std::dynamic_pointer_cast<Adagrad>(opts[localDeviceIndex]);
-    if(!opt->gt_) {
-      if(!opt->alloc_)
-        opt->alloc_ = New<TensorAllocator>(backends[localDeviceIndex]);
-      auto size = end - begin;
-      opt->alloc_->reserveExact(sizeof(float) * size);
-      opt->alloc_->allocate(opt->gt_, {1, (int)size});
-    }
-    opt->gt_->set(std::vector<float>(begin, end));
-  });
->>>>>>> 7e517e2e
 }
 
 void Adagrad::save(std::vector<io::Item>& items,
@@ -348,18 +317,8 @@
   if (!isMainProcess)
     return;
 
-<<<<<<< HEAD
   std::vector<io::Item> items;
   OptimizerBase::save(items, opts, gatherFn); // collect parameters from base
-=======
-  // save to file
-  io::Item item;
-  item.name = "adagrad_gt";
-  item.shape = Shape({1, (int)vGt.size()});
-  item.type = Type::float32;
-  item.bytes.resize(vGt.size() * sizeOf(item.type));
-  std::copy((char*)vGt.data(), (char*)(vGt.data() + vGt.size()), item.bytes.begin());
->>>>>>> 7e517e2e
 
   LOG(info, "Saving Adagrad parameters to {}", name);
   save(items, opts, gatherFn); // collect parameters for this optimizer class
@@ -402,11 +361,6 @@
   denom1_ = (beta1 * denom1_) + (1 - beta1); // momentum smoothing
   denom2_ = (beta2 * denom2_) + (1 - beta2); // RMS normalization
 
-<<<<<<< HEAD
-  //LOG_ONCE(info, "[adam] First update: Tref = {}, T = {}, eta = {} -> {}, beta = {}, {}", Tref, T, eta_, eta, beta1, beta2);
-
-=======
->>>>>>> 7e517e2e
   // numerators. Divide by T to convert ce-sum gradient to avg gradient.
   using namespace functional;
   Element(_1 = ((float)beta1 * _1) + float((1 - beta1) / T    ) *  _2,       mt_, grads); // momentum smoothing. At steady state: =smoothed avg gradient
@@ -560,7 +514,6 @@
   denom2_ = 0;
 }
 
-<<<<<<< HEAD
 Ptr<OptimizerBase> Optimizer(Ptr<Options> options, Ptr<Allocator> allocator) {
   auto optType = options->get<std::string>("optimizer");
   auto params = options->has("optimizer-params")
@@ -573,27 +526,6 @@
     opt = New<Adagrad>(options);
   } else if(optType == "adam") {
     opt = New<Adam>(options);
-=======
-Ptr<OptimizerBase> Optimizer(Ptr<Options> options) {
-  float lrate = options->get<float>("learn-rate");
-  auto params = options->get<std::vector<float>>("optimizer-params", std::vector<float>({}));
-  // adjust hyper-parameters as if our MB size (in target labels) was this value
-  size_t refMBWordsParam = options->get<size_t>("mini-batch-words-ref");
-
-  Ptr<ClipperBase> clipper = nullptr;
-  float clipNorm = options->get<float>("clip-norm");
-  if(clipNorm > 0)
-    clipper = Clipper<Norm>(clipNorm);
-
-  auto opt = options->get<std::string>("optimizer");
-
-  if(opt == "sgd") {
-    return Optimizer<Sgd>(lrate, refMBWordsParam, clipper, params);
-  } else if(opt == "adagrad") {
-    return Optimizer<Adagrad>(lrate, refMBWordsParam, clipper, params);
-  } else if(opt == "adam") {
-    return Optimizer<Adam>(lrate, refMBWordsParam, clipper, params);
->>>>>>> 7e517e2e
   } else {
     ABORT("Unknown optimizer type: {}", opt);
   }
