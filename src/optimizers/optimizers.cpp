--- conflicted
+++ resolved
@@ -140,12 +140,7 @@
     alloc_->reserveExact(2 * params->memory()->size());
     alloc_->allocate(mt_, {1, elements}, params->type());
     mt_->set(0.f);
-<<<<<<< HEAD
-
     alloc_->allocate(vt_, {1, elements}, params->type());
-=======
-    alloc_->allocate(vt_, {1, elements});
->>>>>>> 11e53808
     vt_->set(0.f);
   }
 
@@ -158,38 +153,26 @@
   double beta2 = beta2_;
   double decay = w_    ;
 
-<<<<<<< HEAD
+  // denominators. At steady state: =1. This recursion does the same as the Adam beta correction term.
+  denom1_ = (beta1 * denom1_) + (1 - beta1); // momentum smoothing
+  denom2_ = (beta2 * denom2_) + (1 - beta2); // RMS normalization
+
+  //LOG_ONCE(info, "[adam] First update: Tref = {}, T = {}, eta = {} -> {}, beta = {}, {}", Tref, T, eta_, eta, beta1, beta2);
+
+  // numerators. Divide by T to convert ce-sum gradient to avg gradient.
+  using namespace functional;
+
 // reverse cost scaling
   if(costScale_ != 1.f)
     Element(_1 = _1 / costScale_, grads);
 
-  Element(_1 = (beta1_ * _1) + ((1 - beta1_) * _2), mt_, grads);
-  Element(_1 = (beta2_ * _1) + ((1 - beta2_) * (_2 * _2)), vt_, grads);
+  Element(_1 = ((float)beta1 * _1) + float((1 - beta1) / T    ) *  _2,       mt_, grads); // momentum smoothing. At steady state: =smoothed avg gradient
+  Element(_1 = ((float)beta2 * _1) + float((1 - beta2) / T / T) * (_2 * _2), vt_, grads); // RMS normalization.  At steady state: =mean square of the avg gradients
 
   // make sure eps_ does not drop below minimum value, this is important
   // when training with mixed precision. Otherwise we divide by 0.
   // We multiply the minimum by 2 in order to step away from the abyss.
   eps_ = std::max(NumericLimits<float>(params->type()).min * 2.f, eps_);
-
-  Element(_1 -= eta_                         // learning-rate: x_t = x_{t-1} - \eta * (...)
-                * ((_2 / denom1)             // 1st moment: m_{t-1}
-                / (sqrt(_3 / denom2) + eps_) // 2nd moment: \sqrt(v_{t-1})
-                + w_ * _1),                  // weight-decay: w * x_{t-1}
-          params,
-          mt_,
-          vt_);
-=======
-  // denominators. At steady state: =1. This recursion does the same as the Adam beta correction term.
-  denom1_ = (beta1 * denom1_) + (1 - beta1); // momentum smoothing
-  denom2_ = (beta2 * denom2_) + (1 - beta2); // RMS normalization
-
-  LOG_ONCE(info, "[adam] First update: Tref = {}, T = {}, eta = {} -> {}, beta = {}, {}", Tref, T, eta_, eta, beta1, beta2);
->>>>>>> 11e53808
-
-  // numerators. Divide by T to convert ce-sum gradient to avg gradient.
-  using namespace functional;
-  Element(_1 = ((float)beta1 * _1) + float((1 - beta1) / T    ) *  _2,       mt_, grads); // momentum smoothing. At steady state: =smoothed avg gradient
-  Element(_1 = ((float)beta2 * _1) + float((1 - beta2) / T / T) * (_2 * _2), vt_, grads); // RMS normalization.  At steady state: =mean square of the avg gradients
 
   // apply Adam normalization
   float etaf = (float)eta, denom1f = (float)denom1_, denom2f = (float)denom2_, decayf = (float)decay; // (get casts out of Element expression for readability)
@@ -359,19 +342,11 @@
   auto opt = options->get<std::string>("optimizer");
 
   if(opt == "sgd") {
-<<<<<<< HEAD
-    return Optimizer<Sgd>(lrate, costScale, clipper, params);
+    return Optimizer<Sgd>(lrate, refMBWordsParam, costScale, clipper, params);
   } else if(opt == "adagrad") {
-    return Optimizer<Adagrad>(lrate, costScale, clipper, params);
+    return Optimizer<Adagrad>(lrate, refMBWordsParam, costScale, clipper, params);
   } else if(opt == "adam") {
-    return Optimizer<Adam>(lrate, costScale, clipper, params);
-=======
-    return Optimizer<Sgd>(lrate, refMBWordsParam, clipper, params);
-  } else if(opt == "adagrad") {
-    return Optimizer<Adagrad>(lrate, refMBWordsParam, clipper, params);
-  } else if(opt == "adam") {
-    return Optimizer<Adam>(lrate, refMBWordsParam, clipper, params);
->>>>>>> 11e53808
+    return Optimizer<Adam>(lrate, refMBWordsParam, costScale, clipper, params);
   } else {
     ABORT("Unknown optimizer kind: {}", opt);
   }
