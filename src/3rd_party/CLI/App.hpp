#pragma once

// Distributed under the 3-Clause BSD License.  See accompanying
// file LICENSE or https://github.com/CLIUtils/CLI11 for details.

#include <algorithm>
#include <deque>
#include <functional>
#include <iostream>
#include <iterator>
#include <memory>
#include <numeric>
#include <set>
#include <sstream>
#include <string>
#include <utility>
#include <vector>

// CLI Library includes
#include "CLI/ConfigFwd.hpp"
#include "CLI/Error.hpp"
#include "CLI/FormatterFwd.hpp"
#include "CLI/Macros.hpp"
#include "CLI/Option.hpp"
#include "CLI/Split.hpp"
#include "CLI/StringTools.hpp"
#include "CLI/TypeTools.hpp"

namespace CLI {

#ifndef CLI11_PARSE
#define CLI11_PARSE(app, argc, argv)                                                                                   \
    try {                                                                                                              \
        (app).parse((argc), (argv));                                                                                   \
    } catch(const CLI::ParseError &e) {                                                                                \
        return (app).exit(e);                                                                                          \
    }
#endif

namespace detail {
enum class Classifer { NONE, POSITIONAL_MARK, SHORT, LONG, SUBCOMMAND };
struct AppFriend;
} // namespace detail

namespace FailureMessage {
std::string simple(const App *app, const Error &e);
std::string help(const App *app, const Error &e);
} // namespace FailureMessage

class App;

using App_p = std::unique_ptr<App>;

/// Creates a command line program, with very few defaults.
/** To use, create a new `Program()` instance with `argc`, `argv`, and a help description. The templated
 *  add_option methods make it easy to prepare options. Remember to call `.start` before starting your
 * program, so that the options can be evaluated and the help option doesn't accidentally run your program. */
class App {
    friend Option;
    friend detail::AppFriend;

  protected:
    // This library follows the Google style guide for member names ending in underscores

    /// @name Basics
    ///@{

    /// Subcommand name or program name (from parser if name is empty)
    std::string name_;

    /// Description of the current program/subcommand
    std::string description_;

    /// If true, allow extra arguments (ie, don't throw an error). INHERITABLE
    bool allow_extras_{false};

    /// If true, allow extra arguments in the ini file (ie, don't throw an error). INHERITABLE
    bool allow_config_extras_{false};

    ///  If true, return immediately on an unrecognised option (implies allow_extras) INHERITABLE
    bool prefix_command_{false};

    /// This is a function that runs when complete. Great for subcommands. Can throw.
    std::function<void()> callback_;

    ///@}
    /// @name Options
    ///@{

    /// The default values for options, customizable and changeable INHERITABLE
    OptionDefaults option_defaults_;

    /// The list of options, stored locally
    std::vector<Option_p> options_;

    ///@}
    /// @name Help
    ///@{

    /// Footer to put after all options in the help output INHERITABLE
    std::string footer_;

    /// A pointer to the help flag if there is one INHERITABLE
    Option *help_ptr_{nullptr};

    /// A pointer to the help all flag if there is one INHERITABLE
    Option *help_all_ptr_{nullptr};

    /// This is the formatter for help printing. Default provided. INHERITABLE (same pointer)
    std::shared_ptr<FormatterBase> formatter_{new Formatter()};

    /// The error message printing function INHERITABLE
    std::function<std::string(const App *, const Error &e)> failure_message_ = FailureMessage::simple;

    ///@}
    /// @name Parsing
    ///@{

    using missing_t = std::vector<std::pair<detail::Classifer, std::string>>;

    /// Pair of classifier, string for missing options. (extra detail is removed on returning from parse)
    ///
    /// This is faster and cleaner than storing just a list of strings and reparsing. This may contain the -- separator.
    missing_t missing_;

    /// This is a list of pointers to options with the original parse order
    std::vector<Option *> parse_order_;

    /// This is a list of the subcommands collected, in order
    std::vector<App *> parsed_subcommands_;

    ///@}
    /// @name Subcommands
    ///@{

    /// Storage for subcommand list
    std::vector<App_p> subcommands_;

    /// If true, the program name is not case sensitive INHERITABLE
    bool ignore_case_{false};

    /// Allow subcommand fallthrough, so that parent commands can collect commands after subcommand.  INHERITABLE
    bool fallthrough_{false};

    /// A pointer to the parent if this is a subcommand
    App *parent_{nullptr};

    /// True if this command/subcommand was parsed
    bool parsed_{false};

    /// Minimum required subcommands (not inheritable!)
    size_t require_subcommand_min_ = 0;

    /// Max number of subcommands allowed (parsing stops after this number). 0 is unlimited INHERITABLE
    size_t require_subcommand_max_ = 0;

    /// The group membership INHERITABLE
    std::string group_{"Subcommands"};

    ///@}
    /// @name Config
    ///@{

    /// The name of the connected config file
    std::string config_name_;

    /// True if ini is required (throws if not present), if false simply keep going.
    bool config_required_{false};

    /// Pointer to the config option
    Option *config_ptr_{nullptr};

    /// This is the formatter for help printing. Default provided. INHERITABLE (same pointer)
    std::shared_ptr<Config> config_formatter_{new ConfigINI()};

    ///@}

    /// Special private constructor for subcommand
    App(std::string description_, std::string name, App *parent)
        : name_(std::move(name)), description_(std::move(description_)), parent_(parent) {
        // Inherit if not from a nullptr
        if(parent_ != nullptr) {
            if(parent_->help_ptr_ != nullptr)
                set_help_flag(parent_->help_ptr_->get_name(false, true), parent_->help_ptr_->get_description());
            if(parent_->help_all_ptr_ != nullptr)
                set_help_all_flag(parent_->help_all_ptr_->get_name(false, true),
                                  parent_->help_all_ptr_->get_description());

            /// OptionDefaults
            option_defaults_ = parent_->option_defaults_;

            // INHERITABLE
            failure_message_ = parent_->failure_message_;
            allow_extras_ = parent_->allow_extras_;
            allow_config_extras_ = parent_->allow_config_extras_;
            prefix_command_ = parent_->prefix_command_;
            ignore_case_ = parent_->ignore_case_;
            fallthrough_ = parent_->fallthrough_;
            group_ = parent_->group_;
            footer_ = parent_->footer_;
            formatter_ = parent_->formatter_;
            config_formatter_ = parent_->config_formatter_;
            require_subcommand_max_ = parent_->require_subcommand_max_;
        }
    }

  public:
    /// @name Basic
    ///@{

    /// Create a new program. Pass in the same arguments as main(), along with a help string.
    explicit App(std::string description_ = "", std::string name = "") : App(description_, name, nullptr) {
        set_help_flag("-h,--help", "Print this help message and exit");
    }

    /// virtual destructor
    virtual ~App() = default;

    /// Set a callback for the end of parsing.
    ///
    /// Due to a bug in c++11,
    /// it is not possible to overload on std::function (fixed in c++14
    /// and backported to c++11 on newer compilers). Use capture by reference
    /// to get a pointer to App if needed.
    App *callback(std::function<void()> callback) {
        callback_ = callback;
        return this;
    }

    /// Set a name for the app (empty will use parser to set the name)
    App *name(std::string name = "") {
        name_ = name;
        return this;
    }

    /// Remove the error when extras are left over on the command line.
    App *allow_extras(bool allow = true) {
        allow_extras_ = allow;
        return this;
    }

    /// Remove the error when extras are left over on the command line.
    /// Will also call App::allow_extras().
    App *allow_config_extras(bool allow = true) {
        allow_extras(allow);
        allow_config_extras_ = allow;
        return this;
    }

    /// Do not parse anything after the first unrecognised option and return
    App *prefix_command(bool allow = true) {
        prefix_command_ = allow;
        return this;
    }

    /// Ignore case. Subcommand inherit value.
    App *ignore_case(bool value = true) {
        ignore_case_ = value;
        if(parent_ != nullptr) {
            for(const auto &subc : parent_->subcommands_) {
                if(subc.get() != this && (this->check_name(subc->name_) || subc->check_name(this->name_)))
                    throw OptionAlreadyAdded(subc->name_);
            }
        }
        return this;
    }

    /// Set the help formatter
    App *formatter(std::shared_ptr<FormatterBase> fmt) {
        formatter_ = fmt;
        return this;
    }

    /// Set the help formatter
    App *formatter_fn(std::function<std::string(const App *, std::string, AppFormatMode)> fmt) {
        formatter_ = std::make_shared<FormatterLambda>(fmt);
        return this;
    }

    /// Set the config formatter
    App *config_formatter(std::shared_ptr<Config> fmt) {
        config_formatter_ = fmt;
        return this;
    }

    /// Check to see if this subcommand was parsed, true only if received on command line.
    bool parsed() const { return parsed_; }

    /// Get the OptionDefault object, to set option defaults
    OptionDefaults *option_defaults() { return &option_defaults_; }

    ///@}
    /// @name Adding options
    ///@{

    /// Add an option, will automatically understand the type for common types.
    ///
    /// To use, create a variable with the expected type, and pass it in after the name.
    /// After start is called, you can use count to see if the value was passed, and
    /// the value will be initialized properly. Numbers, vectors, and strings are supported.
    ///
    /// ->required(), ->default, and the validators are options,
    /// The positional options take an optional number of arguments.
    ///
    /// For example,
    ///
    ///     std::string filename;
    ///     program.add_option("filename", filename, "description of filename");
    ///
    Option *add_option(std::string name, callback_t callback, std::string description = "", bool defaulted = false) {
        Option myopt{name, description, callback, defaulted, this};

        if(std::find_if(std::begin(options_), std::end(options_), [&myopt](const Option_p &v) {
               return *v == myopt;
           }) == std::end(options_)) {
            options_.emplace_back();
            Option_p &option = options_.back();
            option.reset(new Option(name, description, callback, defaulted, this));
            option_defaults_.copy_to(option.get());
            return option.get();
        } else
            throw OptionAlreadyAdded(myopt.get_name());
    }

    /// Add option for non-vectors (duplicate copy needed without defaulted to avoid `iostream << value`)
    template <typename T, enable_if_t<!is_vector<T>::value, detail::enabler> = detail::dummy>
    Option *add_option(std::string name,
                       T &variable, ///< The variable to set
                       std::string description = "") {

        CLI::callback_t fun = [&variable](CLI::results_t res) { return detail::lexical_cast(res[0], variable); };

        Option *opt = add_option(name, fun, description, false);
        opt->type_name(detail::type_name<T>());
        return opt;
    }

    /// Add option for non-vectors with a default print
    template <typename T, enable_if_t<!is_vector<T>::value, detail::enabler> = detail::dummy>
    Option *add_option(std::string name,
                       T &variable, ///< The variable to set
                       std::string description,
                       bool defaulted) {

        CLI::callback_t fun = [&variable](CLI::results_t res) { return detail::lexical_cast(res[0], variable); };

        Option *opt = add_option(name, fun, description, defaulted);
        opt->type_name(detail::type_name<T>());
        if(defaulted) {
            std::stringstream out;
            out << variable;
            opt->default_str(out.str());
        }
        return opt;
    }

    /// Add option for vectors (no default)
    template <typename T>
    Option *add_option(std::string name,
                       std::vector<T> &variable, ///< The variable vector to set
                       std::string description = "") {

        CLI::callback_t fun = [&variable](CLI::results_t res) {
            bool retval = true;
            variable.clear();
            for(const auto &a : res) {
                variable.emplace_back();
                retval &= detail::lexical_cast(a, variable.back());
            }
            return (!variable.empty()) && retval;
        };

        Option *opt = add_option(name, fun, description, false);
        opt->type_name(detail::type_name<T>())->type_size(-1);
        return opt;
    }

    /// Add option for vectors
    template <typename T>
    Option *add_option(std::string name,
                       std::vector<T> &variable, ///< The variable vector to set
                       std::string description,
                       bool defaulted) {

        CLI::callback_t fun = [&variable](CLI::results_t res) {
            bool retval = true;
            variable.clear();
            for(const auto &a : res) {
                variable.emplace_back();
                retval &= detail::lexical_cast(a, variable.back());
            }
            return (!variable.empty()) && retval;
        };

        Option *opt = add_option(name, fun, description, defaulted);
        opt->type_name(detail::type_name<T>())->type_size(-1);
        if(defaulted)
            opt->default_str("[" + detail::join(variable) + "]");
        return opt;
    }

    /// Set a help flag, replace the existing one if present
    Option *set_help_flag(std::string name = "", std::string description = "") {
        if(help_ptr_ != nullptr) {
            remove_option(help_ptr_);
            help_ptr_ = nullptr;
        }

        // Empty name will simply remove the help flag
        if(!name.empty()) {
            help_ptr_ = add_flag_function(name, [](size_t) -> void { throw CallForHelp(); }, description);
            help_ptr_->short_circuit(true);
            help_ptr_->configurable(false);
        }

        return help_ptr_;
    }

    /// Set a help all flag, replaced the existing one if present
    Option *set_help_all_flag(std::string name = "", std::string description = "") {
        if(help_all_ptr_ != nullptr) {
            remove_option(help_all_ptr_);
            help_all_ptr_ = nullptr;
        }

        // Empty name will simply remove the help all flag
        if(!name.empty()) {
            help_all_ptr_ = add_flag_function(name, [](size_t) -> void { throw CallForAllHelp(); }, description);
            help_all_ptr_->short_circuit(true);
            help_all_ptr_->configurable(false);
        }

        return help_all_ptr_;
    }

    /// Add option for flag
    Option *add_flag(std::string name, std::string description = "") {
        CLI::callback_t fun = [](CLI::results_t) { return true; };

        Option *opt = add_option(name, fun, description, false);
        if(opt->get_positional())
            throw IncorrectConstruction::PositionalFlag(name);
        opt->type_size(0);
        return opt;
    }

    /// Add option for flag integer
    template <typename T,
              enable_if_t<std::is_integral<T>::value && !is_bool<T>::value, detail::enabler> = detail::dummy>
    Option *add_flag(std::string name,
                     T &count, ///< A variable holding the count
                     std::string description = "") {

        count = 0;
        CLI::callback_t fun = [&count](CLI::results_t res) {
            count = static_cast<T>(res.size());
            return true;
        };

        Option *opt = add_option(name, fun, description, false);
        if(opt->get_positional())
            throw IncorrectConstruction::PositionalFlag(name);
        opt->type_size(0);
        return opt;
    }

    /// Bool version - defaults to allowing multiple passings, but can be forced to one if
    /// `multi_option_policy(CLI::MultiOptionPolicy::Throw)` is used.
    template <typename T, enable_if_t<is_bool<T>::value, detail::enabler> = detail::dummy>
    Option *add_flag(std::string name,
                     T &count, ///< A variable holding true if passed
                     std::string description = "") {

        count = false;
        CLI::callback_t fun = [&count](CLI::results_t res) {
            count = true;
            return res.size() == 1;
        };

        Option *opt = add_option(name, fun, description, false);
        if(opt->get_positional())
            throw IncorrectConstruction::PositionalFlag(name);
        opt->type_size(0);
        opt->multi_option_policy(CLI::MultiOptionPolicy::TakeLast);
        return opt;
    }

    /// Add option for callback
    Option *add_flag_function(std::string name,
                              std::function<void(size_t)> function, ///< A function to call, void(size_t)
                              std::string description = "") {

        CLI::callback_t fun = [function](CLI::results_t res) {
            auto count = static_cast<size_t>(res.size());
            function(count);
            return true;
        };

        Option *opt = add_option(name, fun, description, false);
        if(opt->get_positional())
            throw IncorrectConstruction::PositionalFlag(name);
        opt->type_size(0);
        return opt;
    }

#ifdef CLI11_CPP14
    /// Add option for callback (C++14 or better only)
    Option *add_flag(std::string name,
                     std::function<void(size_t)> function, ///< A function to call, void(size_t)
                     std::string description = "") {
        return add_flag_function(name, function, description);
    }
#endif

    /// Add set of options (No default, temp refernce, such as an inline set)
    template <typename T>
    Option *add_set(std::string name,
                    T &member,                   ///< The selected member of the set
                    const std::set<T> &&options, ///< The set of possibilities
                    std::string description = "") {

        std::string simple_name = CLI::detail::split(name, ',').at(0);
        CLI::callback_t fun = [&member, options, simple_name](CLI::results_t res) {
            bool retval = detail::lexical_cast(res[0], member);
            if(!retval)
                throw ConversionError(res[0], simple_name);
            return std::find(std::begin(options), std::end(options), member) != std::end(options);
        };

        Option *opt = add_option(name, fun, description, false);
        std::string typeval = detail::type_name<T>();
        typeval += " in {" + detail::join(options) + "}";
        opt->type_name(typeval);
        return opt;
    }

    /// Add set of options (No default, non-temp refernce, such as an existing set)
    template <typename T>
    Option *add_set(std::string name,
                    T &member,                  ///< The selected member of the set
                    const std::set<T> &options, ///< The set of possibilities
                    std::string description = "") {

        std::string simple_name = CLI::detail::split(name, ',').at(0);
        CLI::callback_t fun = [&member, &options, simple_name](CLI::results_t res) {
            bool retval = detail::lexical_cast(res[0], member);
            if(!retval)
                throw ConversionError(res[0], simple_name);
            return std::find(std::begin(options), std::end(options), member) != std::end(options);
        };

        Option *opt = add_option(name, fun, description, false);
        opt->type_name_fn(
            [&options]() { return std::string(detail::type_name<T>()) + " in {" + detail::join(options) + "}"; });

        return opt;
    }

    /// Add set of options (with default, R value, such as an inline set)
    template <typename T>
    Option *add_set(std::string name,
                    T &member,                   ///< The selected member of the set
                    const std::set<T> &&options, ///< The set of posibilities
                    std::string description,
                    bool defaulted) {

        std::string simple_name = CLI::detail::split(name, ',').at(0);
        CLI::callback_t fun = [&member, options, simple_name](CLI::results_t res) {
            bool retval = detail::lexical_cast(res[0], member);
            if(!retval)
                throw ConversionError(res[0], simple_name);
            return std::find(std::begin(options), std::end(options), member) != std::end(options);
        };

        Option *opt = add_option(name, fun, description, defaulted);
        std::string typeval = detail::type_name<T>();
        typeval += " in {" + detail::join(options) + "}";
        opt->type_name(typeval);
        if(defaulted) {
            std::stringstream out;
            out << member;
            opt->default_str(out.str());
        }
        return opt;
    }

    /// Add set of options (with default, L value refernce, such as an existing set)
    template <typename T>
    Option *add_set(std::string name,
                    T &member,                  ///< The selected member of the set
                    const std::set<T> &options, ///< The set of posibilities
                    std::string description,
                    bool defaulted) {

        std::string simple_name = CLI::detail::split(name, ',').at(0);
        CLI::callback_t fun = [&member, &options, simple_name](CLI::results_t res) {
            bool retval = detail::lexical_cast(res[0], member);
            if(!retval)
                throw ConversionError(res[0], simple_name);
            return std::find(std::begin(options), std::end(options), member) != std::end(options);
        };

        Option *opt = add_option(name, fun, description, defaulted);
        opt->type_name_fn(
            [&options]() { return std::string(detail::type_name<T>()) + " in {" + detail::join(options) + "}"; });
        if(defaulted) {
            std::stringstream out;
            out << member;
            opt->default_str(out.str());
        }
        return opt;
    }

    /// Add set of options, string only, ignore case (no default, R value)
    Option *add_set_ignore_case(std::string name,
                                std::string &member,                   ///< The selected member of the set
                                const std::set<std::string> &&options, ///< The set of possibilities
                                std::string description = "") {

        std::string simple_name = CLI::detail::split(name, ',').at(0);
        CLI::callback_t fun = [&member, options, simple_name](CLI::results_t res) {
            member = detail::to_lower(res[0]);
            auto iter = std::find_if(std::begin(options), std::end(options), [&member](std::string val) {
                return detail::to_lower(val) == member;
            });
            if(iter == std::end(options))
                throw ConversionError(member, simple_name);
            else {
                member = *iter;
                return true;
            }
        };

        Option *opt = add_option(name, fun, description, false);
        std::string typeval = detail::type_name<std::string>();
        typeval += " in {" + detail::join(options) + "}";
        opt->type_name(typeval);

        return opt;
    }

    /// Add set of options, string only, ignore case (no default, L value)
    Option *add_set_ignore_case(std::string name,
                                std::string &member,                  ///< The selected member of the set
                                const std::set<std::string> &options, ///< The set of possibilities
                                std::string description = "") {

        std::string simple_name = CLI::detail::split(name, ',').at(0);
        CLI::callback_t fun = [&member, &options, simple_name](CLI::results_t res) {
            member = detail::to_lower(res[0]);
            auto iter = std::find_if(std::begin(options), std::end(options), [&member](std::string val) {
                return detail::to_lower(val) == member;
            });
            if(iter == std::end(options))
                throw ConversionError(member, simple_name);
            else {
                member = *iter;
                return true;
            }
        };

        Option *opt = add_option(name, fun, description, false);
        opt->type_name_fn([&options]() {
            return std::string(detail::type_name<std::string>()) + " in {" + detail::join(options) + "}";
        });

        return opt;
    }

    /// Add set of options, string only, ignore case (default, R value)
    Option *add_set_ignore_case(std::string name,
                                std::string &member,                   ///< The selected member of the set
                                const std::set<std::string> &&options, ///< The set of posibilities
                                std::string description,
                                bool defaulted) {

        std::string simple_name = CLI::detail::split(name, ',').at(0);
        CLI::callback_t fun = [&member, options, simple_name](CLI::results_t res) {
            member = detail::to_lower(res[0]);
            auto iter = std::find_if(std::begin(options), std::end(options), [&member](std::string val) {
                return detail::to_lower(val) == member;
            });
            if(iter == std::end(options))
                throw ConversionError(member, simple_name);
            else {
                member = *iter;
                return true;
            }
        };

        Option *opt = add_option(name, fun, description, defaulted);
        std::string typeval = detail::type_name<std::string>();
        typeval += " in {" + detail::join(options) + "}";
        opt->type_name(typeval);
        if(defaulted) {
            opt->default_str(member);
        }
        return opt;
    }

    /// Add set of options, string only, ignore case (default, L value)
    Option *add_set_ignore_case(std::string name,
                                std::string &member,                  ///< The selected member of the set
                                const std::set<std::string> &options, ///< The set of posibilities
                                std::string description,
                                bool defaulted) {

        std::string simple_name = CLI::detail::split(name, ',').at(0);
        CLI::callback_t fun = [&member, &options, simple_name](CLI::results_t res) {
            member = detail::to_lower(res[0]);
            auto iter = std::find_if(std::begin(options), std::end(options), [&member](std::string val) {
                return detail::to_lower(val) == member;
            });
            if(iter == std::end(options))
                throw ConversionError(member, simple_name);
            else {
                member = *iter;
                return true;
            }
        };

        Option *opt = add_option(name, fun, description, defaulted);
        opt->type_name_fn([&options]() {
            return std::string(detail::type_name<std::string>()) + " in {" + detail::join(options) + "}";
        });
        if(defaulted) {
            opt->default_str(member);
        }
        return opt;
    }

    /// Add a complex number
    template <typename T>
    Option *add_complex(std::string name,
                        T &variable,
                        std::string description = "",
                        bool defaulted = false,
                        std::string label = "COMPLEX") {

        std::string simple_name = CLI::detail::split(name, ',').at(0);
        CLI::callback_t fun = [&variable, simple_name, label](results_t res) {
            if(res[1].back() == 'i')
                res[1].pop_back();
            double x, y;
            bool worked = detail::lexical_cast(res[0], x) && detail::lexical_cast(res[1], y);
            if(worked)
                variable = T(x, y);
            return worked;
        };

        CLI::Option *opt = add_option(name, fun, description, defaulted);
        opt->type_name(label)->type_size(2);
        if(defaulted) {
            std::stringstream out;
            out << variable;
            opt->default_str(out.str());
        }
        return opt;
    }

    /// Set a configuration ini file option, or clear it if no name passed
    Option *set_config(std::string name = "",
                       std::string default_filename = "",
                       std::string help = "Read an ini file",
                       bool required = false) {

        // Remove existing config if present
        if(config_ptr_ != nullptr)
            remove_option(config_ptr_);

        // Only add config if option passed
        if(!name.empty()) {
            config_name_ = default_filename;
            config_required_ = required;
            config_ptr_ = add_option(name, config_name_, help, !default_filename.empty());
            config_ptr_->configurable(false);
        }

        return config_ptr_;
    }

    /// Removes an option from the App. Takes an option pointer. Returns true if found and removed.
    bool remove_option(Option *opt) {
        auto iterator =
            std::find_if(std::begin(options_), std::end(options_), [opt](const Option_p &v) { return v.get() == opt; });
        if(iterator != std::end(options_)) {
            options_.erase(iterator);
            return true;
        }
        return false;
    }

    ///@}
    /// @name Subcommmands
    ///@{

    /// Add a subcommand. Inherits INHERITABLE and OptionDefaults, and help flag
    App *add_subcommand(std::string name, std::string description = "") {
        subcommands_.emplace_back(new App(description, name, this));
        for(const auto &subc : subcommands_)
            if(subc.get() != subcommands_.back().get())
                if(subc->check_name(subcommands_.back()->name_) || subcommands_.back()->check_name(subc->name_))
                    throw OptionAlreadyAdded(subc->name_);
        return subcommands_.back().get();
    }

    /// Check to see if a subcommand is part of this command (doesn't have to be in command line)
    App *get_subcommand(App *subcom) const {
        for(const App_p &subcomptr : subcommands_)
            if(subcomptr.get() == subcom)
                return subcom;
        throw OptionNotFound(subcom->get_name());
    }

    /// Check to see if a subcommand is part of this command (text version)
    App *get_subcommand(std::string subcom) const {
        for(const App_p &subcomptr : subcommands_)
            if(subcomptr->check_name(subcom))
                return subcomptr.get();
        throw OptionNotFound(subcom);
    }

    /// Changes the group membership
    App *group(std::string name) {
        group_ = name;
        return this;
    }

    /// The argumentless form of require subcommand requires 1 or more subcommands
    App *require_subcommand() {
        require_subcommand_min_ = 1;
        require_subcommand_max_ = 0;
        return this;
    }

    /// Require a subcommand to be given (does not affect help call)
    /// The number required can be given. Negative values indicate maximum
    /// number allowed (0 for any number). Max number inheritable.
    App *require_subcommand(int value) {
        if(value < 0) {
            require_subcommand_min_ = 0;
            require_subcommand_max_ = static_cast<size_t>(-value);
        } else {
            require_subcommand_min_ = static_cast<size_t>(value);
            require_subcommand_max_ = static_cast<size_t>(value);
        }
        return this;
    }

    /// Explicitly control the number of subcommands required. Setting 0
    /// for the max means unlimited number allowed. Max number inheritable.
    App *require_subcommand(size_t min, size_t max) {
        require_subcommand_min_ = min;
        require_subcommand_max_ = max;
        return this;
    }

    /// Stop subcommand fallthrough, so that parent commands cannot collect commands after subcommand.
    /// Default from parent, usually set on parent.
    App *fallthrough(bool value = true) {
        fallthrough_ = value;
        return this;
    }

    /// Check to see if this subcommand was parsed, true only if received on command line.
    /// This allows the subcommand to be directly checked.
    operator bool() const { return parsed_; }

    ///@}
    /// @name Extras for subclassing
    ///@{

    /// This allows subclasses to inject code before callbacks but after parse.
    ///
    /// This does not run if any errors or help is thrown.
    virtual void pre_callback() {}

    ///@}
    /// @name Parsing
    ///@{
    //
    /// Reset the parsed data
    void clear() {

        parsed_ = false;
        missing_.clear();
        parsed_subcommands_.clear();

        for(const Option_p &opt : options_) {
            opt->clear();
        }
        for(const App_p &app : subcommands_) {
            app->clear();
        }
    }

    /// Parses the command line - throws errors
    /// This must be called after the options are in but before the rest of the program.
    void parse(int argc, const char *const *argv) {
        // If the name is not set, read from command line
        if(name_.empty())
            name_ = argv[0];

        std::vector<std::string> args;
        for(int i = argc - 1; i > 0; i--)
            args.emplace_back(argv[i]);
        parse(args);
    }

    /// The real work is done here. Expects a reversed vector.
    /// Changes the vector to the remaining options.
    void parse(std::vector<std::string> &args) {
        // Clear if parsed
        if(parsed_)
            clear();

        // Redundant (set by _parse on commands/subcommands)
        // but placed here to make sure this is cleared when
        // running parse after an error is thrown, even by _validate.
        parsed_ = true;

        _validate();
        _parse(args);
        run_callback();
    }

    /// Provide a function to print a help message. The function gets access to the App pointer and error.
    void failure_message(std::function<std::string(const App *, const Error &e)> function) {
        failure_message_ = function;
    }

    /// Print a nice error message and return the exit code
    int exit(const Error &e, std::ostream &out = std::cout, std::ostream &err = std::cerr) const {

        /// Avoid printing anything if this is a CLI::RuntimeError
        if(dynamic_cast<const CLI::RuntimeError *>(&e) != nullptr)
            return e.get_exit_code();

        if(dynamic_cast<const CLI::CallForHelp *>(&e) != nullptr) {
            out << help();
            return e.get_exit_code();
        }

        if(dynamic_cast<const CLI::CallForAllHelp *>(&e) != nullptr) {
            out << help("", AppFormatMode::All);
            return e.get_exit_code();
        }

        if(e.get_exit_code() != static_cast<int>(ExitCodes::Success)) {
            if(failure_message_)
                err << failure_message_(this, e) << std::flush;
        }

        return e.get_exit_code();
    }

    ///@}
    /// @name Post parsing
    ///@{

    /// Counts the number of times the given option was passed.
    size_t count(std::string name) const {
        for(const Option_p &opt : options_) {
            if(opt->check_name(name)) {
                return opt->count();
            }
        }
        throw OptionNotFound(name);
    }

    /// Get a subcommand pointer list to the currently selected subcommands (after parsing by by default, in command
    /// line order; use parsed = false to get the original definition list.)
    std::vector<App *> get_subcommands() const { return parsed_subcommands_; }

    /// Get a filtered subcommand pointer list from the original definition list. An empty function will provide all
    /// subcommands (const)
    std::vector<const App *> get_subcommands(const std::function<bool(const App *)> &filter) const {
        std::vector<const App *> subcomms(subcommands_.size());
        std::transform(std::begin(subcommands_), std::end(subcommands_), std::begin(subcomms), [](const App_p &v) {
            return v.get();
        });

        if(filter) {
            subcomms.erase(std::remove_if(std::begin(subcomms),
                                          std::end(subcomms),
                                          [&filter](const App *app) { return !filter(app); }),
                           std::end(subcomms));
        }

        return subcomms;
    }

    /// Get a filtered subcommand pointer list from the original definition list. An empty function will provide all
    /// subcommands
    std::vector<App *> get_subcommands(const std::function<bool(App *)> &filter) {
        std::vector<App *> subcomms(subcommands_.size());
        std::transform(std::begin(subcommands_), std::end(subcommands_), std::begin(subcomms), [](const App_p &v) {
            return v.get();
        });

        if(filter) {
            subcomms.erase(
                std::remove_if(std::begin(subcomms), std::end(subcomms), [&filter](App *app) { return !filter(app); }),
                std::end(subcomms));
        }

        return subcomms;
    }

    /// Check to see if given subcommand was selected
    bool got_subcommand(App *subcom) const {
        // get subcom needed to verify that this was a real subcommand
        return get_subcommand(subcom)->parsed_;
    }

    /// Check with name instead of pointer to see if subcommand was selected
    bool got_subcommand(std::string name) const { return get_subcommand(name)->parsed_; }

    ///@}
    /// @name Help
    ///@{

    /// Set footer.
    App *footer(std::string footer) {
        footer_ = footer;
        return this;
    }

    /// Produce a string that could be read in as a config of the current values of the App. Set default_also to include
    /// default arguments. Prefix will add a string to the beginning of each option.
    std::string config_to_str(bool default_also = false, bool write_description = false) const {
        return config_formatter_->to_config(this, default_also, write_description, "");
    }

    /// Makes a help message, using the currently configured formatter
    /// Will only do one subcommand at a time
    std::string help(std::string prev = "", AppFormatMode mode = AppFormatMode::Normal) const {
        if(prev.empty())
            prev = get_name();
        else
            prev += " " + get_name();

        // Delegate to subcommand if needed
        auto selected_subcommands = get_subcommands();
        if(!selected_subcommands.empty())
            return selected_subcommands.at(0)->help(prev);
        else
            return formatter_->make_help(this, prev, mode);
    }

    /// Provided for backwards compatibility \deprecated
    CLI11_DEPRECATED("Please use footer instead")
    App *set_footer(std::string msg) { return footer(msg); }

    /// Provided for backwards compatibility \deprecated
    CLI11_DEPRECATED("Please use name instead")
    App *set_name(std::string msg) { return name(msg); }

    /// Provided for backwards compatibility \deprecated
    CLI11_DEPRECATED("Please use callback instead")
    App *set_callback(std::function<void()> fn) { return callback(fn); }

    ///@}
    /// @name Getters
    ///@{

    /// Access the formatter
    std::shared_ptr<FormatterBase> get_formatter() const { return formatter_; }

    /// Access the config formatter
    std::shared_ptr<Config> get_config_formatter() const { return config_formatter_; }

    /// Get the app or subcommand description
    std::string get_description() const { return description_; }

    /// Get the list of options (user facing function, so returns raw pointers), has optional filter function
    std::vector<const Option *> get_options(const std::function<bool(const Option *)> filter = {}) const {
        std::vector<const Option *> options(options_.size());
        std::transform(std::begin(options_), std::end(options_), std::begin(options), [](const Option_p &val) {
            return val.get();
        });

        if(filter) {
            options.erase(std::remove_if(std::begin(options),
                                         std::end(options),
                                         [&filter](const Option *opt) { return !filter(opt); }),
                          std::end(options));
        }

        return options;
    }

    /// Get an option by name
    const Option *get_option(std::string name) const {
        for(const Option_p &opt : options_) {
            if(opt->check_name(name)) {
                return opt.get();
            }
        }
        throw OptionNotFound(name);
    }

    /// Get an option by name (non-const version)
    Option *get_option(std::string name) {
        for(Option_p &opt : options_) {
            if(opt->check_name(name)) {
                return opt.get();
            }
        }
        throw OptionNotFound(name);
    }

    /// Check the status of ignore_case
    bool get_ignore_case() const { return ignore_case_; }

    /// Check the status of fallthrough
    bool get_fallthrough() const { return fallthrough_; }

    /// Get the group of this subcommand
    const std::string &get_group() const { return group_; }

    /// Get footer.
    std::string get_footer() const { return footer_; }

    /// Get the required min subcommand value
    size_t get_require_subcommand_min() const { return require_subcommand_min_; }

    /// Get the required max subcommand value
    size_t get_require_subcommand_max() const { return require_subcommand_max_; }

    /// Get the prefix command status
    bool get_prefix_command() const { return prefix_command_; }

    /// Get the status of allow extras
    bool get_allow_extras() const { return allow_extras_; }

    /// Get the status of allow extras
    bool get_allow_config_extras() const { return allow_config_extras_; }

    /// Get a pointer to the help flag.
    Option *get_help_ptr() { return help_ptr_; }

    /// Get a pointer to the help flag. (const)
    const Option *get_help_ptr() const { return help_ptr_; }

    /// Get a pointer to the help all flag. (const)
    const Option *get_help_all_ptr() const { return help_all_ptr_; }

    /// Get a pointer to the config option.
    Option *get_config_ptr() { return config_ptr_; }

    /// Get a pointer to the config option. (const)
    const Option *get_config_ptr() const { return config_ptr_; }

    /// Get the parent of this subcommand (or nullptr if master app)
    App *get_parent() { return parent_; }

    /// Get the parent of this subcommand (or nullptr if master app) (const version)
    const App *get_parent() const { return parent_; }

    /// Get the name of the current app
    std::string get_name() const { return name_; }

    /// Check the name, case insensitive if set
    bool check_name(std::string name_to_check) const {
        std::string local_name = name_;
        if(ignore_case_) {
            local_name = detail::to_lower(name_);
            name_to_check = detail::to_lower(name_to_check);
        }

        return local_name == name_to_check;
    }

    /// Get the groups available directly from this option (in order)
    std::vector<std::string> get_groups() const {
        std::vector<std::string> groups;

        for(const Option_p &opt : options_) {
            // Add group if it is not already in there
            if(std::find(groups.begin(), groups.end(), opt->get_group()) == groups.end()) {
                groups.push_back(opt->get_group());
            }
        }

        return groups;
    }

    /// This gets a vector of pointers with the original parse order
    const std::vector<Option *> &parse_order() const { return parse_order_; }

    /// This returns the missing options from the current subcommand
    std::vector<std::string> remaining(bool recurse = false) const {
        std::vector<std::string> miss_list;
        for(const std::pair<detail::Classifer, std::string> &miss : missing_) {
            miss_list.push_back(std::get<1>(miss));
        }

        // Recurse into subcommands
        if(recurse) {
            for(const App *sub : parsed_subcommands_) {
                std::vector<std::string> output = sub->remaining(recurse);
                std::copy(std::begin(output), std::end(output), std::back_inserter(miss_list));
            }
        }
        return miss_list;
    }

    /// This returns the number of remaining options, minus the -- seperator
    size_t remaining_size(bool recurse = false) const {
        auto count = static_cast<size_t>(std::count_if(
            std::begin(missing_), std::end(missing_), [](const std::pair<detail::Classifer, std::string> &val) {
                return val.first != detail::Classifer::POSITIONAL_MARK;
            }));
        if(recurse) {
            for(const App_p &sub : subcommands_) {
                count += sub->remaining_size(recurse);
            }
        }
        return count;
    }

    ///@}

  protected:
    /// Check the options to make sure there are no conflicts.
    ///
    /// Currently checks to see if multiple positionals exist with -1 args
    void _validate() const {
        auto count = std::count_if(std::begin(options_), std::end(options_), [](const Option_p &opt) {
            return opt->get_items_expected() < 0 && opt->get_positional();
        });
        if(count > 1)
            throw InvalidError(name_);
        for(const App_p &app : subcommands_)
            app->_validate();
    }

    /// Internal function to run (App) callback, top down
    void run_callback() {
        pre_callback();
        if(callback_)
            callback_();
        for(App *subc : get_subcommands()) {
            subc->run_callback();
        }
    }

    /// Check to see if a subcommand is valid. Give up immediately if subcommand max has been reached.
    bool _valid_subcommand(const std::string &current) const {
        // Don't match if max has been reached - but still check parents
        if(require_subcommand_max_ != 0 && parsed_subcommands_.size() >= require_subcommand_max_) {
            return parent_ != nullptr && parent_->_valid_subcommand(current);
        }

        for(const App_p &com : subcommands_)
            if(com->check_name(current) && !*com)
                return true;

        // Check parent if exists, else return false
        return parent_ != nullptr && parent_->_valid_subcommand(current);
    }

    /// Selects a Classifier enum based on the type of the current argument
    detail::Classifer _recognize(const std::string &current) const {
        std::string dummy1, dummy2;

        if(current == "--")
            return detail::Classifer::POSITIONAL_MARK;
        if(_valid_subcommand(current))
            return detail::Classifer::SUBCOMMAND;
        if(detail::split_long(current, dummy1, dummy2))
            return detail::Classifer::LONG;
        if(detail::split_short(current, dummy1, dummy2))
            return detail::Classifer::SHORT;
        return detail::Classifer::NONE;
    }

    /// Internal parse function
    void _parse(std::vector<std::string> &args) {
        parsed_ = true;
        bool positional_only = false;

        while(!args.empty()) {
            _parse_single(args, positional_only);
        }

        for(const Option_p &opt : options_)
            if(opt->get_short_circuit() && opt->count() > 0)
                opt->run_callback();

        // Process an INI file
        if(config_ptr_ != nullptr) {
            if(*config_ptr_) {
                config_ptr_->run_callback();
                config_required_ = true;
            }
            if(!config_name_.empty()) {
                try {
                    std::vector<ConfigItem> values = config_formatter_->from_file(config_name_);
                    _parse_config(values);
                } catch(const FileError &) {
                    if(config_required_)
                        throw;
                }
            }
        }

        // Get envname options if not yet passed
        for(const Option_p &opt : options_) {
            if(opt->count() == 0 && !opt->envname_.empty()) {
                char *buffer = nullptr;
                std::string ename_string;

#ifdef _MSC_VER
                // Windows version
                size_t sz = 0;
                if(_dupenv_s(&buffer, &sz, opt->envname_.c_str()) == 0 && buffer != nullptr) {
                    ename_string = std::string(buffer);
                    free(buffer);
                }
#else
                // This also works on Windows, but gives a warning
                buffer = std::getenv(opt->envname_.c_str());
                if(buffer != nullptr)
                    ename_string = std::string(buffer);
#endif

                if(!ename_string.empty()) {
                    opt->add_result(ename_string);
                }
            }
        }

        // Process callbacks
        for(const Option_p &opt : options_) {
            if(opt->count() > 0 && !opt->get_callback_run()) {
                opt->run_callback();
            }
        }

        // Verify required options
        for(const Option_p &opt : options_) {
            // Required or partially filled
            if(opt->get_required() || opt->count() != 0) {
                // Make sure enough -N arguments parsed (+N is already handled in parsing function)
                if(opt->get_items_expected() < 0 && opt->count() < static_cast<size_t>(-opt->get_items_expected()))
                    throw ArgumentMismatch::AtLeast(opt->get_name(), -opt->get_items_expected());

                // Required but empty
                if(opt->get_required() && opt->count() == 0)
                    throw RequiredError(opt->get_name());
            }
            // Requires
            for(const Option *opt_req : opt->requires_)
                if(opt->count() > 0 && opt_req->count() == 0)
                    throw RequiresError(opt->get_name(), opt_req->get_name());
            // Excludes
            for(const Option *opt_ex : opt->excludes_)
                if(opt->count() > 0 && opt_ex->count() != 0)
                    throw ExcludesError(opt->get_name(), opt_ex->get_name());
        }

        auto selected_subcommands = get_subcommands();
        if(require_subcommand_min_ > selected_subcommands.size())
            throw RequiredError::Subcommand(require_subcommand_min_);

        // Convert missing (pairs) to extras (string only)
        if(!(allow_extras_ || prefix_command_)) {
            size_t num_left_over = remaining_size();
            if(num_left_over > 0) {
                args = remaining(false);
                throw ExtrasError(args);
            }
        }

        if(parent_ == nullptr) {
            args = remaining(false);
        }
    }

    /// Parse one config param, return false if not found in any subcommand, remove if it is
    ///
    /// If this has more than one dot.separated.name, go into the subcommand matching it
    /// Returns true if it managed to find the option, if false you'll need to remove the arg manually.
    void _parse_config(std::vector<ConfigItem> &args) {
        for(ConfigItem item : args) {
            if(!_parse_single_config(item) && !allow_config_extras_)
                throw ConfigError::Extras(item.fullname());
        }
    }

    /// Fill in a single config option
    bool _parse_single_config(const ConfigItem &item, size_t level = 0) {
        if(level < item.parents.size()) {
            App *subcom;
            try {
                std::cout << item.parents.at(level) << std::endl;
                subcom = get_subcommand(item.parents.at(level));
            } catch(const OptionNotFound &) {
                return false;
            }
            return subcom->_parse_single_config(item, level + 1);
        }

        Option *op;
        try {
            op = get_option("--" + item.name);
        } catch(const OptionNotFound &) {
            // If the option was not present
            if(get_allow_config_extras())
                // Should we worry about classifying the extras properly?
                missing_.emplace_back(detail::Classifer::NONE, item.fullname());
            return false;
        }

        if(!op->get_configurable())
            throw ConfigError::NotConfigurable(item.fullname());

        if(op->empty()) {
            // Flag parsing
            if(op->get_type_size() == 0) {
                op->set_results(config_formatter_->to_flag(item));
            } else {
                op->set_results(item.inputs);
                op->run_callback();
            }
        }

        return true;
    }

    /// Parse "one" argument (some may eat more than one), delegate to parent if fails, add to missing if missing from
    /// master
    void _parse_single(std::vector<std::string> &args, bool &positional_only) {

        detail::Classifer classifer = positional_only ? detail::Classifer::NONE : _recognize(args.back());
        switch(classifer) {
        case detail::Classifer::POSITIONAL_MARK:
            missing_.emplace_back(classifer, args.back());
            args.pop_back();
            positional_only = true;
            break;
        case detail::Classifer::SUBCOMMAND:
            _parse_subcommand(args);
            break;
        case detail::Classifer::LONG:
            // If already parsed a subcommand, don't accept options_
            _parse_arg(args, true);
            break;
        case detail::Classifer::SHORT:
            // If already parsed a subcommand, don't accept options_
            _parse_arg(args, false);
            break;
        case detail::Classifer::NONE:
            // Probably a positional or something for a parent (sub)command
            _parse_positional(args);
        }
    }

    /// Count the required remaining positional arguments
    size_t _count_remaining_positionals(bool required = false) const {
        size_t retval = 0;
        for(const Option_p &opt : options_)
            if(opt->get_positional() && (!required || opt->get_required()) && opt->get_items_expected() > 0 &&
               static_cast<int>(opt->count()) < opt->get_items_expected())
                retval = static_cast<size_t>(opt->get_items_expected()) - opt->count();

        return retval;
    }

    /// Parse a positional, go up the tree to check
    void _parse_positional(std::vector<std::string> &args) {

        std::string positional = args.back();
        for(const Option_p &opt : options_) {
            // Eat options, one by one, until done
            if(opt->get_positional() &&
               (static_cast<int>(opt->count()) < opt->get_items_expected() || opt->get_items_expected() < 0)) {

                opt->add_result(positional);
                parse_order_.push_back(opt.get());
                args.pop_back();
                return;
            }
        }

        if(parent_ != nullptr && fallthrough_)
            return parent_->_parse_positional(args);
        else {
            args.pop_back();
            missing_.emplace_back(detail::Classifer::NONE, positional);

            if(prefix_command_) {
                while(!args.empty()) {
                    missing_.emplace_back(detail::Classifer::NONE, args.back());
                    args.pop_back();
                }
            }
        }
    }

    /// Parse a subcommand, modify args and continue
    ///
    /// Unlike the others, this one will always allow fallthrough
    void _parse_subcommand(std::vector<std::string> &args) {
        if(_count_remaining_positionals(/* required */ true) > 0)
            return _parse_positional(args);
        for(const App_p &com : subcommands_) {
            if(com->check_name(args.back())) {
                args.pop_back();
                if(std::find(std::begin(parsed_subcommands_), std::end(parsed_subcommands_), com.get()) ==
                   std::end(parsed_subcommands_))
                    parsed_subcommands_.push_back(com.get());
                com->_parse(args);
                return;
            }
        }
        if(parent_ != nullptr)
            return parent_->_parse_subcommand(args);
        else
            throw HorribleError("Subcommand " + args.back() + " missing");
    }

    /// Parse a short (false) or long (true) argument, must be at the top of the list
    void _parse_arg(std::vector<std::string> &args, bool second_dash) {

        detail::Classifer current_type = second_dash ? detail::Classifer::LONG : detail::Classifer::SHORT;

        std::string current = args.back();

        std::string name;
        std::string value;
        std::string rest;

        if(second_dash) {
            if(!detail::split_long(current, name, value))
                throw HorribleError("Long parsed but missing (you should not see this):" + args.back());
        } else {
            if(!detail::split_short(current, name, rest))
                throw HorribleError("Short parsed but missing! You should not see this");
        }

        auto op_ptr = std::find_if(std::begin(options_), std::end(options_), [name, second_dash](const Option_p &opt) {
            return second_dash ? opt->check_lname(name) : opt->check_sname(name);
        });

        // Option not found
        if(op_ptr == std::end(options_)) {
            // If a subcommand, try the master command
            if(parent_ != nullptr && fallthrough_)
                return parent_->_parse_arg(args, second_dash);
            // Otherwise, add to missing
            else {
                args.pop_back();
                missing_.emplace_back(current_type, current);
                return;
            }
        }

        args.pop_back();

        // Get a reference to the pointer to make syntax bearable
        Option_p &op = *op_ptr;

        int num = op->get_items_expected();

        // Make sure we always eat the minimum for unlimited vectors
        int collected = 0;

        // --this=value
        if(!value.empty()) {
            // If exact number expected
            if(num > 0)
                num--;
            op->add_result(value);
            parse_order_.push_back(op.get());
            collected += 1;
        } else if(num == 0) {
            op->add_result("");
            parse_order_.push_back(op.get());
            // -Trest
        } else if(!rest.empty()) {
            if(num > 0)
                num--;
            op->add_result(rest);
            parse_order_.push_back(op.get());
            rest = "";
            collected += 1;
        }

        // Unlimited vector parser
        // RG: A negative number for the total number of expected values means that the option is a
        // vector and accepts an unlimited number of values
        if(num < 0) {
<<<<<<< HEAD
            // RG: We need to keep track if the vector option is empty and handle this separately as
            // otherwise the parser will mark the command-line option as not set
=======
>>>>>>> 00589937
            bool emptyVectorArgs = true;
            while(!args.empty() && _recognize(args.back()) == detail::Classifer::NONE) {
                if(collected >= -num) {
                    // We could break here for allow extras, but we don't

                    // If any positionals remain, don't keep eating
                    if(_count_remaining_positionals() > 0)
                        break;
                }
                op->add_result(args.back());
                parse_order_.push_back(op.get());
                args.pop_back();
                collected++;
                emptyVectorArgs = false;
            }

            // Allow -- to end an unlimited list and "eat" it
            if(!args.empty() && _recognize(args.back()) == detail::Classifer::POSITIONAL_MARK)
                args.pop_back();

<<<<<<< HEAD
            // RG: Handle empty vector-like options
            if(emptyVectorArgs) {
                // RG: Set implicit value(s) if the option has it (them)
=======
            if(emptyVectorArgs) {
>>>>>>> 00589937
                if(op->get_implicit()) {
                    for(const auto& ival : detail::split_up(op->get_implicitval())) {
                        op->add_result(ival);
                        parse_order_.push_back(op.get());
                    }
<<<<<<< HEAD
                // RG: Abort if there is a minimum number of values expected. Note: get_expected()
                // equals to -N means at least N values are expected
=======
>>>>>>> 00589937
                } else if (op->get_expected() < 0) {
                    parse_order_.push_back(op.get());
                    throw ArgumentMismatch(op->get_name(), op->get_expected(), 0);
                }
            }
        } else {
            while(num > 0 && !args.empty()) {
                num--;
                std::string current_ = args.back();

                if(current_[0] == '-' && op->get_implicit()) {
                    op->add_result(op->get_implicitval());
                    parse_order_.push_back(op.get());
                    break;
                }

                args.pop_back();
                op->add_result(current_);
                parse_order_.push_back(op.get());
            }

            if(num > 0 && op->get_implicit()) {
                num--;
                op->add_result(op->get_implicitval());
                parse_order_.push_back(op.get());
            }

            if(num > 0) {
                throw ArgumentMismatch::TypedAtLeast(op->get_name(), num, op->get_type_name());
            }
        }

        if(!rest.empty()) {
            rest = "-" + rest;
            args.push_back(rest);
        }
    }
};

namespace FailureMessage {

/// Printout a clean, simple message on error (the default in CLI11 1.5+)
inline std::string simple(const App *app, const Error &e) {
    std::string header = std::string(e.what()) + "\n";
    if(app->get_help_ptr() != nullptr)
        header += "Run with " + app->get_help_ptr()->get_name() + " for more information.\n";
    return header;
}

/// Printout the full help string on error (if this fn is set, the old default for CLI11)
inline std::string help(const App *app, const Error &e) {
    std::string header = std::string("ERROR: ") + e.get_name() + ": " + e.what() + "\n";
    header += app->help();
    return header;
}

} // namespace FailureMessage

namespace detail {
/// This class is simply to allow tests access to App's protected functions
struct AppFriend {

    /// Wrap _parse_short, perfectly forward arguments and return
    template <typename... Args>
    static auto parse_arg(App *app, Args &&... args) ->
        typename std::result_of<decltype (&App::_parse_arg)(App, Args...)>::type {
        return app->_parse_arg(std::forward<Args>(args)...);
    }

    /// Wrap _parse_subcommand, perfectly forward arguments and return
    template <typename... Args>
    static auto parse_subcommand(App *app, Args &&... args) ->
        typename std::result_of<decltype (&App::_parse_subcommand)(App, Args...)>::type {
        return app->_parse_subcommand(std::forward<Args>(args)...);
    }
};
} // namespace detail

} // namespace CLI<|MERGE_RESOLUTION|>--- conflicted
+++ resolved
@@ -1590,14 +1590,7 @@
         }
 
         // Unlimited vector parser
-        // RG: A negative number for the total number of expected values means that the option is a
-        // vector and accepts an unlimited number of values
         if(num < 0) {
-<<<<<<< HEAD
-            // RG: We need to keep track if the vector option is empty and handle this separately as
-            // otherwise the parser will mark the command-line option as not set
-=======
->>>>>>> 00589937
             bool emptyVectorArgs = true;
             while(!args.empty() && _recognize(args.back()) == detail::Classifer::NONE) {
                 if(collected >= -num) {
@@ -1618,23 +1611,12 @@
             if(!args.empty() && _recognize(args.back()) == detail::Classifer::POSITIONAL_MARK)
                 args.pop_back();
 
-<<<<<<< HEAD
-            // RG: Handle empty vector-like options
             if(emptyVectorArgs) {
-                // RG: Set implicit value(s) if the option has it (them)
-=======
-            if(emptyVectorArgs) {
->>>>>>> 00589937
                 if(op->get_implicit()) {
                     for(const auto& ival : detail::split_up(op->get_implicitval())) {
                         op->add_result(ival);
                         parse_order_.push_back(op.get());
                     }
-<<<<<<< HEAD
-                // RG: Abort if there is a minimum number of values expected. Note: get_expected()
-                // equals to -N means at least N values are expected
-=======
->>>>>>> 00589937
                 } else if (op->get_expected() < 0) {
                     parse_order_.push_back(op.get());
                     throw ArgumentMismatch(op->get_name(), op->get_expected(), 0);
