
include_directories(.)

add_subdirectory(./yaml-cpp)
add_subdirectory(./SQLiteCpp)
add_subdirectory(./pathie-cpp)
add_subdirectory(./zlib)
add_subdirectory(./faiss)
include_directories(./faiss)

if(USE_FBGEMM)
  # @TODO: find out if this is somehow harmful. This is supppressing CMake warnings for CMAKE_SUPPRESS_DEVELOPER_WARNINGS
  # meant to silence CMakeFiles of 3rd_party tools.
  if(NOT DEFINED CMAKE_SUPPRESS_DEVELOPER_WARNINGS)
    set(CMAKE_SUPPRESS_DEVELOPER_WARNINGS 1 CACHE INTERNAL "No dev warnings")
  endif()

  if(NOT MSVC)
    # only locally disabled for the 3rd_party folder
    # set(CMAKE_CXX_FLAGS "${CMAKE_CXX_FLAGS} -Wno-unused-value -Wno-unused-parameter -Wno-unused-variable -Wno-unused-function")
    set(CMAKE_CXX_FLAGS "${CMAKE_CXX_FLAGS} -Wno-unused")
  endif()

  set(FBGEMM_BUILD_TESTS OFF CACHE BOOL "Disable fbgemm tests")
  set(FBGEMM_BUILD_BENCHMARKS OFF CACHE BOOL "Disable fbgemm benchmark")
  add_subdirectory(./fbgemm)

  # asmjit (3rd-party submodule of fbgemm) sets -Wall -Wextra near the end of
  # the compile options, invalidating any -Wno-... flags that we may have set
  # earlier. Let's remove them.
  get_property(ASMJIT_COMPILE_OPTIONS TARGET asmjit PROPERTY COMPILE_OPTIONS)
  list(REMOVE_ITEM ASMJIT_COMPILE_OPTIONS -Wall -Wextra)
  set_property(TARGET asmjit PROPERTY COMPILE_OPTIONS ${ASMJIT_COMPILE_OPTIONS})
  message("   ASMJIT COMPILE FLAGS: ${ASMJIT_COMPILE_OPTIONS}")

endif(USE_FBGEMM)

if(USE_SENTENCEPIECE)
  if(USE_STATIC_LIBS)
    set(_ORIG_CMAKE_FIND_LIBRARY_SUFFIXES ${CMAKE_FIND_LIBRARY_SUFFIXES})
    if(WIN32)
      list(INSERT CMAKE_FIND_LIBRARY_SUFFIXES 0 .lib .a)
    else()
      set(CMAKE_FIND_LIBRARY_SUFFIXES .a)
    endif()
  endif()

  set(SPM_ENABLE_TCMALLOC ON CACHE BOOL "Enable TCMalloc if available.")

  if(USE_STATIC_LIBS)
    message(WARNING "You are compiling SentencePiece binaries with -DUSE_STATIC_LIBS=on. \
    This will cause spm_train to segfault. No need to worry if you do not intend to use that binary. \
    Marian support for SentencePiece will work fine.")
<<<<<<< HEAD

    set(SPM_ENABLE_SHARED OFF CACHE BOOL "Builds shared libaries in addition to static libraries." FORCE)
    set(SPM_TCMALLOC_STATIC ON CACHE BOOL "Link static library of TCMALLOC." FORCE)
=======
    
    set(SPM_ENABLE_SHARED OFF CACHE BOOL "Builds shared libaries in addition to static libraries.")
    set(SPM_TCMALLOC_STATIC ON CACHE BOOL "Link static library of TCMALLOC.")
>>>>>>> dfa0748f
  else(USE_STATIC_LIBS)
    set(SPM_ENABLE_SHARED ON CACHE BOOL "Builds shared libaries in addition to static libraries.")
    set(SPM_TCMALLOC_STATIC OFF CACHE BOOL "Link static library of TCMALLOC.")
  endif(USE_STATIC_LIBS)

  add_subdirectory(./sentencepiece)
  include_directories(./sentencepiece)

  set_target_properties(spm_encode spm_decode spm_train spm_normalize spm_export_vocab
    PROPERTIES RUNTIME_OUTPUT_DIRECTORY "${CMAKE_BINARY_DIR}")

  if (CMAKE_CXX_COMPILER_ID MATCHES "Clang")
    foreach(t sentencepiece sentencepiece_train sentencepiece_train-static
        spm_decode spm_encode spm_export_vocab spm_normalize spm_train)
      set_property(TARGET ${t} APPEND_STRING PROPERTY COMPILE_FLAGS " -Wno-tautological-compare -Wno-unused")
      if (CMAKE_CXX_COMPILER_VERSION VERSION_GREATER 9.0)
        set_property(TARGET ${t} APPEND_STRING PROPERTY COMPILE_FLAGS " -Wno-range-loop-construct")
      endif()
      # get_property(SENTENCEPIECE_COMPILE_FLAGS TARGET ${t} PROPERTY COMPILE_FLAGS)
      # message("-- SENTENCPIECE: compile flags for target ${t}: ${SENTENCEPIECE_COMPILE_FLAGS}")
    endforeach(t)
  endif()

  if(USE_STATIC_LIBS)
    set(CMAKE_FIND_LIBRARY_SUFFIXES ${_ORIG_CMAKE_FIND_LIBRARY_SUFFIXES})
  endif()
endif(USE_SENTENCEPIECE)

include_directories(./SQLiteCpp/include)
include_directories(./CLI)
include_directories(./pathie-cpp/include)

if (CMAKE_CXX_COMPILER_ID MATCHES "Clang")
  #set_target_properties(SQLiteCpp PROPERTIES COMPILE_FLAGS
  set_property(TARGET SQLiteCpp APPEND_STRING PROPERTY COMPILE_FLAGS
    " -Wno-parentheses-equality -Wno-unused-value")
  if (CMAKE_CXX_COMPILER_VERSION VERSION_GREATER 9.0)
    set_property(TARGET SQLiteCpp APPEND_STRING PROPERTY COMPILE_FLAGS
      " -Wno-implicit-int-float-conversion")
  endif()
  set_property(TARGET libyaml-cpp APPEND_STRING PROPERTY COMPILE_FLAGS
    " -fPIC -Wno-unused-value")
  set_property(TARGET pathie-cpp APPEND_STRING PROPERTY COMPILE_FLAGS
    " -fPIC -Wno-unused-value")
endif()

include_directories(./zlib)

include(ExternalProject)

set(INSTALLS "") # this will contain a list of 3rd part dependencies that we install locally
if(CUDA_FOUND)
  if(USE_NCCL)

    # disables compilation for sm_30 to avoid ptxas warning... that is general Kepler support. But K80s are supported for instance by sm_35

    set(GENCODE "")
    if(COMPILE_CUDA_SM35)
      set(GENCODE "${GENCODE} -gencode=arch=compute_35,code=sm_35")
    endif(COMPILE_CUDA_SM35)
    if(COMPILE_CUDA_SM50)
      set(GENCODE "${GENCODE} -gencode=arch=compute_50,code=sm_50")
    endif(COMPILE_CUDA_SM50)
    if(COMPILE_CUDA_SM60)
      set(GENCODE "${GENCODE} -gencode=arch=compute_60,code=sm_60 -gencode=arch=compute_61,code=sm_61")
    endif(COMPILE_CUDA_SM60)
    if(COMPILE_CUDA_SM70)
      set(GENCODE "${GENCODE} -gencode=arch=compute_70,code=sm_70")
    endif(COMPILE_CUDA_SM70)

    # install nccl in ${CMAKE_BINARY_DIR}/local similar to /usr/local linux installation
    ExternalProject_Add(nccl_install
      SOURCE_DIR ${CMAKE_CURRENT_SOURCE_DIR}/nccl
      BINARY_DIR ${CMAKE_CURRENT_SOURCE_DIR}/nccl
      CONFIGURE_COMMAND ""
      BUILD_COMMAND
        $(MAKE) -f ${CMAKE_CURRENT_SOURCE_DIR}/nccl/Makefile src.build
        BUILDDIR=${CMAKE_BINARY_DIR}/local CUDA_HOME=${CUDA_TOOLKIT_ROOT_DIR}
        CUDA8_GENCODE=${GENCODE} CXX=${CMAKE_CXX_COMPILER}
      INSTALL_COMMAND "")

    set_target_properties(nccl PROPERTIES IMPORTED_LOCATION ${CMAKE_BINARY_DIR}/local/lib/libnccl_static.a)
    add_dependencies(nccl nccl_install)
    set(INSTALLS ${INSTALLS} nccl_install)

  endif(USE_NCCL)
endif(CUDA_FOUND)

# @TODO: do the same for SentencePiece, Protobuf etc.
# make clean will clean "${CMAKE_BINARY_DIR}/local"
set_directory_properties(PROPERTY ADDITIONAL_MAKE_CLEAN_FILES ${CMAKE_BINARY_DIR}/local)

add_custom_target(3rd_party_installs DEPENDS ${INSTALLS})<|MERGE_RESOLUTION|>--- conflicted
+++ resolved
@@ -51,15 +51,9 @@
     message(WARNING "You are compiling SentencePiece binaries with -DUSE_STATIC_LIBS=on. \
     This will cause spm_train to segfault. No need to worry if you do not intend to use that binary. \
     Marian support for SentencePiece will work fine.")
-<<<<<<< HEAD
 
     set(SPM_ENABLE_SHARED OFF CACHE BOOL "Builds shared libaries in addition to static libraries." FORCE)
     set(SPM_TCMALLOC_STATIC ON CACHE BOOL "Link static library of TCMALLOC." FORCE)
-=======
-    
-    set(SPM_ENABLE_SHARED OFF CACHE BOOL "Builds shared libaries in addition to static libraries.")
-    set(SPM_TCMALLOC_STATIC ON CACHE BOOL "Link static library of TCMALLOC.")
->>>>>>> dfa0748f
   else(USE_STATIC_LIBS)
     set(SPM_ENABLE_SHARED ON CACHE BOOL "Builds shared libaries in addition to static libraries.")
     set(SPM_TCMALLOC_STATIC OFF CACHE BOOL "Link static library of TCMALLOC.")
