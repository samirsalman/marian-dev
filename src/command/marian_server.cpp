--- conflicted
+++ resolved
@@ -21,18 +21,6 @@
 
   auto &translate = server.endpoint["^/translate/?$"];
 
-<<<<<<< HEAD
-    auto message_short = message_str;
-    utils::trimRight(message_short);
-    LOG(error, "Message received: {}", message_short);
-
-    auto send_stream = std::make_shared<WsServer::SendStream>();
-    timer::Timer timer;
-    for(auto &transl : task->run({message_str})) {
-      LOG(info, "Best translation: {}", transl);
-      *send_stream << transl << std::endl;
-    }
-=======
   translate.on_message = [&task](Ptr<WSServer::Connection> connection,
                                  Ptr<WSServer::Message> message) {
     // Get input text
@@ -40,11 +28,10 @@
     auto sendStream = std::make_shared<WSServer::SendStream>();
 
     // Translate
-    boost::timer::cpu_timer timer;
+    timer::Timer timer;
     auto outputText = task->run(inputText);
     LOG(info, "Best translation: {}", outputText);
     *sendStream << outputText << std::endl;
->>>>>>> aae9f1da
     LOG(info, "Translation took: {}", timer.format(5, "%ws"));
 
     // Send translation back
