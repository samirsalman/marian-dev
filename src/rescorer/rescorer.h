--- conflicted
+++ resolved
@@ -74,16 +74,12 @@
       auto precison = options_->get<std::vector<std::string>>("precision", {"float32"});
       graph->setDefaultElementType(typeFromString(precison[0])); // only use first type, used for parameter type in graph
       graph->setDevice(device);
-<<<<<<< HEAD
-      graph->getBackend()->configureDevice(options_);
-=======
       graph->getBackend()->setClip(options_->get<float>("clip-gemm"));
       if (device.type == DeviceType::cpu) {
         graph->getBackend()->setGemmPrecision(options_);
         graph->getBackend()->setLegacyBatchedGemm(options_->get<bool>("use-legacy-batching"));
       }
 
->>>>>>> 4a74b50f
       graph->reserveWorkspaceMB(options_->get<size_t>("workspace"));
       graphs_.push_back(graph);
     }
