--- conflicted
+++ resolved
@@ -65,11 +65,7 @@
             = (hypIdx / beamSize) + (hypIdx % beamSize) * beams.size();
         if(first)
           hypIdxTrans = hypIdx;
-<<<<<<< HEAD
         //std::cerr << "mapping state " << hypIdx << " (" << (hypIdx / beamSize) << "," << (hypIdx % beamSize) << ") -> " << hypIdxTrans << "\n";
-=======
-        std::cerr << "mapping state " << hypIdx << " (" << (hypIdx / beamSize) << "," << (hypIdx % beamSize) << ") -> " << hypIdxTrans << "\n";
->>>>>>> 2bde4a56
 
         int beamHypIdx = hypIdx % beamSize;
         if(beamHypIdx >= beam.size())
@@ -183,17 +179,9 @@
 #ifdef CUDA_FOUND
     if(graph->getDevice().type == DeviceType::gpu)
       nth = New<NthElementGPU>(localBeamSize, dimBatch, graph->getDevice());
-<<<<<<< HEAD
     else
 #endif
       nth = New<NthElementCPU>(localBeamSize, dimBatch);
-=======
-      //nth = New<NthElementGPU>(localBeamSize, dimBatch*2, graph->getDevice());
-    else
-#endif
-      nth = New<NthElementCPU>(localBeamSize, dimBatch);
-      //nth = New<NthElementCPU>(localBeamSize, dimBatch*2);
->>>>>>> 2bde4a56
 
     // create a new beam (one for each input sentence = dimBatch)
     Beams beams(dimBatch);
@@ -224,11 +212,6 @@
       // create constant containing previous costs for current beam
       std::vector<size_t> hypIndices;
       std::vector<size_t> embIndices;
-<<<<<<< HEAD
-=======
-      std::vector<size_t> batchIndeces;
-      std::vector<size_t> subbeamSize;
->>>>>>> 2bde4a56
       Expr prevCosts;
 
       if(first) {
@@ -237,41 +220,7 @@
       } else {
         std::vector<float> beamCosts;
 
-<<<<<<< HEAD
         std::cerr << "starting beam sizes";
-=======
-        // XML TODO break up beam into subbeams, based on xml state
-        if (options_->get<bool>("xml-input")) {
-          std::cerr << "splitting up beams\n";
-          Beams subbeams(0);
-          for(int j = 0; j < beams.size(); ++j) {
-            auto& beam = beams[j];
-            Beams singleSubbeams(1);
-            subbeamSize.push_back(0);
-            //subbeamSize.push_back(0);
-            for(int i = 0; i < beam.size(); ++i) {
-              auto hyp = beam[i];
-              size_t word = hyp->GetWord();
-              // BELOW IS A DUMMY DIVISION - TODO: XML state
-              //singleSubbeams[ 1 - (word % 2) ].push_back( hyp );
-              singleSubbeams[ 0 ].push_back( hyp );
-              //singleSubbeams[ 1 ].push_back( hyp );
-              singleSubbeams[ 0 ].insert( singleSubbeams[ 0 ].begin(), hyp );
-              //singleSubbeams[ 1 ].insert( singleSubbeams[ 1 ].begin(), hyp );
-            }
-            // merge into consolidated list
-            for(int jj=0; jj<singleSubbeams.size(); jj++) {
-              auto& subbeam = singleSubbeams[jj];
-              subbeams.push_back( subbeam );
-              batchIndeces.push_back( j );
-            }
-          }
-          beams = subbeams;
-        }
-        // XML TODO -------------------/
-
-        std::cerr << "beam sizes ...";
->>>>>>> 2bde4a56
         for(int j = 0; j < beams.size(); ++j) {
           std::cerr << " " << beams[j].size();
         }
@@ -282,23 +231,10 @@
             auto& beam = beams[j];
             if(i < beam.size()) {
               auto hyp = beam[i];
-<<<<<<< HEAD
               //std::cerr << "i=" << i << " j=" << j << " pushback: " << hyp->GetPrevStateIndex() << "," << hyp->GetWord() << "," << hyp->GetCost() << "\n";
               hypIndices.push_back(hyp->GetPrevStateIndex());
               embIndices.push_back(hyp->GetWord());
               beamCosts.push_back( hyp->GetCost() );
-=======
-              std::cerr << "i=" << i << " j=" << j << " pushback: " << hyp->GetPrevStateIndex() << "," << hyp->GetWord() << "," << hyp->GetCost() << "\n";
-              hypIndices.push_back(hyp->GetPrevStateIndex());
-              embIndices.push_back(hyp->GetWord());
-              //if ( hyp->GetWord() % 2 == j ) { 
-              //  subbeamSize[j]++; 
-              beamCosts.push_back( hyp->GetCost() );
-              //} else {
-              //  beamCosts.push_back(-9999);
-              //}
-              
->>>>>>> 2bde4a56
             } else {
               hypIndices.push_back(0);
               embIndices.push_back(0);
@@ -306,17 +242,6 @@
             }
           }
         }
-<<<<<<< HEAD
-=======
-        //std::cerr << "subbeamSize " << subbeamSize[0] << " " << subbeamSize[1] << "\n";
-        for(int i=0; i<hypIndices.size(); ++i) {
-          std::cerr << hypIndices[i] << ":" << embIndices[i] << " (" << beamCosts[i] << ") ";
-          if (i % beams.size() == beams.size()-1) {
-            std::cerr << "\n";
-          }
-        }
-        std::cerr << "\n";
->>>>>>> 2bde4a56
 
         prevCosts = graph->constant({(int)localBeamSize, 1, dimBatch, 1},
                                     inits::from_vector(beamCosts));
@@ -337,11 +262,6 @@
       //  std::cerr << "\n";
       //}
 
-<<<<<<< HEAD
-=======
-      int beamCount = beams.size();
-      std::cerr << "beamCount=" << beamCount << ", localBeamSize=" << localBeamSize << "\n";
->>>>>>> 2bde4a56
       for(int i = 0; i < scorers_.size(); ++i) {
         states[i] = scorers_[i]->step(
             graph, states[i], hypIndices, embIndices, dimBatch, localBeamSize);
@@ -385,11 +305,7 @@
       //std::cerr << "\n";
 
       // create maximum number of hypotheses for each beam
-<<<<<<< HEAD
       std::vector<size_t> beamSizes(dimBatch, localBeamSize);
-=======
-      std::vector<size_t> beamSizes(beamCount, localBeamSize);
->>>>>>> 2bde4a56
 
       int dimTrgVoc = totalCosts->shape()[-1];
       if (first) {
@@ -402,15 +318,11 @@
         
         for(int subbeam = 0; subbeam < 2; subbeam++) {
           std::vector<char> hypMask;
-<<<<<<< HEAD
           std::vector<int> subbeamSize(beams.size(),0);
-=======
->>>>>>> 2bde4a56
           for(int j = 0; j < beams.size(); j++) {
             auto& beam = beams[j];
             for(int i = 0; i < beam.size(); ++i) {
               auto hyp = beam[i];
-<<<<<<< HEAD
               hypMask.push_back( i%2==subbeam ? 1 : 0 );
               if (i%2==subbeam) subbeamSize[j]++;
             }
@@ -470,24 +382,6 @@
             }
           }
         }
-=======
-              hypMask.push_back( subbeam % 2 );
-              //hypMask.push_back( 1 );
-            }
-          }
-          nth->setHypMask(hypMask, dimTrgVoc);
-          std::vector<unsigned> subKeys;
-          std::vector<float> subCosts;
-          nth->getNBestList(beamSizes, totalCosts->val(), subCosts, subKeys, first);
-          collectedKeys.push_back( subKeys );
-          collectedCosts.push_back( subCosts );
-        }
-
-        vector<int> index;
-        index.push_back(0);
-        index.push_back(0);
-        // TODO
->>>>>>> 2bde4a56
       }
       
       std::cerr << "outCosts.size() = " << outCosts.size() << "\n";
@@ -510,20 +404,8 @@
         std::cerr << std::endl;
       }
 
-<<<<<<< HEAD
       beams = toHyps(
           outKeys, outCosts, dimTrgVoc, beams, states, localBeamSize, first, batch);
-=======
-      beams = toHyps(outKeys,
-                     outCosts,
-                     dimTrgVoc,
-                     beams,
-                     states,
-                     localBeamSize,
-                     first,
-                     batch,
-                     batchIndeces);
->>>>>>> 2bde4a56
 
       for(int j = 0; j < beams.size(); j++) {
         auto& beam = beams[j];
@@ -544,30 +426,6 @@
       // XML TODO - that continue constraints
       // XML TODO ---------------------------/
 
-<<<<<<< HEAD
-=======
-      // XML TODO merge subbeams
-      if (options_->get<bool>("xml-input") && beamCount > 1) {
-        Beams combinedBeams(batch->size()); 
-        for(int j = 0; j < beams.size(); j++) {
-          auto& beam = beams[j];
-          for(int i = 0; i < beam.size() && i<subbeamSize[j]; ++i) {
-            std::cerr << "merge " << j << " i<" << subbeamSize[j] << "\n";
-            auto hyp = beam[i];
-            combinedBeams[ batchIndeces[j] ].push_back( hyp );
-          }
-        }
-        beams = combinedBeams;
-      }
-      // XML TODO ---------------------------/
-      std::cerr << "merged beams ...";
-      for(int j = 0; j < beams.size(); ++j) {
-        auto& beam = beams[j];
-        std::cerr << " " << beam.size();
-      }
-      std::cerr << "\n";
-
->>>>>>> 2bde4a56
       // remove hypothesis that hit end of sentence (</s>)
       auto prunedBeams = pruneBeam(beams);
       for(int i = 0; i < (int)beams.size(); ++i) {
