#pragma once

#include "data/batch_generator.h"
#include "data/corpus.h"
#include "data/shortlist.h"
#include "data/text_input.h"

#include "3rd_party/threadpool.h"
#include "translator/history.h"
#include "translator/output_collector.h"
#include "translator/output_printer.h"

#include "models/model_task.h"
#include "translator/scorers.h"

namespace marian {

template <class Search>
class Translate : public ModelTask {
private:
  Ptr<Options> options_;
  std::vector<Ptr<ExpressionGraph>> graphs_;
  std::vector<std::vector<Ptr<Scorer>>> scorers_;

  Ptr<data::Corpus> corpus_;
  Ptr<Vocab> trgVocab_;
  Ptr<data::ShortlistGenerator> shortlistGenerator_;

  size_t numDevices_;

public:
  Translate(Ptr<Options> options) : options_(options) {
    // This is currently safe as the translator is either created stand-alone or
    // or config is created anew from Options in the validator
    options_->set("inference", true);

    corpus_ = New<data::Corpus>(options_, true);

    auto vocabs = options_->get<std::vector<std::string>>("vocabs");
    trgVocab_ = New<Vocab>(options_, vocabs.size() - 1);
    trgVocab_->load(vocabs.back());
    auto srcVocab = corpus_->getVocabs()[0];

    if(options_->has("shortlist"))
      shortlistGenerator_ = New<data::LexicalShortlistGenerator>(
          options_, srcVocab, trgVocab_, 0, 1, vocabs.front() == vocabs.back());

    auto devices = Config::getDevices(options_);
    numDevices_ = devices.size();

    ThreadPool threadPool(numDevices_, numDevices_);
    scorers_.resize(numDevices_);
    graphs_.resize(numDevices_);

    size_t id = 0;
    for(auto device : devices) {
      auto task = [&](DeviceId device, size_t id) {
        auto graph = New<ExpressionGraph>(true, options_->get<bool>("optimize"));
        graph->setDevice(device);
        graph->getBackend()->setClip(options_->get<float>("clip-gemm"));
        graph->reserveWorkspaceMB(options_->get<size_t>("workspace"));
        graphs_[id] = graph;

        auto scorers = createScorers(options_);
        for(auto scorer : scorers) {
          scorer->init(graph);
          if(shortlistGenerator_)
            scorer->setShortlistGenerator(shortlistGenerator_);
        }

        scorers_[id] = scorers;
        graph->forward();
      };

      threadPool.enqueue(task, device, id++);
    }
  }

  void run() override {
    data::BatchGenerator<data::Corpus> bg(corpus_, options_);

    ThreadPool threadPool(numDevices_, numDevices_);

    size_t batchId = 0;
    auto collector = New<OutputCollector>(options_->get<std::string>("output"));
    auto printer = New<OutputPrinter>(options_, trgVocab_);
    if(options_->get<bool>("quiet-translation"))
      collector->setPrintingStrategy(New<QuietPrinting>());

    bg.prepare(false);

<<<<<<< HEAD
    // @TODO: unify this and get rid of Config object.
    auto tOptions = New<Options>();
    tOptions->merge(options_);

    bool doNbest = options_->get<bool>("n-best");

=======
>>>>>>> e78d8059
    for(auto batch : bg) {
      auto task = [=](size_t id) {
        thread_local Ptr<ExpressionGraph> graph;
        thread_local std::vector<Ptr<Scorer>> scorers;

        if(!graph) {
          graph = graphs_[id % numDevices_];
          scorers = scorers_[id % numDevices_];
        }

        auto search = New<Search>(options_, scorers, trgVocab_->getEosId(), trgVocab_->getUnkId());
        auto histories = search->search(graph, batch);

        for(auto history : histories) {
          std::stringstream best1;
          std::stringstream bestn;
          printer->print(history, best1, bestn);
          collector->Write((long)history->GetLineNum(),
                           best1.str(),
                           bestn.str(),
                           doNbest);
        }


        // progress heartbeat for MS-internal Philly compute cluster
        // otherwise this job may be killed prematurely if no log for 4 hrs
        if (getenv("PHILLY_JOB_ID")   // this environment variable exists when running on the cluster
            && id % 1000 == 0)  // hard beat once every 1000 batches
        {
          auto progress = 0.f; //fake progress for now
          fprintf(stdout, "PROGRESS: %.2f%%\n", progress);
          fflush(stdout);
        }
      };

      threadPool.enqueue(task, batchId++);

<<<<<<< HEAD
      // progress heartbeat for MS-internal Philly compute cluster
      // otherwise this job may be killed prematurely if no log for 4 hrs
      if (getenv("PHILLY_JOB_ID"))  // this environment variable exists when running on the cluster
      {
        auto progress = 0.f; //fake progress for now
        fprintf(stdout, "PROGRESS: %.2f%%\n", progress);
        fflush(stdout);
      }

=======
>>>>>>> e78d8059
    }
  }
};

template <class Search>
class TranslateService : public ModelServiceTask {
private:
  Ptr<Options> options_;
  std::vector<Ptr<ExpressionGraph>> graphs_;
  std::vector<std::vector<Ptr<Scorer>>> scorers_;

  std::vector<Ptr<Vocab>> srcVocabs_;
  Ptr<Vocab> trgVocab_;

  size_t numDevices_;

public:
  virtual ~TranslateService() {}

  TranslateService(Ptr<Options> options) : options_(options) { init(); }

  void init() override {
    // initialize vocabs
    options_->set("inference", true);

    auto vocabPaths = options_->get<std::vector<std::string>>("vocabs");
    std::vector<int> maxVocabs = options_->get<std::vector<int>>("dim-vocabs");

    for(size_t i = 0; i < vocabPaths.size() - 1; ++i) {
      Ptr<Vocab> vocab = New<Vocab>(options_, i);
      vocab->load(vocabPaths[i], maxVocabs[i]);
      srcVocabs_.emplace_back(vocab);
    }

    trgVocab_ = New<Vocab>(options_, vocabPaths.size() - 1);
    trgVocab_->load(vocabPaths.back());

    // get device IDs
    auto devices = Config::getDevices(options_);
    numDevices_ = devices.size();

    // initialize scorers
    for(auto device : devices) {
      auto graph = New<ExpressionGraph>(true, options_->get<bool>("optimize"));
      graph->setDevice(device);
      graph->getBackend()->setClip(options_->get<float>("clip-gemm"));
      graph->reserveWorkspaceMB(options_->get<size_t>("workspace"));
      graphs_.push_back(graph);

      auto scorers = createScorers(options_);
      for(auto scorer : scorers)
        scorer->init(graph);
      scorers_.push_back(scorers);
    }
  }

  std::string run(const std::string& input) override {
    auto corpus_ = New<data::TextInput>(std::vector<std::string>({input}), srcVocabs_, options_);
    data::BatchGenerator<data::TextInput> batchGenerator(corpus_, options_);

    auto collector = New<StringCollector>();
    auto printer = New<OutputPrinter>(options_, trgVocab_);
    size_t batchId = 0;

    batchGenerator.prepare(false);

    {
      ThreadPool threadPool_(numDevices_, numDevices_);

      for(auto batch : batchGenerator) {

        auto task = [=](size_t id) {
          thread_local Ptr<ExpressionGraph> graph;
          thread_local std::vector<Ptr<Scorer>> scorers;

          if(!graph) {
            graph = graphs_[id % numDevices_];
            scorers = scorers_[id % numDevices_];
          }

          auto search = New<Search>(options_, scorers, trgVocab_->getEosId(), trgVocab_->getUnkId());
          auto histories = search->search(graph, batch);

          for(auto history : histories) {
            std::stringstream best1;
            std::stringstream bestn;
            printer->print(history, best1, bestn);
            collector->add((long)history->GetLineNum(), best1.str(), bestn.str());
          }
        };

        threadPool_.enqueue(task, batchId);
        batchId++;
      }
    }

    auto translations = collector->collect(options_->get<bool>("n-best"));
    return utils::join(translations, "\n");
  }
};
}  // namespace marian<|MERGE_RESOLUTION|>--- conflicted
+++ resolved
@@ -89,15 +89,8 @@
 
     bg.prepare(false);
 
-<<<<<<< HEAD
-    // @TODO: unify this and get rid of Config object.
-    auto tOptions = New<Options>();
-    tOptions->merge(options_);
-
     bool doNbest = options_->get<bool>("n-best");
 
-=======
->>>>>>> e78d8059
     for(auto batch : bg) {
       auto task = [=](size_t id) {
         thread_local Ptr<ExpressionGraph> graph;
@@ -134,19 +127,6 @@
       };
 
       threadPool.enqueue(task, batchId++);
-
-<<<<<<< HEAD
-      // progress heartbeat for MS-internal Philly compute cluster
-      // otherwise this job may be killed prematurely if no log for 4 hrs
-      if (getenv("PHILLY_JOB_ID"))  // this environment variable exists when running on the cluster
-      {
-        auto progress = 0.f; //fake progress for now
-        fprintf(stdout, "PROGRESS: %.2f%%\n", progress);
-        fflush(stdout);
-      }
-
-=======
->>>>>>> e78d8059
     }
   }
 };
