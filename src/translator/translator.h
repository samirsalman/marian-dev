--- conflicted
+++ resolved
@@ -219,11 +219,7 @@
     }
 
     auto translations = collector->collect(options_->get<bool>("n-best"));
-<<<<<<< HEAD
-    return utils::Join(translations, "\n");
-=======
     return utils::join(translations, "\n");
->>>>>>> ab0690fd
   }
 };
 }  // namespace marian