--- conflicted
+++ resolved
@@ -31,111 +31,6 @@
 using namespace keywords;
 
 int main(int argc, char** argv) {
-<<<<<<< HEAD
-  //testArgMax();
-
-  using namespace std;
-  using namespace marian;
-  using namespace keywords;
-
-  Vocab sourceVocab, targetVocab;
-
-  int input_size = 10;
-  int output_size = 2;
-  int batch_size = 25;
-  int hidden_size = 5;
-  int num_inputs = 8;
-
-  std::vector<Expr> inExpr;
-  std::vector<Expr> outExpr;
-  std::vector<Expr> hiddenExpr;
-
-  ExpressionGraph g;
-
-  for (int t = 0; t < num_inputs; ++t) {
-    inExpr.emplace_back(g.input(shape={batch_size, input_size}));
-    outExpr.emplace_back(g.input(shape={batch_size, output_size}));
-  }
-
-  Expr Wxh = g.param(shape={input_size, hidden_size}, name="Wxh");
-  Expr Whh = g.param(shape={hidden_size, hidden_size}, name="Whh");
-  Expr bh = g.param(shape={1, hidden_size}, name="bh");
-  Expr h0 = g.param(shape={1, hidden_size}, name="h0");
-
-  // read parallel corpus from file
-  std::fstream sourceFile("../examples/mt/dev/newstest2013.de");
-  std::fstream targetFile("../examples/mt/dev/newstest2013.en");
-
-  string sourceLine, targetLine;
-  while (getline(sourceFile, sourceLine)) {
-    getline(targetFile, targetLine);
-    std::vector<size_t> sourceIds = sourceVocab.ProcessSentence(sourceLine);
-    std::vector<size_t> targetIds = sourceVocab.ProcessSentence(targetLine);
-  }
-
-  std::cerr << "Building RNN..." << std::endl;
-  hiddenExpr.emplace_back(tanh(dot(inExpr[0], Wxh) + dot(h0, Whh) + bh));
-  for (int t = 1; t < num_inputs; ++t) {
-    hiddenExpr.emplace_back(tanh(dot(inExpr[t], Wxh) + dot(hiddenExpr[t-1], Whh) + bh));
-  }
-
-  Expr Why = g.param(shape={hidden_size, output_size}, name="Why");
-  Expr by = g.param(shape={1, output_size}, name="by");
-
-  std::cerr << "Building output layer..." << std::endl;
-  std::vector<Expr> Yp;
-
-  Yp.emplace_back(softmax(dot(hiddenExpr[0], Why) + by));
-  Expr cross_entropy = sum(outExpr[0] * log(Yp[0]), axis=1);
-  for (int t = 1; t < num_inputs; ++t) {
-    Yp.emplace_back(softmax(dot(hiddenExpr[t], Why) + by));
-    cross_entropy = cross_entropy + sum(outExpr[t] * log(Yp[t]), axis=1);
-  }
-  Expr graph = -mean(cross_entropy, axis=0, name="cost");
-
-  for (int t = 0; t < num_inputs; ++t) {
-    Tensor Xt({batch_size, input_size});
-    Tensor Yt({batch_size, output_size});
-
-    float max = 1.;
-    std::vector<float> values(batch_size * input_size);
-    std::vector<float> classes(batch_size * output_size, 0.0);
-    int k = 0;
-    int l = 0;
-    for (int i = 0; i < batch_size; ++i) {
-      for (int j = 0; j < input_size; ++j, ++k) {
-         values[k] = max * (2.0*static_cast<float>(rand()) / RAND_MAX - 1.0);
-      }
-      int gold = output_size * static_cast<float>(rand()) / RAND_MAX;
-      classes[l + gold] = 1.0;
-      l += output_size;
-    }
-
-    thrust::copy(values.begin(), values.end(), Xt.begin());
-    thrust::copy(classes.begin(), classes.end(), Yt.begin());
-
-    inExpr[t] = Xt;
-    outExpr[t] = Yt;
-  }
-
-  std::cout << g.graphviz() << std::endl;
-  
-  g.forward(batch_size);
-  g.backward();
-
-  std::cerr << graph.val().Debug() << std::endl;
-
-  std::cerr << "inExpr[0]=" << inExpr[0].val().Debug() << std::endl;
-  std::cerr << "outExpr[0]=" << outExpr[0].val().Debug() << std::endl;
-
-  std::cerr << "Whh.grad=" 	<< Whh.grad().Debug() << std::endl;
-  std::cerr << "bh.grad=" 	<< bh.grad().Debug() << std::endl;
-  std::cerr << "Why.grad=" 	<< Why.grad().Debug() << std::endl;
-  std::cerr << "by.grad=" 	<< by.grad().Debug() << std::endl;
-  std::cerr << "Wxh.grad=" 	<< Wxh.grad().Debug() << std::endl;
-  std::cerr << "h0.grad=" 	<< h0.grad().Debug() << std::endl;
-
-=======
   ExpressionGraph g;
 
   Tensor a({1000, 1000}, 3);
@@ -145,6 +40,5 @@
   for(int i = 0; i < 1000; ++i)
     Element(_1 += _1 * _2, a, b);
   std::cerr << timer.format(5, "%ws") << std::endl;
->>>>>>> 8797b5ff
   return 0;
 }