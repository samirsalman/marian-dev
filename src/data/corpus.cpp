--- conflicted
+++ resolved
@@ -135,11 +135,8 @@
       ABORT_IF(eofsHit != 0, "Not all input files have the same number of lines");
     }
     files_.clear();
-<<<<<<< HEAD
-=======
     numSentences = corpus[0].size();
     LOG(info, "[data] Done reading {} sentences", numSentences);
->>>>>>> b6d7c569
   }
 
   // randomize sequence ids, and remember them
