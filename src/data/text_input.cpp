#include "data/text_input.h"
#include "common/utils.h"

namespace marian {
namespace data {

TextIterator::TextIterator() : pos_(-1), tup_(0) {}
TextIterator::TextIterator(TextInput& corpus) : corpus_(&corpus), pos_(0), tup_(corpus_->next()) {}

void TextIterator::increment() {
  tup_ = corpus_->next();
  pos_++;
}

bool TextIterator::equal(TextIterator const& other) const {
  return this->pos_ == other.pos_ || (this->tup_.empty() && other.tup_.empty());
}

const SentenceTuple& TextIterator::dereference() const {
  return tup_;
}

TextInput::TextInput(std::vector<std::string> inputs,
                     std::vector<Ptr<Vocab>> vocabs,
                     Ptr<Options> options)
    : DatasetBase(inputs, options), vocabs_(vocabs) {
  // note: inputs are automatically stored in the inherited variable named paths_, but these are
  // texts not paths!
  for(const auto& text : paths_)
    files_.emplace_back(new std::istringstream(text));
}

// TextInput is mainly used for inference in the server mode, not for training, so skipping too long
// or ill-formed inputs is not necessary here
SentenceTuple TextInput::next() {
  // get index of the current sentence
  size_t curId = pos_++;

  // fill up the sentence tuple with source and/or target sentences
  SentenceTuple tup(curId);
  for(size_t i = 0; i < files_.size(); ++i) {
    io::InputFileStream dummyStream(*files_[i]);
    std::string line;
    if(io::getline(dummyStream, line)) {
      Words words = vocabs_[i]->encode(line, /*addEOS =*/ true, /*inference =*/ inference_);
      if(words.empty())
        words.push_back(DEFAULT_EOS_ID);
      tup.push_back(words);
    }
  }

  // check if each input file provided an example
  if(tup.size() == files_.size())
    return tup;
  return SentenceTuple(0);
}

<<<<<<< HEAD
void TextInput::reset() {
  files_.clear();
  for(auto path : paths_)
    files_.emplace_back(new std::istringstream(path));
  pos_ = 0;
}
=======
>>>>>>> 63e1cfe4
}  // namespace data
}  // namespace marian<|MERGE_RESOLUTION|>--- conflicted
+++ resolved
@@ -55,14 +55,11 @@
   return SentenceTuple(0);
 }
 
-<<<<<<< HEAD
 void TextInput::reset() {
   files_.clear();
   for(auto path : paths_)
     files_.emplace_back(new std::istringstream(path));
   pos_ = 0;
 }
-=======
->>>>>>> 63e1cfe4
 }  // namespace data
 }  // namespace marian