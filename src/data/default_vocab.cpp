--- conflicted
+++ resolved
@@ -106,13 +106,9 @@
         ABORT_IF(line.empty(),
                 "DefaultVocabulary file {} must not contain empty lines",
                 vocabPath);
-<<<<<<< HEAD
-        vocab.insert({line, Word::fromWordIndex(vocab.size())});
-=======
-        auto wasInserted = vocab.insert({line, (Word)vocab.size()}).second;
+        auto wasInserted = vocab.insert({line, Word::fromWordIndex(vocab.size())}).second;
         ABORT_IF(!wasInserted, "Duplicate vocabulary entry {}", line);
 
->>>>>>> 7c7f94c4
       }
       ABORT_IF(in.bad(), "DefaultVocabulary file {} could not be read", vocabPath);
     }
