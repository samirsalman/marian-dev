#pragma once

#include "common/config.h"
#include "data/batch_stats.h"
#include "data/rng_engine.h"
#include "training/training_state.h"
#include "data/iterator_facade.h"
#include "3rd_party/threadpool.h"

#include <condition_variable>
#include <deque>
#include <functional>
#include <mutex>
#include <queue>

namespace marian {
namespace data {

// Iterator over batches generated by a BatchGenerator. Mean to be the only
// interface to create batches.
template <class BatchGenerator>
class BatchIterator : public IteratorFacade<BatchIterator<BatchGenerator>, 
                                            typename BatchGenerator::BatchPtr> {
private:
  BatchGenerator* bg_;
  typename BatchGenerator::BatchPtr current_;

  friend BatchGenerator;

  // private, only BatchGenerator is allowed to create pointers
  // hence friend class above.
  BatchIterator(BatchGenerator* bg, typename BatchGenerator::BatchPtr current) 
  : bg_(bg), current_(current) {}

public:
  
  virtual bool equal(const BatchIterator& other) const {
    // iterators are only equal if they point at the same batch or both have nullptr
    return current_ == other.current_;
  }

  // Just returns the batch pointer
  virtual const typename BatchGenerator::BatchPtr& dereference() const {
    return current_;
  }

  // sets current pointer to the next batch pointer, will be nullptr when no
  // batches are available. This will evaluate to false in a for loop.
  virtual void increment() {
    current_ = bg_->next();
  };
};

template <class DataSet>
class BatchGenerator : public RNGEngine {
public:
  typedef typename DataSet::batch_ptr BatchPtr;

  typedef typename DataSet::sample sample;
  typedef std::vector<sample> samples;     // @TODO: type names should be capitalized

  typedef BatchIterator<BatchGenerator> iterator;
  friend iterator;

protected:
  Ptr<DataSet> data_;
  Ptr<Config> options_;
  bool restored_{false};
  bool shuffle_;

private:
  Ptr<BatchStats> stats_;

  int batchSize_{1};

  typename DataSet::iterator current_;
  bool newlyPrepared_{true};

  size_t maxiBatchSize_;
  std::deque<BatchPtr> bufferedBatches_;
  BatchPtr currentBatch_;

  mutable ThreadPool threadPool_; // (we only use one thread, but keep it around)
  mutable std::mutex loadMutex_;
  mutable std::condition_variable loadCondition_;
  bool loadingSamples_{false};
  bool hadData_{false};

  // this runs on a bg thread; sequencing is handled by caller, but locking is done in here
  void fillBatches(bool shuffle = true) {
    //LOG(info, "fillBatches entered");
    typedef typename sample::value_type Item;
    auto itemCmp = [](const Item& sa, const Item& sb) { return sa.size() < sb.size(); }; // sort by element length, not content

    auto cmpSrc = [itemCmp](const sample& a, const sample& b) {
      return std::lexicographical_compare(
          a.begin(), a.end(), b.begin(), b.end(), itemCmp);
    };

    auto cmpTrg = [itemCmp](const sample& a, const sample& b) {
      return std::lexicographical_compare(
          a.rbegin(), a.rend(), b.rbegin(), b.rend(), itemCmp);
    };

    auto cmpNone = [](const sample& a, const sample& b) { return &a < &b; }; // instead sort by address, so we have something to work with

    typedef std::function<bool(const sample&, const sample&)> cmp_type;
    typedef std::priority_queue<sample, samples, cmp_type> sample_queue;

    std::unique_ptr<sample_queue> maxiBatch; // priority queue, shortest first

    if(options_->has("maxi-batch-sort")) {
      if(options_->get<std::string>("maxi-batch-sort") == "src")
        maxiBatch.reset(new sample_queue(cmpSrc));
      else if(options_->get<std::string>("maxi-batch-sort") == "none")
        maxiBatch.reset(new sample_queue(cmpNone));
      else
        maxiBatch.reset(new sample_queue(cmpTrg));
    } else {
      maxiBatch.reset(new sample_queue(cmpNone));
    }

    size_t maxBatchSize = options_->get<int>("mini-batch");
    size_t maxSize = maxBatchSize * options_->get<int>("maxi-batch");

    // LOG(info, "Preloading batches");

    // consume data from corpus into maxi-batch (single sentences)
    // sorted into specified order (due to queue)
    if(newlyPrepared_) {
      current_ = data_->begin();
      newlyPrepared_ = false;
    } else {
      if(current_ != data_->end())
        ++current_;
    }
    size_t sets = 0;
<<<<<<< HEAD
    while(current_ != data_->end() && maxiBatch->size() < maxSize) {
      maxiBatch->push(*current_);
 
      // if(maxiBatch->size() % 100000 == 0)
      //   LOG(info, "Preloaded samples: {}", maxiBatch->size());

      sets = current_->size();
      // do not consume more than required for the maxi batch as this causes
      // that line-by-line translation is delayed by one sentence
      bool last = maxiBatch->size() == maxSize;
      if(!last)
        ++current_;
=======
    try {
      while(current_ != data_->end() && maxiBatch->size() < maxSize) { // loop over data
        maxiBatch->push(*current_);
        sets = current_->size();
        // do not consume more than required for the maxi batch as this causes
        // that line-by-line translation is delayed by one sentence
        bool last = maxiBatch->size() == maxSize;
        if(!last)
          ++current_; // this actually reads the next line and pre-processes it
      }
    }
    catch (const std::exception & e) { // @TODO: This can probably be removed.
      LOG("exception caught while reading corpus data: {}", e.what());
      logCallStack(0);
      throw;
>>>>>>> 07b85c01
    }
    size_t numSentencesRead = maxiBatch->size();

    // LOG(info, "Turning samples into batches");

    // construct the actual batches and place them in the queue
    samples batchVector;
    size_t currentWords = 0;
    std::vector<size_t> lengths(sets, 0); // records maximum length observed within current batch

    std::vector<BatchPtr> tempBatches;
    tempBatches.reserve(10000); // (should be enough in most cases; not critical)

    // process all loaded sentences in order of increasing length
    // @TODO: we could just use a vector and do a sort() here; would make the cost more explicit
    //LOG(info, "begin form batches, #lines = {}", maxiBatch->size());
    const size_t mbWords = options_->get<size_t>("mini-batch-words", 0);
    const bool useDynamicBatching = options_->has("mini-batch-fit");
    BatchStats::const_iterator cachedStatsIter;
    if (stats_)
      cachedStatsIter = stats_->begin();
    while(!maxiBatch->empty()) { // while there are sentences in the queue
      // push item onto batch
      batchVector.push_back(maxiBatch->top());
      maxiBatch->pop(); // fetch next-shortest

      // have we reached sufficient amount of data to form a batch?
      bool makeBatch;
      if(useDynamicBatching && stats_) { // batch size based on dynamic batching
        for(size_t i = 0; i < sets; ++i)
          if(batchVector.back()[i].size() > lengths[i])
            lengths[i] = batchVector.back()[i].size(); // record max lengths so far

        maxBatchSize = stats_->findBatchSize(lengths, cachedStatsIter);
        // this optimization makes no difference indeed
#if 1     // sanity check: would we find the same entry if searching from the start?
        auto it = stats_->lower_bound(lengths);
        auto maxBatchSize1 = stats_->findBatchSize(lengths, it);
        ABORT_IF(maxBatchSize != maxBatchSize1, "findBatchSize iter caching logic is borked");
#endif
        makeBatch = batchVector.size() >= maxBatchSize;
        // if last added sentence caused a bump then we likely have bad padding, so rather move it into the next batch
        if(batchVector.size() > maxBatchSize) {
          maxiBatch->push(batchVector.back());
          batchVector.pop_back();
        }
      }
      else if(mbWords > 0) {
        currentWords += batchVector.back()[0].size(); // count words based on first stream =source  --@TODO: shouldn't we count based on labels?
        makeBatch = currentWords > mbWords; // Batch size based on sentences
      }
      else
        makeBatch = batchVector.size() == maxBatchSize; // Batch size based on words

      // if we reached the desired batch size then create a real batch
      if(makeBatch) {
        tempBatches.push_back(data_->toBatch(batchVector));

        // prepare for next batch
        batchVector.clear();
        currentWords = 0;
        lengths.assign(sets, 0);
        if (stats_)
          cachedStatsIter = stats_->begin();
      }
    }

    // turn rest into batch
    if(!batchVector.empty())
      tempBatches.push_back(data_->toBatch(batchVector));
    //LOG(info, "end form batches, #tempBatches = {}", tempBatches.size());

    // Shuffle the batches
    if(shuffle) {
      std::shuffle(tempBatches.begin(), tempBatches.end(), eng_);
    }
    //LOG(info, "end shuffling batches, #tempBatches = {}", tempBatches.size());

    // Wait here until batch buffer is empty;   
    // LOG(info, "Waiting for buffer to be empty");
    std::unique_lock<std::mutex> lock(loadMutex_);
    loadCondition_.wait(
        lock, [this] { return bufferedBatches_.empty(); });

    // put batches onto queue
    // exclusive lock
    // LOG(info, "Dumping batches to buffer");
    for(const auto& batch : tempBatches)
      bufferedBatches_.push_back(batch);
    // LOG(info, "Done dumping batches");
<<<<<<< HEAD
=======
    LOG(info, "[data] read {} sentences. Current batch queue size is {}", numSentencesRead, bufferedBatches_.size());
>>>>>>> 07b85c01

    loadingSamples_ = false;
    hadData_ = tempBatches.size() > 0;

    // Buffer is full now, everyone else can carry on
    loadCondition_.notify_all();
  }

  BatchPtr next() {
    // Start preloading batches and inform that loading is happening.
    // Detach the loading process so it's not blocking batch processing.
    {
      std::unique_lock<std::mutex> lock(loadMutex_);
      if(!loadingSamples_ && hadData_) {
try{
        loadingSamples_ = true;
#if 1
        threadPool_.enqueue([this]() {
        //std::thread([this]() {
          //pid_t gettid(void) { return syscall(SYS_gettid); }
          //LOG(info, "new thread for fillBatch with id {}", (pid_t)syscall(SYS_gettid));
          fillBatches(shuffle_); 
        });
        //.detach();
#else
        std::thread([this]() { 
          //pid_t gettid(void) { return syscall(SYS_gettid); }
          LOG(info, "new thread for fillBatch with id {}", (pid_t)syscall(SYS_gettid));
          fillBatches(shuffle_); 
        }).detach();
#endif
}
catch (const std::exception&) { // catch thread-handle leaks. @TODO: Remove this once no longer needed.
  LOG(info, "caught exception in Corpus::next()");
  system("ps -T -A");
  throw;
}
      }
    }
    
    // If there are no batches, but loading is happening,
    // wait for loading to finish. 
    {
      std::unique_lock<std::mutex> lock(loadMutex_);
      loadCondition_.wait(lock, [this] { 
        return !(loadingSamples_ && bufferedBatches_.empty()); 
      });
    }

    std::unique_lock<std::mutex> lock(loadMutex_);
    // Try to consume a batch
    if(bufferedBatches_.empty()) {
      // There was no batch in the buffer despite preloading -> end of epoch
      return nullptr;
    }
    else {
      auto batch = bufferedBatches_.front();
      bufferedBatches_.pop_front();

      // if(bufferedBatches_.size() % 100 == 0)
      //   LOG(info, "Buffered batches left {}", bufferedBatches_.size());

      // If there are no batches left, notify everyone who's waiting.
      // This will either dump buffered batches into the current queue,
      // or switch to the next epoch in the next call.
      if(bufferedBatches_.empty()) {
        // LOG(info, "Empty batches, notifying");
        loadCondition_.notify_all();
      }

      return batch;
    }
  }

public:

  BatchGenerator(Ptr<DataSet> data,
                 Ptr<Config> options,
                 Ptr<BatchStats> stats = nullptr)
      : data_(data), options_(options), stats_(stats), threadPool_(1) {}

  iterator begin() {
    return iterator(this, next());
  }

  iterator end() {
    return iterator(this, nullptr);
  }

  // @TODO: get rid of this function, begin() or constructor should figure this out
  void prepare(bool shuffle = true) {
    if(shuffle)
      data_->shuffle();
    else
      data_->reset();
    newlyPrepared_ = true;
    
    // @TODO: solve this better, maybe use options
    shuffle_ = shuffle;

    fillBatches(shuffle);
  }

  // Used to restore the state of a BatchGenerator after
  // an interrupted and resumed training.
  bool restore(Ptr<TrainingState> state, bool shuffle) {
    if(state->epochs == 1 && state->batchesEpoch == 0)
      return false;

    LOG(info,
        "[data] Restoring the corpus state to epoch {}, batch {}",
        state->epochs,
        state->batches);

    if(state->epochs > 1) {
      data_->restore(state);
      setRNGState(state->seedBatch);
    }

    prepare(shuffle);
    for(size_t i = 0; i < state->batchesEpoch; ++i)
      next();

    return true;
  }
};

class CorpusBatchGenerator : public BatchGenerator<CorpusBase>,
                             public TrainingObserver {
public:
  CorpusBatchGenerator(Ptr<CorpusBase> data,
                       Ptr<Config> options,
                       Ptr<BatchStats> stats = nullptr)
      : BatchGenerator(data, options, stats) {}

  void actAfterEpoch(TrainingState& state) override {
    state.seedBatch = getRNGState();
    state.seedCorpus = data_->getRNGState();
  }
};
}  // namespace data
}  // namespace marian<|MERGE_RESOLUTION|>--- conflicted
+++ resolved
@@ -135,36 +135,14 @@
         ++current_;
     }
     size_t sets = 0;
-<<<<<<< HEAD
-    while(current_ != data_->end() && maxiBatch->size() < maxSize) {
+    while(current_ != data_->end() && maxiBatch->size() < maxSize) { // loop over data
       maxiBatch->push(*current_);
- 
-      // if(maxiBatch->size() % 100000 == 0)
-      //   LOG(info, "Preloaded samples: {}", maxiBatch->size());
-
       sets = current_->size();
-      // do not consume more than required for the maxi batch as this causes
-      // that line-by-line translation is delayed by one sentence
-      bool last = maxiBatch->size() == maxSize;
-      if(!last)
-        ++current_;
-=======
-    try {
-      while(current_ != data_->end() && maxiBatch->size() < maxSize) { // loop over data
-        maxiBatch->push(*current_);
-        sets = current_->size();
         // do not consume more than required for the maxi batch as this causes
         // that line-by-line translation is delayed by one sentence
         bool last = maxiBatch->size() == maxSize;
-        if(!last)
-          ++current_; // this actually reads the next line and pre-processes it
-      }
-    }
-    catch (const std::exception & e) { // @TODO: This can probably be removed.
-      LOG("exception caught while reading corpus data: {}", e.what());
-      logCallStack(0);
-      throw;
->>>>>>> 07b85c01
+      if(!last)
+        ++current_; // this actually reads the next line and pre-processes it
     }
     size_t numSentencesRead = maxiBatch->size();
 
@@ -254,11 +232,8 @@
     // LOG(info, "Dumping batches to buffer");
     for(const auto& batch : tempBatches)
       bufferedBatches_.push_back(batch);
-    // LOG(info, "Done dumping batches");
-<<<<<<< HEAD
-=======
-    LOG(info, "[data] read {} sentences. Current batch queue size is {}", numSentencesRead, bufferedBatches_.size());
->>>>>>> 07b85c01
+
+    //LOG(info, "[data] read {} sentences. Current batch queue size is {}", numSentencesRead, bufferedBatches_.size());
 
     loadingSamples_ = false;
     hadData_ = tempBatches.size() > 0;
