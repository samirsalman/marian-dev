#include <random>

#include "data/corpus_sqlite.h"

namespace marian {
namespace data {

CorpusSQLite::CorpusSQLite(Ptr<Config> options, bool translate /*= false*/)
    : CorpusBase(options, translate), seed_(Config::seed) {
  fillSQLite();
}

CorpusSQLite::CorpusSQLite(std::vector<std::string> paths,
                           std::vector<Ptr<Vocab>> vocabs,
                           Ptr<Config> options)
    : CorpusBase(paths, vocabs, options), seed_(Config::seed) {
  fillSQLite();
}

void CorpusSQLite::fillSQLite() {
  auto tempDir = options_->get<std::string>("tempdir");
  bool fill = false;

  // create a temporary or persistent SQLite database
  if(options_->get<std::string>("sqlite") == "temporary") {
    LOG(info, "[sqlite] Creating temporary database in {}", tempDir);

    db_.reset(
        new SQLite::Database("", SQLite::OPEN_READWRITE | SQLite::OPEN_CREATE));
    db_->exec("PRAGMA temp_store_directory = '" + tempDir + "';");

    fill = true;
  } else {
    auto path = options_->get<std::string>("sqlite");

    if(filesystem::exists(path)) {
      LOG(info, "[sqlite] Reusing persistent database {}", path);

      db_.reset(new SQLite::Database(path, SQLite::OPEN_READWRITE));
      db_->exec("PRAGMA temp_store_directory = '" + tempDir + "';");

      if(options_->get<bool>("sqlite-drop")) {
        LOG(info, "[sqlite] Dropping previous data");
        db_->exec("drop table if exists lines");
        fill = true;
      }
    } else {
      LOG(info, "[sqlite] Creating persistent database {}", path);

      db_.reset(new SQLite::Database(
          path, SQLite::OPEN_READWRITE | SQLite::OPEN_CREATE));
      db_->exec("PRAGMA temp_store_directory = '" + tempDir + "';");

      fill = true;
    }
  }

  // populate tables with lines from text files
  if(fill) {
    std::string createStr = "create table lines (_id integer";
    std::string insertStr = "insert into lines values (?";
    for(size_t i = 0; i < files_.size(); ++i) {
      createStr += ", line" + std::to_string(i) + " text";
      insertStr += ", ?";
    }
    createStr += ");";
    insertStr += ");";

    db_->exec(createStr);

    SQLite::Statement ps(*db_, insertStr);

    int lines = 0;
    int report = 1000000;
    bool cont = true;

    db_->exec("begin;");
    while(cont) {
      ps.bind(1, (int)lines);

      std::string line;
      for(size_t i = 0; i < files_.size(); ++i) {
<<<<<<< HEAD
        cont = cont && utils::getline((std::istream&)*files_[i], line);
=======
        cont = cont && io::getline(*files_[i], line);
>>>>>>> f19e270d
        if(cont)
          ps.bind((int)(i + 2), line);
      }

      if(cont) {
        ps.exec();
        ps.reset();
      }
      lines++;

      if(lines % report == 0) {
        LOG(info, "[sqlite] Inserted {} lines", lines);
        db_->exec("commit;");
        db_->exec("begin;");
        report *= 2;
      }
    }
    db_->exec("commit;");
    LOG(info, "[sqlite] Inserted {} lines", lines - 1);
    LOG(info, "[sqlite] Creating primary index");
    db_->exec("create unique index idx_line on lines (_id);");
  }

  createRandomFunction();
}

SentenceTuple CorpusSQLite::next() {
  while(select_->executeStep()) {
    // fill up the sentence tuple with sentences from all input files
    size_t curId = select_->getColumn(0).getInt();
    SentenceTuple tup(curId);

    for(size_t i = 0; i < files_.size(); ++i) {
      auto line = select_->getColumn((int)(i + 1));

      if(i > 0 && i == alignFileIdx_) {
        addAlignmentToSentenceTuple(line, tup);
      } else if(i > 0 && i == weightFileIdx_) {
        addWeightsToSentenceTuple(line, tup);
      } else {
        addWordsToSentenceTuple(line, i, tup);
      }
    }

    if(std::all_of(tup.begin(), tup.end(), [=](const Words& words) {
         return words.size() > 0 && words.size() <= maxLength_;
       }))
      return tup;
  }
  return SentenceTuple(0);
}

void CorpusSQLite::shuffle() {
  LOG(info, "[sqlite] Selecting shuffled data");
  select_.reset(
      new SQLite::Statement(*db_,
                            "select * from lines order by random_seed("
                                + std::to_string(seed_) + ");"));
}

void CorpusSQLite::reset() {
  select_.reset(
      new SQLite::Statement(*db_, "select * from lines order by _id;"));
}

void CorpusSQLite::restore(Ptr<TrainingState> ts) {
  for(size_t i = 0; i < ts->epochs - 1; ++i) {
    select_.reset(
        new SQLite::Statement(*db_,
                              "select _id from lines order by random_seed("
                                  + std::to_string(seed_) + ");"));
    select_->executeStep();
    reset();
  }
}
}  // namespace data
}  // namespace marian<|MERGE_RESOLUTION|>--- conflicted
+++ resolved
@@ -80,11 +80,7 @@
 
       std::string line;
       for(size_t i = 0; i < files_.size(); ++i) {
-<<<<<<< HEAD
-        cont = cont && utils::getline((std::istream&)*files_[i], line);
-=======
         cont = cont && io::getline(*files_[i], line);
->>>>>>> f19e270d
         if(cont)
           ps.bind((int)(i + 2), line);
       }
